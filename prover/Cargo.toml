[package]
name = "petravm-prover"
version.workspace = true
edition.workspace = true
description = "PetraVM's prover"
documentation = "https://docs.rs/petravm-prover"
license.workspace = true
repository.workspace = true
homepage.workspace = true
readme = "README.md"
authors.workspace = true
keywords.workspace = true
categories.workspace = true

[dependencies]
anyhow.workspace = true
<<<<<<< HEAD
bumpalo = { version = "3.16.0", features = ["collections"] }
bytemuck = { version = "1.18.0", features = ["derive", "min_const_generics"] }
clap = { version = "4.5.20", features = ["derive"] }
generic-array.workspace = true
env_logger = "0.11.7"
=======
bumpalo = { version = "3.17.0", features = ["collections"] }
bytemuck = { version = "1.23.0", features = ["derive", "min_const_generics"] }
clap = { version = "4.5.37", features = ["derive"] }
>>>>>>> a9b67952
log = "0.4"
paste = "1.0.15"
petravm-asm = { path = "../assembly" }
thiserror = "2.0.12"

# Binius dependencies
binius_core.workspace = true
binius_field.workspace = true
binius_hal.workspace = true
binius_hash.workspace = true
binius_m3.workspace = true

[dev-dependencies]
binius_m3 = { workspace = true, features = ["test_utils"] }
proptest = "1.6.0"
rand = { version = "0.9.1", features = ["std"] }<|MERGE_RESOLUTION|>--- conflicted
+++ resolved
@@ -14,17 +14,10 @@
 
 [dependencies]
 anyhow.workspace = true
-<<<<<<< HEAD
-bumpalo = { version = "3.16.0", features = ["collections"] }
-bytemuck = { version = "1.18.0", features = ["derive", "min_const_generics"] }
-clap = { version = "4.5.20", features = ["derive"] }
-generic-array.workspace = true
-env_logger = "0.11.7"
-=======
 bumpalo = { version = "3.17.0", features = ["collections"] }
 bytemuck = { version = "1.23.0", features = ["derive", "min_const_generics"] }
 clap = { version = "4.5.37", features = ["derive"] }
->>>>>>> a9b67952
+generic-array.workspace = true
 log = "0.4"
 paste = "1.0.15"
 petravm-asm = { path = "../assembly" }
