[package]
name = "zcrayvm-prover"
version.workspace = true
edition.workspace = true
authors = ["zCray Team"]

[dependencies]
log = "0.4"
env_logger = "0.11.7"
anyhow = "1.0"
zcrayvm-assembly = { path = "../assembly" }
bumpalo = { version = "3.16.0", features = ["collections"] }
bytemuck = { version = "1.18.0", features = ["derive", "min_const_generics"] }
thiserror = "2.0.11"
<<<<<<< HEAD
=======

# Binius dependencies
binius_core.workspace = true
binius_field.workspace = true
binius_m3.workspace = true
binius_hash.workspace = true
binius_hal.workspace = true

>>>>>>> 06d662a7
[dev-dependencies]
zcrayvm-assembly = { path = "../assembly" }<|MERGE_RESOLUTION|>--- conflicted
+++ resolved
@@ -12,8 +12,6 @@
 bumpalo = { version = "3.16.0", features = ["collections"] }
 bytemuck = { version = "1.18.0", features = ["derive", "min_const_generics"] }
 thiserror = "2.0.11"
-<<<<<<< HEAD
-=======
 
 # Binius dependencies
 binius_core.workspace = true
@@ -22,6 +20,5 @@
 binius_hash.workspace = true
 binius_hal.workspace = true
 
->>>>>>> 06d662a7
 [dev-dependencies]
 zcrayvm-assembly = { path = "../assembly" }