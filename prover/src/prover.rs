//! Main prover interface for PetraVM.
//!
//! This module provides the main entry point for creating proofs from
//! PetraVM execution traces.

use anyhow::{anyhow, Result};
use binius_core::{
    constraint_system::{prove, verify, ConstraintSystem, Proof},
    fiat_shamir::HasherChallenger,
};
use binius_fast_compute::{layer::FastCpuLayer, memory::PackedMemorySliceMut};
use binius_field::arch::OptimalUnderlier128b;
use binius_field::tower::CanonicalTowerFamily;
use binius_hal::make_portable_backend;
use binius_hash::groestl::{Groestl256, Groestl256ByteCompression};
use binius_m3::builder::{Statement, WitnessIndex, B128};
use bumpalo::Bump;
use bytemuck::zeroed_vec;
use petravm_asm::isa::ISA;
use tracing::instrument;

use crate::{circuit::Circuit, model::Trace, types::ProverPackedField};

const LOG_INV_RATE: usize = 1;
const SECURITY_BITS: usize = 100;
#[cfg(not(feature = "disable_prom_channel"))]
pub(crate) const PROM_MULTIPLICITY_BITS: usize = 32;
#[cfg(not(feature = "disable_vrom_channel"))]
pub(crate) const VROM_MULTIPLICITY_BITS: usize = 8;

/// Main prover for PetraVM.
pub struct Prover {
    /// Arithmetic circuit for PetraVM
    circuit: Circuit,
}

impl Prover {
    /// Create a new PetraVM prover.
    pub fn new(isa: Box<dyn ISA>) -> Self {
        Self {
            circuit: Circuit::new(isa),
        }
    }

    #[instrument(level = "info", skip_all)]
    pub fn generate_witness<'a>(
        &self,
        trace: &Trace,
        allocator: &'a Bump,
    ) -> Result<WitnessIndex<'_, 'a, ProverPackedField>> {
        // Build the witness structure
        let mut witness = WitnessIndex::new(&self.circuit.cs, allocator);

        // Fill all table witnesses in sequence

        // 1. Fill PROM table with program instructions
        witness.fill_table_parallel(&self.circuit.prom_table, &trace.program)?;

<<<<<<< HEAD
        // 2. Fill VROM table with VROM addresses and values
        let vrom_addr_space_size = (trace.max_vrom_addr + 1).next_power_of_two();
        let mut vrom_with_multiplicities = (0..vrom_addr_space_size)
            .map(|addr| (addr as u32, 0u32, 0u32))
            .collect::<Vec<_>>();
        for &(addr, val, mul) in trace.vrom_writes.iter() {
            vrom_with_multiplicities[addr as usize] = (addr, val, mul);
        }
        vrom_with_multiplicities.sort_by_key(|(_, _, mul)| *mul);
        vrom_with_multiplicities.reverse();
        witness.fill_table_sequential(&self.circuit.vrom_table, &vrom_with_multiplicities)?;

        // 3. Fill the right shifter table
        witness.fill_table_sequential(
=======
        // 2. Fill VROM address space table with the full address space
        let vrom_addr_space_size = statement.table_sizes[self.circuit.vrom_addr_space_table.id()];
        let vrom_addr_space: Vec<u32> = (0..vrom_addr_space_size as u32).collect();
        witness.fill_table_parallel(&self.circuit.vrom_addr_space_table, &vrom_addr_space)?;

        // 3. Fill VROM write table with writes
        witness.fill_table_parallel(&self.circuit.vrom_write_table, &trace.vrom_writes)?;

        // 4. Fill VROM skip table with skipped addresses
        // Generate the list of skipped addresses (addresses not in vrom_writes)
        let write_addrs: ahash::AHashSet<u32> =
            trace.vrom_writes.iter().map(|(addr, _, _)| *addr).collect();

        let vrom_skips: Vec<u32> = (0..vrom_addr_space_size as u32)
            .filter(|addr| !write_addrs.contains(addr))
            .collect();

        witness.fill_table_parallel(&self.circuit.vrom_skip_table, &vrom_skips)?;

        // 5. Fill the right shifter table
        witness.fill_table_parallel(
>>>>>>> 633e9fc2
            &self.circuit.right_shifter_table,
            trace.right_shift_events(),
        )?;

        // 4. Fill all event tables
        for table in &self.circuit.tables {
            table.fill(&mut witness, trace)?;
        }

        Ok(witness)
    }

    /// Prove a PetraVM execution trace.
    ///
    /// This function:
    /// 1. Creates a statement from the trace
    /// 2. Compiles the constraint system
    /// 3. Builds and fills the witness
    /// 4. Validates the witness against the constraints (in debug mode only)
    /// 5. Generates a proof
    ///
    /// # Arguments
    /// * `trace` - The PetraVM execution trace to prove
    ///
    /// # Returns
    /// * Result containing the proof, statement, and compiled constraint system
    #[instrument(level = "info", skip_all)]
    pub fn prove(&self, trace: &Trace) -> Result<(Proof, Statement, ConstraintSystem<B128>)> {
        // Create a statement from the trace
        let statement = self.circuit.create_statement(trace)?;

        // Compile the constraint system
        let compiled_cs = self
            .circuit
            .cs
            .compile(&statement)
            .map_err(|e| anyhow!(e))?;

        // Create a memory allocator for the witness
        let allocator = Bump::new();

        // Convert witness to multilinear extension format
        let witness = self
            .generate_witness(trace, &allocator)?
            .into_multilinear_extension_index();

        // Validate the witness against the constraint system in debug mode only
        #[cfg(debug_assertions)]
        binius_core::constraint_system::validate::validate_witness(
            &compiled_cs,
            &statement.boundaries,
            &statement.table_sizes,
            &witness,
        )?;

        let ccs_digest = compiled_cs.digest::<Groestl256>();

        let hal = FastCpuLayer::<CanonicalTowerFamily, ProverPackedField>::default();
        let mut host_mem = zeroed_vec(1 << 20);
        let mut dev_mem_owned = zeroed_vec(1 << (28 - ProverPackedField::LOG_WIDTH));
        let dev_mem = PackedMemorySliceMut::new_slice(&mut dev_mem_owned);

        // Generate the proof
        let proof = prove::<
            _,
            OptimalUnderlier128b,
            CanonicalTowerFamily,
            Groestl256,
            Groestl256ByteCompression,
            HasherChallenger<Groestl256>,
            _,
        >(
            &hal,
            &mut host_mem,
            dev_mem,
            &compiled_cs,
            LOG_INV_RATE,
            SECURITY_BITS,
            &ccs_digest,
            &statement.boundaries,
            &statement.table_sizes,
            witness,
            &make_portable_backend(),
        )?;

        Ok((proof, statement, compiled_cs))
    }

    /// Validate a PetraVM execution trace.
    #[cfg(test)]
    pub fn validate_witness(&self, trace: &Trace) -> Result<()> {
        // Create a statement from the trace
        let statement = self.circuit.create_statement(trace)?;

        // Create a memory allocator for the witness
        let allocator = Bump::new();

        // Fill all table witnesses in sequence
        let witness = self.generate_witness(trace, &allocator)?;

        binius_m3::builder::test_utils::validate_system_witness::<OptimalUnderlier128b>(
            &self.circuit.cs,
            witness,
            statement.boundaries,
        );

        Ok(())
    }
}

/// Verify a PetraVM execution proof.
///
/// This function:
/// 1. Uses the provided compiled constraint system
/// 2. Verifies the proof against the statement
///
/// # Arguments
/// * `statement` - The complete statement for verification
/// * `compiled_cs` - The pre-compiled constraint system
/// * `proof` - The proof to verify (taken by value)
///
/// # Returns
/// * Result indicating success or error
#[instrument(level = "info", skip_all)]
pub fn verify_proof(
    statement: &Statement,
    compiled_cs: &ConstraintSystem<B128>,
    proof: Proof,
) -> Result<()> {
    let ccs_digest = compiled_cs.digest::<Groestl256>();

    verify::<
        OptimalUnderlier128b,
        CanonicalTowerFamily,
        Groestl256,
        Groestl256ByteCompression,
        HasherChallenger<Groestl256>,
    >(
        compiled_cs,
        LOG_INV_RATE,
        SECURITY_BITS,
        &ccs_digest,
        &statement.boundaries,
        proof,
    )?;

    Ok(())
}<|MERGE_RESOLUTION|>--- conflicted
+++ resolved
@@ -56,7 +56,6 @@
         // 1. Fill PROM table with program instructions
         witness.fill_table_parallel(&self.circuit.prom_table, &trace.program)?;
 
-<<<<<<< HEAD
         // 2. Fill VROM table with VROM addresses and values
         let vrom_addr_space_size = (trace.max_vrom_addr + 1).next_power_of_two();
         let mut vrom_with_multiplicities = (0..vrom_addr_space_size)
@@ -71,29 +70,6 @@
 
         // 3. Fill the right shifter table
         witness.fill_table_sequential(
-=======
-        // 2. Fill VROM address space table with the full address space
-        let vrom_addr_space_size = statement.table_sizes[self.circuit.vrom_addr_space_table.id()];
-        let vrom_addr_space: Vec<u32> = (0..vrom_addr_space_size as u32).collect();
-        witness.fill_table_parallel(&self.circuit.vrom_addr_space_table, &vrom_addr_space)?;
-
-        // 3. Fill VROM write table with writes
-        witness.fill_table_parallel(&self.circuit.vrom_write_table, &trace.vrom_writes)?;
-
-        // 4. Fill VROM skip table with skipped addresses
-        // Generate the list of skipped addresses (addresses not in vrom_writes)
-        let write_addrs: ahash::AHashSet<u32> =
-            trace.vrom_writes.iter().map(|(addr, _, _)| *addr).collect();
-
-        let vrom_skips: Vec<u32> = (0..vrom_addr_space_size as u32)
-            .filter(|addr| !write_addrs.contains(addr))
-            .collect();
-
-        witness.fill_table_parallel(&self.circuit.vrom_skip_table, &vrom_skips)?;
-
-        // 5. Fill the right shifter table
-        witness.fill_table_parallel(
->>>>>>> 633e9fc2
             &self.circuit.right_shifter_table,
             trace.right_shift_events(),
         )?;
