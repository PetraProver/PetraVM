//! Main prover interface for zCrayVM.
//!
//! This module provides the main entry point for creating proofs from
//! zCrayVM execution traces.

use anyhow::{anyhow, Result};
use binius_core::{
    constraint_system::{prove, validate, verify, ConstraintSystem, Proof},
    fiat_shamir::HasherChallenger,
    tower::CanonicalTowerFamily,
};
use binius_field::arch::OptimalUnderlier128b;
use binius_hal::make_portable_backend;
use binius_hash::groestl::{Groestl256, Groestl256ByteCompression};
use binius_m3::builder::TableFiller;
use binius_m3::builder::{Statement, B128};
use bumpalo::Bump;
use zcrayvm_assembly::isa::ISA;

use crate::{circuit::Circuit, model::Trace, types::ProverPackedField};

const LOG_INV_RATE: usize = 1;
const SECURITY_BITS: usize = 100;
pub(crate) const VROM_MULTIPLICITY_BITS: usize = 8;
// TODO: currently the vrom write table requires a minimum of 128 entries,
// so we need a minimum of 256 entries in the address space table
pub(crate) const MIN_VROM_ADDR_SPACE: usize = 256;

/// Main prover for zCrayVM.
pub struct Prover {
    /// Arithmetic circuit for zCrayVM
    circuit: Circuit,
}

impl Prover {
    /// Create a new zCrayVM prover.
    pub fn new(isa: Box<dyn ISA>) -> Self {
        Self {
            circuit: Circuit::new(isa),
        }
    }

    // TODO: Split witness generation from actual proving?

    /// Prove a zCrayVM execution trace.
    ///
    /// This function:
    /// 1. Creates a statement from the trace
    /// 2. Compiles the constraint system
    /// 3. Builds and fills the witness
    /// 4. Validates the witness against the constraints
    /// 5. Generates a proof
    ///
    /// # Arguments
    /// * `trace` - The zCrayVM execution trace to prove
    ///
    /// # Returns
    /// * Result containing the proof, statement, and compiled constraint system
    pub fn prove(&self, trace: &Trace) -> Result<(Proof, Statement, ConstraintSystem<B128>)> {
        // Create a statement from the trace
        let statement = self.circuit.create_statement(trace)?;

        // Compile the constraint system
        let compiled_cs = self
            .circuit
            .cs
            .compile(&statement)
            .map_err(|e| anyhow!(e))?;

        // Create a memory allocator for the witness
        let allocator = Bump::new();

        // Build the witness structure
        let mut witness = self
            .circuit
            .cs
            .build_witness::<ProverPackedField>(&allocator);

        // Fill all table witnesses in sequence

        // 1. Fill PROM table with program instructions
        witness.fill_table_sequential(&self.circuit.prom_table, &trace.program)?;

        // 2. Fill VROM address space table with the full address space
        let vrom_addr_space_size = statement.table_sizes[self.circuit.vrom_addr_space_table.id()];
        let vrom_addr_space: Vec<u32> = (0..vrom_addr_space_size as u32).collect();
        witness.fill_table_sequential(&self.circuit.vrom_addr_space_table, &vrom_addr_space)?;

        // 3. Fill VROM write table with writes
        witness.fill_table_sequential(&self.circuit.vrom_write_table, &trace.vrom_writes)?;

        // 4. Fill VROM skip table with skipped addresses
        // Generate the list of skipped addresses (addresses not in vrom_writes)
        let write_addrs: std::collections::HashSet<u32> =
            trace.vrom_writes.iter().map(|(addr, _, _)| *addr).collect();

        let vrom_skips: Vec<u32> = (0..vrom_addr_space_size as u32)
            .filter(|addr| !write_addrs.contains(addr))
            .collect();

        witness.fill_table_sequential(&self.circuit.vrom_skip_table, &vrom_skips)?;

<<<<<<< HEAD
        witness.fill_table_sequential(&self.circuit.ldi_table, trace.ldi_events())?;
        witness.fill_table_sequential(&self.circuit.addi_table, trace.addi_events())?;
        witness.fill_table_sequential(&self.circuit.ret_table, trace.ret_events())?;
        witness.fill_table_sequential(&self.circuit.b32_mul_table, trace.b32_mul_events())?;

        // 7. Fill BNZ table with branch not zero events
        witness.fill_table_sequential(&self.circuit.bnz_table, trace.bnz_events())?;

        // 8. Fill BZ table with branch zero events
        witness.fill_table_sequential(&self.circuit.bz_table, trace.bz_events())?;
=======
        // 5. Fill all event tables
        for table in &self.circuit.tables {
            table.fill(&mut witness, trace)?;
        }
>>>>>>> 3cddfd68

        // Convert witness to multilinear extension format for validation
        let witness = witness.into_multilinear_extension_index();

        // Validate the witness against the constraint system
        validate::validate_witness(&compiled_cs, &statement.boundaries, &witness)?;

        // Generate the proof
        let proof = prove::<
            OptimalUnderlier128b,
            CanonicalTowerFamily,
            Groestl256,
            Groestl256ByteCompression,
            HasherChallenger<Groestl256>,
            _,
        >(
            &compiled_cs,
            LOG_INV_RATE,
            SECURITY_BITS,
            &statement.boundaries,
            witness,
            &make_portable_backend(),
        )?;

        Ok((proof, statement, compiled_cs))
    }
}

/// Verify a zCrayVM execution proof.
///
/// This function:
/// 1. Uses the provided compiled constraint system
/// 2. Verifies the proof against the statement
///
/// # Arguments
/// * `statement` - The complete statement for verification
/// * `compiled_cs` - The pre-compiled constraint system
/// * `proof` - The proof to verify (taken by value)
///
/// # Returns
/// * Result indicating success or error
pub fn verify_proof(
    statement: &Statement,
    compiled_cs: &ConstraintSystem<B128>,
    proof: Proof,
) -> Result<()> {
    // Verify the proof
    verify::<
        OptimalUnderlier128b,
        CanonicalTowerFamily,
        Groestl256,
        Groestl256ByteCompression,
        HasherChallenger<Groestl256>,
    >(
        compiled_cs,
        LOG_INV_RATE,
        SECURITY_BITS,
        &statement.boundaries,
        proof,
    )?;

    Ok(())
}<|MERGE_RESOLUTION|>--- conflicted
+++ resolved
@@ -100,23 +100,10 @@
 
         witness.fill_table_sequential(&self.circuit.vrom_skip_table, &vrom_skips)?;
 
-<<<<<<< HEAD
-        witness.fill_table_sequential(&self.circuit.ldi_table, trace.ldi_events())?;
-        witness.fill_table_sequential(&self.circuit.addi_table, trace.addi_events())?;
-        witness.fill_table_sequential(&self.circuit.ret_table, trace.ret_events())?;
-        witness.fill_table_sequential(&self.circuit.b32_mul_table, trace.b32_mul_events())?;
-
-        // 7. Fill BNZ table with branch not zero events
-        witness.fill_table_sequential(&self.circuit.bnz_table, trace.bnz_events())?;
-
-        // 8. Fill BZ table with branch zero events
-        witness.fill_table_sequential(&self.circuit.bz_table, trace.bz_events())?;
-=======
         // 5. Fill all event tables
         for table in &self.circuit.tables {
             table.fill(&mut witness, trace)?;
         }
->>>>>>> 3cddfd68
 
         // Convert witness to multilinear extension format for validation
         let witness = witness.into_multilinear_extension_index();
