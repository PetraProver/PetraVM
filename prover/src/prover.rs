//! Main prover interface for PetraVM.
//!
//! This module provides the main entry point for creating proofs from
//! PetraVM execution traces.

use anyhow::{anyhow, Result};
use binius_core::{
    constraint_system::{prove, verify, ConstraintSystem, Proof},
    fiat_shamir::HasherChallenger,
};
use binius_field::arch::OptimalUnderlier128b;
use binius_field::tower::CanonicalTowerFamily;
use binius_hal::make_portable_backend;
use binius_hash::groestl::{Groestl256, Groestl256ByteCompression};
use binius_m3::builder::{Statement, TableFiller, WitnessIndex, B128};
use bumpalo::Bump;
use petravm_asm::isa::ISA;
use tracing::instrument;

use crate::{circuit::Circuit, model::Trace, types::ProverPackedField};

const LOG_INV_RATE: usize = 1;
const SECURITY_BITS: usize = 100;
pub(crate) const PROM_MULTIPLICITY_BITS: usize = 32;
pub(crate) const VROM_MULTIPLICITY_BITS: usize = 8;

/// Main prover for PetraVM.
pub struct Prover {
    /// Arithmetic circuit for PetraVM
    circuit: Circuit,
}

impl Prover {
    /// Create a new PetraVM prover.
    pub fn new(isa: Box<dyn ISA>) -> Self {
        Self {
            circuit: Circuit::new(isa),
        }
    }

    #[instrument(level = "info", skip_all)]
    pub fn generate_witness<'a>(
        &self,
        trace: &Trace,
        statement: &Statement,
        allocator: &'a Bump,
    ) -> Result<WitnessIndex<'_, 'a, ProverPackedField>> {
        // Build the witness structure
        let mut witness = self
            .circuit
            .cs
            .build_witness::<ProverPackedField>(allocator);

        // Fill all table witnesses in sequence

        // 1. Fill PROM table with program instructions
        witness.fill_table_sequential(&self.circuit.prom_table, &trace.program)?;

        // 2. Fill VROM address space table with the full address space
        let vrom_addr_space_size = statement.table_sizes[self.circuit.vrom_addr_space_table.id()];
        let vrom_addr_space: Vec<u32> = (0..vrom_addr_space_size as u32).collect();
        witness.fill_table_sequential(&self.circuit.vrom_addr_space_table, &vrom_addr_space)?;

        // 3. Fill VROM write table with writes
        witness.fill_table_sequential(&self.circuit.vrom_write_table, &trace.vrom_writes)?;

        // 4. Fill VROM skip table with skipped addresses
        // Generate the list of skipped addresses (addresses not in vrom_writes)
        let write_addrs: ahash::AHashSet<u32> =
            trace.vrom_writes.iter().map(|(addr, _, _)| *addr).collect();

        let vrom_skips: Vec<u32> = (0..vrom_addr_space_size as u32)
            .filter(|addr| !write_addrs.contains(addr))
            .collect();

        witness.fill_table_sequential(&self.circuit.vrom_skip_table, &vrom_skips)?;

        // 5. Fill the right shifter table
        witness.fill_table_sequential(
            &self.circuit.right_shifter_table,
            trace.right_shift_events(),
        )?;

        // 6. Fill all event tables
        for table in &self.circuit.tables {
            table.fill(&mut witness, trace)?;
        }

        Ok(witness)
    }

    /// Prove a PetraVM execution trace.
    ///
    /// This function:
    /// 1. Creates a statement from the trace
    /// 2. Compiles the constraint system
    /// 3. Builds and fills the witness
    /// 4. Validates the witness against the constraints (in debug mode only)
    /// 5. Generates a proof
    ///
    /// # Arguments
    /// * `trace` - The PetraVM execution trace to prove
    ///
    /// # Returns
    /// * Result containing the proof, statement, and compiled constraint system
    #[instrument(level = "info", skip_all)]
    pub fn prove(&self, trace: &Trace) -> Result<(Proof, Statement, ConstraintSystem<B128>)> {
        // Create a statement from the trace
        let statement = self.circuit.create_statement(trace)?;

        // Compile the constraint system
        let compiled_cs = self
            .circuit
            .cs
            .compile(&statement)
            .map_err(|e| anyhow!(e))?;

        // Create a memory allocator for the witness
        let allocator = Bump::new();

        // Convert witness to multilinear extension format
        let witness = self
            .generate_witness(trace, &statement, &allocator)?
            .into_multilinear_extension_index();

        // Validate the witness against the constraint system in debug mode only
        #[cfg(debug_assertions)]
        binius_core::constraint_system::validate::validate_witness(
            &compiled_cs,
            &statement.boundaries,
            &witness,
        )?;

        // Generate the proof
        let proof = prove::<
            OptimalUnderlier128b,
            CanonicalTowerFamily,
            Groestl256,
            Groestl256ByteCompression,
            HasherChallenger<Groestl256>,
            _,
        >(
            &compiled_cs,
            LOG_INV_RATE,
            SECURITY_BITS,
            &statement.boundaries,
            witness,
            &make_portable_backend(),
        )?;

        Ok((proof, statement, compiled_cs))
    }

    /// Validate a PetraVM execution trace.
    #[cfg(test)]
    pub fn validate_witness(&self, trace: &Trace) -> Result<()> {
        // Create a statement from the trace
        let statement = self.circuit.create_statement(trace)?;

        // Create a memory allocator for the witness
        let allocator = Bump::new();

        // Fill all table witnesses in sequence
<<<<<<< HEAD
        // 1. Fill PROM table with program instructions
        witness.fill_table_sequential(&self.circuit.prom_table, &trace.program)?;

        // 2. Fill VROM address space table with the full address space
        let vrom_addr_space_size = statement.table_sizes[self.circuit.vrom_addr_space_table.id()];
        let vrom_addr_space: Vec<u32> = (0..vrom_addr_space_size as u32).collect();
        witness.fill_table_sequential(&self.circuit.vrom_addr_space_table, &vrom_addr_space)?;

        // 3. Fill VROM write table with writes
        witness.fill_table_sequential(&self.circuit.vrom_write_table, &trace.vrom_writes)?;

        // 4. Fill VROM skip table with skipped addresses
        // Generate the list of skipped addresses (addresses not in vrom_writes)
        let write_addrs: std::collections::HashSet<u32> =
            trace.vrom_writes.iter().map(|(addr, _, _)| *addr).collect();

        let vrom_skips: Vec<u32> = (0..vrom_addr_space_size as u32)
            .filter(|addr| !write_addrs.contains(addr))
            .collect();

        witness.fill_table_sequential(&self.circuit.vrom_skip_table, &vrom_skips)?;

        // 5. Fill the right shifter table
        witness.fill_table_sequential(
            &self.circuit.right_shifter_table,
            trace.right_shift_events(),
        )?;

        // 6. Fill all event tables
        for table in &self.circuit.tables {
            table.fill(&mut witness, trace)?;
        }
=======
        let witness = self.generate_witness(trace, &statement, &allocator)?;
>>>>>>> 778253fe

        binius_m3::builder::test_utils::validate_system_witness::<OptimalUnderlier128b>(
            &self.circuit.cs,
            witness,
            statement.boundaries,
        );

        Ok(())
    }
}

/// Verify a PetraVM execution proof.
///
/// This function:
/// 1. Uses the provided compiled constraint system
/// 2. Verifies the proof against the statement
///
/// # Arguments
/// * `statement` - The complete statement for verification
/// * `compiled_cs` - The pre-compiled constraint system
/// * `proof` - The proof to verify (taken by value)
///
/// # Returns
/// * Result indicating success or error
#[instrument(level = "info", skip_all)]
pub fn verify_proof(
    statement: &Statement,
    compiled_cs: &ConstraintSystem<B128>,
    proof: Proof,
) -> Result<()> {
    verify::<
        OptimalUnderlier128b,
        CanonicalTowerFamily,
        Groestl256,
        Groestl256ByteCompression,
        HasherChallenger<Groestl256>,
    >(
        compiled_cs,
        LOG_INV_RATE,
        SECURITY_BITS,
        &statement.boundaries,
        proof,
    )?;

    Ok(())
}<|MERGE_RESOLUTION|>--- conflicted
+++ resolved
@@ -161,42 +161,7 @@
         let allocator = Bump::new();
 
         // Fill all table witnesses in sequence
-<<<<<<< HEAD
-        // 1. Fill PROM table with program instructions
-        witness.fill_table_sequential(&self.circuit.prom_table, &trace.program)?;
-
-        // 2. Fill VROM address space table with the full address space
-        let vrom_addr_space_size = statement.table_sizes[self.circuit.vrom_addr_space_table.id()];
-        let vrom_addr_space: Vec<u32> = (0..vrom_addr_space_size as u32).collect();
-        witness.fill_table_sequential(&self.circuit.vrom_addr_space_table, &vrom_addr_space)?;
-
-        // 3. Fill VROM write table with writes
-        witness.fill_table_sequential(&self.circuit.vrom_write_table, &trace.vrom_writes)?;
-
-        // 4. Fill VROM skip table with skipped addresses
-        // Generate the list of skipped addresses (addresses not in vrom_writes)
-        let write_addrs: std::collections::HashSet<u32> =
-            trace.vrom_writes.iter().map(|(addr, _, _)| *addr).collect();
-
-        let vrom_skips: Vec<u32> = (0..vrom_addr_space_size as u32)
-            .filter(|addr| !write_addrs.contains(addr))
-            .collect();
-
-        witness.fill_table_sequential(&self.circuit.vrom_skip_table, &vrom_skips)?;
-
-        // 5. Fill the right shifter table
-        witness.fill_table_sequential(
-            &self.circuit.right_shifter_table,
-            trace.right_shift_events(),
-        )?;
-
-        // 6. Fill all event tables
-        for table in &self.circuit.tables {
-            table.fill(&mut witness, trace)?;
-        }
-=======
         let witness = self.generate_witness(trace, &statement, &allocator)?;
->>>>>>> 778253fe
 
         binius_m3::builder::test_utils::validate_system_witness::<OptimalUnderlier128b>(
             &self.circuit.cs,
