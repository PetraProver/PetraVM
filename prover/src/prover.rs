--- conflicted
+++ resolved
@@ -46,15 +46,7 @@
         allocator: &'a Bump,
     ) -> Result<WitnessIndex<'_, 'a, ProverPackedField>> {
         // Build the witness structure
-<<<<<<< HEAD
-        #[allow(deprecated)]
-        let mut witness = self
-            .circuit
-            .cs
-            .build_witness::<ProverPackedField>(allocator);
-=======
         let mut witness = WitnessIndex::new(&self.circuit.cs, allocator);
->>>>>>> 70632a2e
 
         // Fill all table witnesses in sequence
 
