--- conflicted
+++ resolved
@@ -6,12 +6,6 @@
 use anyhow::Result;
 use binius_core::constraint_system::validate;
 use binius_field::arch::OptimalUnderlier128b;
-<<<<<<< HEAD
-use binius_hal::make_portable_backend;
-use binius_hash::compress::Groestl256ByteCompression;
-use binius_math::DefaultEvaluationDomainFactory;
-=======
->>>>>>> 36424ead
 use bumpalo::Bump;
 use groestl_crypto::Groestl256;
 
@@ -103,84 +97,6 @@
         // Validate the witness against the constraint system
         validate::validate_witness(&compiled_cs, &statement.boundaries, &mle_witness)?;
 
-<<<<<<< HEAD
-        // Generate the proof
-        let proof = binius_core::constraint_system::prove::<
-            _,
-            CanonicalTowerFamily,
-            _,
-            Groestl256,
-            Groestl256ByteCompression,
-            HasherChallenger<Groestl256>,
-            _,
-        >(
-            &compiled_cs,
-            LOG_INV_RATE,
-            SECURITY_BITS,
-            &statement.boundaries,
-            mle_witness,
-            &DefaultEvaluationDomainFactory::default(),
-            &binius_hal::make_portable_backend(),
-        )
-        .unwrap();
-
-        // let proof = prove::<
-        //     OptimalUnderlier128b,
-        //     CanonicalTowerFamily,
-        //     Groestl256,
-        //     Groestl256ByteCompression,
-        //     HasherChallenger<Groestl256>,
-        //     _,
-        // >(
-        //     &compiled_cs,
-        //     LOG_INV_RATE,
-        //     SECURITY_BITS,
-        //     &statement.boundaries,
-        //     mle_witness,
-        //     &make_portable_backend(),
-        // )?;
-
-        Ok(proof)
-    }
-
-    /// Verify a zCrayVM execution proof.
-    ///
-    /// This function:
-    /// 1. Creates a statement from the trace
-    /// 2. Compiles the constraint system
-    /// 3. Verifies the proof against the statement
-    ///
-    /// # Arguments
-    /// * `trace` - The zCrayVM execution trace
-    /// * `proof` - The proof to verify
-    ///
-    /// # Returns
-    /// * Result indicating success or error
-    // TODO: should not use trace to create statement
-    pub fn verify(&self, trace: &ZkVMTrace, proof: &Proof) -> Result<()> {
-        // Create a statement from the trace
-        let statement = self.circuit.create_statement(trace)?;
-
-        // Compile the constraint system
-        let compiled_cs = self.circuit.compile(&statement)?;
-
-        // Verify the proof
-        binius_core::constraint_system::verify::<
-            OptimalUnderlier128b,
-            CanonicalTowerFamily,
-            Groestl256,
-            Groestl256ByteCompression,
-            HasherChallenger<Groestl256>,
-        >(
-            &compiled_cs,
-            LOG_INV_RATE,
-            SECURITY_BITS,
-            &statement.boundaries,
-            proof.clone(),
-        )?;
-
-=======
->>>>>>> 36424ead
         Ok(())
     }
 }