--- conflicted
+++ resolved
@@ -8,18 +8,10 @@
 
 use crate::{
     channels::Channels,
-<<<<<<< HEAD
     memory::{PromTable, VromAddrSpaceTable, VromSkipTable, VromWriteTable},
     model::{build_table_for_opcode, Trace},
+    prover::MIN_VROM_ADDR_SPACE,
     table::FillableTable,
-=======
-    model::Trace,
-    prover::MIN_VROM_ADDR_SPACE,
-    tables::{
-        B32MulTable, BnzTable, BzTable, LdiTable, PromTable, RetTable, VromAddrSpaceTable,
-        VromSkipTable, VromWriteTable,
-    },
->>>>>>> bdc3a103
 };
 
 /// Arithmetic circuit for the zCrayVM proving system.
