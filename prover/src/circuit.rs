//! Circuit definition for the zCrayVM proving system.
//!
//! This module defines the complete M3 circuit for zCrayVM, combining
//! all the individual tables and channels.

use binius_m3::builder::{Boundary, ConstraintSystem, FlushDirection, Statement, B128};

use crate::{
    channels::Channels,
    model::Trace,
    tables::{
<<<<<<< HEAD
        B32MulTable, LdiTable, PromTable, RetTable, VromAddrSpaceTable, VromSkipTable,
=======
        BnzTable, BzTable, LdiTable, PromTable, RetTable, VromAddrSpaceTable, VromSkipTable,
>>>>>>> 262133f6
        VromWriteTable,
    },
};

/// Arithmetic circuit for the zCrayVM proving system.
///
/// This struct represents the complete M3 arithmetization circuit for zCrayVM.
/// It contains all the tables and channels needed to encode program execution
/// as arithmetic constraints.
pub struct Circuit {
    /// Constraint system
    pub cs: ConstraintSystem,
    /// Channels for connecting tables
    pub channels: Channels,
    /// Program ROM table
    pub prom_table: PromTable,
    // TODO: We should not have this table in prover
    /// VROM address space table
    pub vrom_addr_space_table: VromAddrSpaceTable,
    /// VROM Write table
    pub vrom_write_table: VromWriteTable,
    /// VROM Skip table
    pub vrom_skip_table: VromSkipTable,
    /// LDI instruction table
    pub ldi_table: LdiTable,
    /// RET instruction table
    pub ret_table: RetTable,
<<<<<<< HEAD
    /// B32_MUL instruction table
    pub b32_mul_table: B32MulTable,
=======
    /// BNZ branch non-zero instruction table
    pub bnz_table: BnzTable,
    /// BNZ branch zero instruction table
    pub bz_table: BzTable,
>>>>>>> 262133f6
}

impl Default for Circuit {
    fn default() -> Self {
        Self::new()
    }
}

impl Circuit {
    /// Create a new zCrayVM circuit.
    ///
    /// This initializes the constraint system, channels, and all tables
    /// needed for the zCrayVM execution.
    pub fn new() -> Self {
        let mut cs = ConstraintSystem::new();
        let channels = Channels::new(&mut cs);

        // Create all the tables
        let vrom_write_table = VromWriteTable::new(&mut cs, &channels);
        let prom_table = PromTable::new(&mut cs, &channels);
        let vrom_addr_space_table = VromAddrSpaceTable::new(&mut cs, &channels);
        let vrom_skip_table = VromSkipTable::new(&mut cs, &channels);
        let ldi_table = LdiTable::new(&mut cs, &channels);
        let ret_table = RetTable::new(&mut cs, &channels);
<<<<<<< HEAD
        let b32_mul_table = B32MulTable::new(&mut cs, &channels);
=======
        let bnz_table = BnzTable::new(&mut cs, &channels);
        let bz_table = BzTable::new(&mut cs, &channels);
>>>>>>> 262133f6

        Self {
            cs,
            channels,
            vrom_write_table,
            prom_table,
            vrom_addr_space_table,
            vrom_skip_table,
            ldi_table,
            ret_table,
<<<<<<< HEAD
            b32_mul_table,
=======
            bnz_table,
            bz_table,
>>>>>>> 262133f6
        }
    }

    /// Create a circuit statement for a given trace.
    ///
    /// # Arguments
    /// * `trace` - The zCrayVM execution trace
    /// * `vrom_size` - Size of the VROM address space (must be a power of 2)
    ///
    /// # Returns
    /// * A Statement that defines boundaries and table sizes
    pub fn create_statement(&self, trace: &Trace) -> anyhow::Result<Statement> {
        let vrom_size = trace.trace.vrom_size().next_power_of_two();

        // Build the statement with boundary values

        // Define the initial state boundary (program starts at PC=1, FP=0)
        let initial_state = Boundary {
            values: vec![B128::new(1), B128::new(0)],
            channel_id: self.channels.state_channel,
            direction: FlushDirection::Push,
            multiplicity: 1,
        };

        // Define the final state boundary (program ends with PC=0, FP=0)
        let final_state = Boundary {
            values: vec![B128::new(0), B128::new(0)],
            channel_id: self.channels.state_channel,
            direction: FlushDirection::Pull,
            multiplicity: 1,
        };

        let prom_size = trace.program.len();

        // Use the provided VROM address space size
        let vrom_addr_space_size = vrom_size;

        // VROM write size is the number of addresses we write to
        let vrom_write_size = trace.vrom_writes.len();

        // VROM skip size is the number of addresses we skip
        let vrom_skip_size = vrom_addr_space_size - vrom_write_size;

        let ldi_size = trace.ldi_events().len();
        let ret_size = trace.ret_events().len();
<<<<<<< HEAD
        let b32_mul_size = trace.b32_mul_events().len();
=======
        let bnz_size = trace.bnz_events().len();
        let bz_size = trace.bz_events().len();
>>>>>>> 262133f6

        // Define the table sizes in order of table creation
        let table_sizes = vec![
            vrom_write_size,      // VROM write table size
            prom_size,            // PROM table size
            vrom_addr_space_size, // VROM address space table size
            vrom_skip_size,       // VROM skip table size
            ldi_size,             // LDI table size
            ret_size,             // RET table size
<<<<<<< HEAD
            b32_mul_size,         // B32_MUL table size
=======
            bnz_size,             // BNZ table size
            bz_size,              // BZ table size
>>>>>>> 262133f6
        ];

        // Create the statement with all boundaries
        let statement = Statement {
            boundaries: vec![initial_state, final_state],
            table_sizes,
        };

        Ok(statement)
    }

    /// Compile the circuit with a given statement.
    ///
    /// # Arguments
    /// * `statement` - The statement to compile
    ///
    /// # Returns
    /// * A compiled constraint system
    pub fn compile(
        &self,
        statement: &Statement,
    ) -> anyhow::Result<binius_core::constraint_system::ConstraintSystem<B128>> {
        Ok(self.cs.compile(statement)?)
    }
}<|MERGE_RESOLUTION|>--- conflicted
+++ resolved
@@ -9,12 +9,11 @@
     channels::Channels,
     model::Trace,
     tables::{
-<<<<<<< HEAD
-        B32MulTable, LdiTable, PromTable, RetTable, VromAddrSpaceTable, VromSkipTable,
-=======
+        B32MulTable, 
         BnzTable, BzTable, LdiTable, PromTable, RetTable, VromAddrSpaceTable, VromSkipTable,
->>>>>>> 262133f6
+       
         VromWriteTable,
+    ,
     },
 };
 
@@ -41,15 +40,12 @@
     pub ldi_table: LdiTable,
     /// RET instruction table
     pub ret_table: RetTable,
-<<<<<<< HEAD
     /// B32_MUL instruction table
     pub b32_mul_table: B32MulTable,
-=======
     /// BNZ branch non-zero instruction table
     pub bnz_table: BnzTable,
     /// BNZ branch zero instruction table
     pub bz_table: BzTable,
->>>>>>> 262133f6
 }
 
 impl Default for Circuit {
@@ -74,12 +70,9 @@
         let vrom_skip_table = VromSkipTable::new(&mut cs, &channels);
         let ldi_table = LdiTable::new(&mut cs, &channels);
         let ret_table = RetTable::new(&mut cs, &channels);
-<<<<<<< HEAD
         let b32_mul_table = B32MulTable::new(&mut cs, &channels);
-=======
         let bnz_table = BnzTable::new(&mut cs, &channels);
         let bz_table = BzTable::new(&mut cs, &channels);
->>>>>>> 262133f6
 
         Self {
             cs,
@@ -90,12 +83,9 @@
             vrom_skip_table,
             ldi_table,
             ret_table,
-<<<<<<< HEAD
             b32_mul_table,
-=======
             bnz_table,
             bz_table,
->>>>>>> 262133f6
         }
     }
 
@@ -141,12 +131,9 @@
 
         let ldi_size = trace.ldi_events().len();
         let ret_size = trace.ret_events().len();
-<<<<<<< HEAD
         let b32_mul_size = trace.b32_mul_events().len();
-=======
         let bnz_size = trace.bnz_events().len();
         let bz_size = trace.bz_events().len();
->>>>>>> 262133f6
 
         // Define the table sizes in order of table creation
         let table_sizes = vec![
@@ -156,12 +143,9 @@
             vrom_skip_size,       // VROM skip table size
             ldi_size,             // LDI table size
             ret_size,             // RET table size
-<<<<<<< HEAD
             b32_mul_size,         // B32_MUL table size
-=======
             bnz_size,             // BNZ table size
             bz_size,              // BZ table size
->>>>>>> 262133f6
         ];
 
         // Create the statement with all boundaries
