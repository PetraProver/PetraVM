--- conflicted
+++ resolved
@@ -10,14 +10,7 @@
     isa::ISA,
     memory::{PromTable, VromAddrSpaceTable, VromSkipTable, VromWriteTable},
     model::Trace,
-<<<<<<< HEAD
     table::FillableTable,
-=======
-    tables::{
-        B32MulTable, BnzTable, BzTable, LdiTable, PromTable, RetTable, VromAddrSpaceTable,
-        VromSkipTable, VromWriteTable,
-    },
->>>>>>> 72927579
 };
 
 /// Arithmetic circuit for the zCrayVM proving system.
@@ -42,27 +35,8 @@
     pub vrom_write_table: VromWriteTable,
     /// VROM Skip table
     pub vrom_skip_table: VromSkipTable,
-<<<<<<< HEAD
     /// Instruction tables
     pub tables: Vec<Box<dyn FillableTable>>,
-=======
-    /// LDI instruction table
-    pub ldi_table: LdiTable,
-    /// RET instruction table
-    pub ret_table: RetTable,
-    /// B32_MUL instruction table
-    pub b32_mul_table: B32MulTable,
-    /// BNZ branch non-zero instruction table
-    pub bnz_table: BnzTable,
-    /// BNZ branch zero instruction table
-    pub bz_table: BzTable,
-}
-
-impl Default for Circuit {
-    fn default() -> Self {
-        Self::new()
-    }
->>>>>>> 72927579
 }
 
 impl Circuit {
@@ -79,16 +53,8 @@
         let prom_table = PromTable::new(&mut cs, &channels);
         let vrom_addr_space_table = VromAddrSpaceTable::new(&mut cs, &channels);
         let vrom_skip_table = VromSkipTable::new(&mut cs, &channels);
-<<<<<<< HEAD
 
         let tables = isa.register_tables(&mut cs, &channels);
-=======
-        let ldi_table = LdiTable::new(&mut cs, &channels);
-        let ret_table = RetTable::new(&mut cs, &channels);
-        let b32_mul_table = B32MulTable::new(&mut cs, &channels);
-        let bnz_table = BnzTable::new(&mut cs, &channels);
-        let bz_table = BzTable::new(&mut cs, &channels);
->>>>>>> 72927579
 
         Self {
             isa,
@@ -98,15 +64,7 @@
             prom_table,
             vrom_addr_space_table,
             vrom_skip_table,
-<<<<<<< HEAD
             tables,
-=======
-            ldi_table,
-            ret_table,
-            b32_mul_table,
-            bnz_table,
-            bz_table,
->>>>>>> 72927579
         }
     }
 
@@ -150,31 +108,12 @@
         // VROM skip size is the number of addresses we skip
         let vrom_skip_size = vrom_addr_space_size - vrom_write_size;
 
-<<<<<<< HEAD
         // Define the table sizes in order of table creation
         let mut table_sizes = vec![
-=======
-        let ldi_size = trace.ldi_events().len();
-        let ret_size = trace.ret_events().len();
-        let b32_mul_size = trace.b32_mul_events().len();
-        let bnz_size = trace.bnz_events().len();
-        let bz_size = trace.bz_events().len();
-
-        // Define the table sizes in order of table creation
-        let table_sizes = vec![
             vrom_write_size,      // VROM write table size
->>>>>>> 72927579
             prom_size,            // PROM table size
             vrom_addr_space_size, // VROM address space table size
             vrom_skip_size,       // VROM skip table size
-<<<<<<< HEAD
-=======
-            ldi_size,             // LDI table size
-            ret_size,             // RET table size
-            b32_mul_size,         // B32_MUL table size
-            bnz_size,             // BNZ table size
-            bz_size,              // BZ table size
->>>>>>> 72927579
         ];
 
         // Add table sizes for each supported instruction
