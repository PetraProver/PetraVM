--- conflicted
+++ resolved
@@ -8,18 +8,9 @@
 
 use crate::{
     channels::Channels,
-<<<<<<< HEAD
-    model::Trace,
-    opcodes::binary::B128AddTable,
-    tables::{
-        B32MulTable, BnzTable, BzTable, LdiTable, PromTable, RetTable, VromAddrSpaceTable,
-        VromSkipTable, VromWriteTable,
-    },
-=======
     memory::{PromTable, VromAddrSpaceTable, VromSkipTable, VromWriteTable},
     model::{build_table_for_opcode, Trace},
     table::FillableTable,
->>>>>>> dbe893bd
 };
 
 /// Arithmetic circuit for the zCrayVM proving system.
@@ -44,29 +35,8 @@
     pub vrom_write_table: VromWriteTable,
     /// VROM Skip table
     pub vrom_skip_table: VromSkipTable,
-<<<<<<< HEAD
-    /// LDI instruction table
-    pub ldi_table: LdiTable,
-    /// RET instruction table
-    pub ret_table: RetTable,
-    /// B32_MUL instruction table
-    pub b32_mul_table: B32MulTable,
-    /// B128_ADD instruction table
-    pub b128_add_table: B128AddTable,
-    /// BNZ branch non-zero instruction table
-    pub bnz_table: BnzTable,
-    /// BNZ branch zero instruction table
-    pub bz_table: BzTable,
-}
-
-impl Default for Circuit {
-    fn default() -> Self {
-        Self::new()
-    }
-=======
     /// Instruction tables
     pub tables: Vec<Box<dyn FillableTable>>,
->>>>>>> dbe893bd
 }
 
 impl Circuit {
@@ -84,14 +54,6 @@
         let vrom_write_table = VromWriteTable::new(&mut cs, &channels);
         let vrom_addr_space_table = VromAddrSpaceTable::new(&mut cs, &channels);
         let vrom_skip_table = VromSkipTable::new(&mut cs, &channels);
-<<<<<<< HEAD
-        let ldi_table = LdiTable::new(&mut cs, &channels);
-        let ret_table = RetTable::new(&mut cs, &channels);
-        let b32_mul_table = B32MulTable::new(&mut cs, &channels);
-        let b128_add_table = B128AddTable::new(&mut cs, &channels);
-        let bnz_table = BnzTable::new(&mut cs, &channels);
-        let bz_table = BzTable::new(&mut cs, &channels);
-=======
 
         // Generate all tables required to prove the instructions supported by this ISA.
         let tables = isa
@@ -99,7 +61,6 @@
             .iter()
             .filter_map(|op| build_table_for_opcode(*op, &mut cs, &channels))
             .collect::<Vec<_>>();
->>>>>>> dbe893bd
 
         Self {
             isa,
@@ -109,16 +70,7 @@
             vrom_write_table,
             vrom_addr_space_table,
             vrom_skip_table,
-<<<<<<< HEAD
-            ldi_table,
-            ret_table,
-            b32_mul_table,
-            b128_add_table,
-            bnz_table,
-            bz_table,
-=======
             tables,
->>>>>>> dbe893bd
         }
     }
 
@@ -130,14 +82,6 @@
     /// # Returns
     /// * A Statement that defines boundaries and table sizes
     pub fn create_statement(&self, trace: &Trace) -> anyhow::Result<Statement> {
-<<<<<<< HEAD
-        // The +1 accounts for the extra vrom write with 0 multiplicity
-        // because of the lookup issue.
-        // TODO: remove it.
-        let vrom_size = (trace.trace.vrom_size() + 1).next_power_of_two();
-
-=======
->>>>>>> dbe893bd
         // Build the statement with boundary values
 
         // Define the initial state boundary (program starts at PC=1, FP=0)
@@ -166,31 +110,12 @@
         // VROM skip size is the number of addresses we skip
         let vrom_skip_size = vrom_addr_space_size - vrom_write_size;
 
-<<<<<<< HEAD
-        let ldi_size = trace.ldi_events().len();
-        let ret_size = trace.ret_events().len();
-        let b32_mul_size = trace.b32_mul_events().len();
-        let b128_add_size = trace.b128_add_events().len();
-        let bnz_size = trace.bnz_events().len();
-        let bz_size = trace.bz_events().len();
-
-=======
->>>>>>> dbe893bd
         // Define the table sizes in order of table creation
         let mut table_sizes = vec![
             vrom_write_size,      // VROM write table size
             prom_size,            // PROM table size
             vrom_addr_space_size, // VROM address space table size
             vrom_skip_size,       // VROM skip table size
-<<<<<<< HEAD
-            ldi_size,             // LDI table size
-            ret_size,             // RET table size
-            b32_mul_size,         // B32_MUL table size
-            b128_add_size,        // B128_ADD table size
-            bnz_size,             // BNZ table size
-            bz_size,              // BZ table size
-=======
->>>>>>> dbe893bd
         ];
 
         // Add table sizes for each supported instruction
