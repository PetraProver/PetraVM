--- conflicted
+++ resolved
@@ -1,7 +1,2 @@
-<<<<<<< HEAD
-pub mod cpu;
 pub mod multiple_lookup;
-=======
-pub mod multiple_lookup;
-pub mod state;
->>>>>>> 06fae9e9
+pub mod state;