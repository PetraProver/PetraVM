<<<<<<< HEAD
pub mod cpu;
pub mod multiple_lookup;
=======
pub mod b128_lookup;
pub mod state;
>>>>>>> e9f6c6d2
<|MERGE_RESOLUTION|>--- conflicted
+++ resolved
@@ -1,7 +1,2 @@
-<<<<<<< HEAD
-pub mod cpu;
 pub mod multiple_lookup;
-=======
-pub mod b128_lookup;
-pub mod state;
->>>>>>> e9f6c6d2
+pub mod state;