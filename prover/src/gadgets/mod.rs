<<<<<<< HEAD
pub mod cpu;
pub mod u32u16;
=======
pub mod b128_lookup;
pub mod cpu;
>>>>>>> 527990cc
<|MERGE_RESOLUTION|>--- conflicted
+++ resolved
@@ -1,7 +1,3 @@
-<<<<<<< HEAD
-pub mod cpu;
-pub mod u32u16;
-=======
 pub mod b128_lookup;
 pub mod cpu;
->>>>>>> 527990cc
+pub mod u32u16;