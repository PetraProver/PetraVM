--- conflicted
+++ resolved
@@ -16,7 +16,6 @@
     utils::{pack_b16_into_b32, setup_mux_constraint},
 };
 
-<<<<<<< HEAD
 // Implementation of SrliTable for immediate shift right logical operations
 pub struct SrliTable {
     id: TableId,
@@ -62,40 +61,9 @@
             dst_val,
             src_abs,
             src_val,
-=======
-/// This macro generates table structures for shift operations.
-/// Two variants are supported:
-///   - `imm`: For immediate shift operations
-///   - `vrom`: For vrom-based shift operations (shift amount from a vrom value)
-///
-/// The macro generates:
-/// 1. A table structure with columns for the operation
-/// 2. Table implementation for accessing the table
-/// 3. TableFiller implementation for populating the table with shift events
-macro_rules! define_logic_shift_table {
-    // Immediate variant: For shift operations with immediate shift amounts
-    // Parameters:
-    //   - $Name: The name of the generated table structure
-    //   - $table_str: String identifier for the table
-    //   - Event: The event type that this table handles
-    //   - OPCODE: The opcode enum value for this operation
-    //   - VARIANT: The shift variant (logical left/right)
-    (imm: $Name:ident, $table_str:expr,
-         Event=$Event:ty,
-         OPCODE=$OpCode:expr,
-         VARIANT=$ShiftVar:expr) => {
-        pub struct $Name {
-            id: TableId,
-            state_cols: StateColumns<{ $OpCode as u16 }>,
-            shifter: BarrelShifter,
-            dst_abs: Col<B32>, // Destination absolute address
-            src_abs: Col<B32>, // Source absolute address
-            src_val: Col<B32>, // Source value (value to be shifted)
->>>>>>> 778253fe
-        }
-    }
-
-<<<<<<< HEAD
+        }
+    }
+
     fn as_any(&self) -> &dyn std::any::Any {
         self
     }
@@ -122,53 +90,6 @@
                 src_val[i] = B32::new(ev.src_val);
                 dst_abs[i] = B32::new(ev.fp.addr(ev.dst));
                 src_abs[i] = B32::new(ev.fp.addr(ev.src));
-=======
-        impl Table for $Name {
-            type Event = $Event;
-            fn name(&self) -> &'static str {
-                stringify!($Name)
-            }
-            fn new(cs: &mut ConstraintSystem, channels: &Channels) -> Self {
-                let mut table = cs.add_table($table_str);
-                let state_cols = StateColumns::new(
-                    &mut table,
-                    channels.state_channel,
-                    channels.prom_channel,
-                    StateColumnsOptions::default(),
-                );
-
-                // Common unpack→packed columns for source value
-                let src_val_unpacked: Col<B1, 32> = table.add_committed("src_val_unpacked");
-                let src_val: Col<B32> = table.add_packed("src_val", src_val_unpacked);
-
-                // Absolute addresses for destination and source
-                let dst_abs =
-                    table.add_computed("dst_abs", state_cols.fp + upcast_col(state_cols.arg0));
-                let src_abs =
-                    table.add_computed("src_abs", state_cols.fp + upcast_col(state_cols.arg1));
-
-                // Barrel shifter wired to state_cols.arg2_unpacked (immediate shift amount)
-                let shifter = BarrelShifter::new(
-                    &mut table,
-                    src_val_unpacked,
-                    state_cols.arg2_unpacked,
-                    $ShiftVar,
-                );
-                let dst_val = table.add_packed("dst_val", shifter.output);
-
-                // Pull columns from VROM channel
-                table.pull(channels.vrom_channel, [dst_abs, dst_val]);
-                table.pull(channels.vrom_channel, [src_abs, src_val]);
-
-                Self {
-                    id: table.id(),
-                    state_cols,
-                    shifter,
-                    dst_abs,
-                    src_abs,
-                    src_val,
-                }
->>>>>>> 778253fe
             }
         }
 
@@ -271,7 +192,6 @@
                 src_abs[i] = B32::new(ev.fp.addr(ev.src));
             }
         }
-<<<<<<< HEAD
 
         // Populate StateGadget and shifter
         let state_rows = rows.map(|ev| StateGadget {
@@ -363,36 +283,9 @@
             shift_amount_unpacked,
             shift_vrom_val,
             shift_vrom_val_high,
-=======
-    };
-
-    // Vrom variant: For shift operations where shift amount comes from a vrom value
-    // Parameters:
-    //   - $Name: The name of the generated table structure
-    //   - $table_str: String identifier for the table
-    //   - Event: The event type that this table handles
-    //   - OPCODE: The opcode enum value for this operation
-    //   - VARIANT: The shift variant (logical left/right)
-    (vrom: $Name:ident, $table_str:expr,
-         Event=$Event:ty,
-         OPCODE=$OpCode:expr,
-         VARIANT=$ShiftVar:expr) => {
-        pub struct $Name {
-            id: TableId,
-            state_cols: StateColumns<{ $OpCode as u16 }>,
-            shifter: BarrelShifter,
-            dst_abs: Col<B32>,                  // Destination absolute address
-            src_abs: Col<B32>,                  // Source absolute address
-            src_val_unpacked: Col<B1, 32>,      // Source value in bit-unpacked form
-            shift_abs: Col<B32>,                // Shift vrom absolute address
-            shift_amount_unpacked: Col<B1, 16>, // Shift amount in bit-unpacked form
-            shift_vrom_val: Col<B32>,           // Shift value (full vrom value)
-            shift_vrom_val_high: Col<B16>,      // High part of shift value
->>>>>>> 778253fe
-        }
-    }
-
-<<<<<<< HEAD
+        }
+    }
+
     fn as_any(&self) -> &dyn std::any::Any {
         self
     }
@@ -428,71 +321,6 @@
                 shift_unpacked[i] = ev.shift_amount as u16;
                 shift_vrom_val[i] = B32::new(ev.shift_amount);
                 shift_vrom_val_high[i] = B16::new((ev.shift_amount >> 16) as u16);
-=======
-        impl Table for $Name {
-            type Event = $Event;
-            fn name(&self) -> &'static str {
-                stringify!($Name)
-            }
-            fn new(cs: &mut ConstraintSystem, channels: &Channels) -> Self {
-                let mut table = cs.add_table($table_str);
-                let state_cols = StateColumns::new(
-                    &mut table,
-                    channels.state_channel,
-                    channels.prom_channel,
-                    StateColumnsOptions::default(),
-                );
-
-                // Source value columns
-                let src_val_unpacked: Col<B1, 32> = table.add_committed("src_val_unpacked");
-                let src_val: Col<B32> = table.add_packed("src_val", src_val_unpacked);
-
-                // Address calculations
-                let dst_abs =
-                    table.add_computed("dst_abs", state_cols.fp + upcast_col(state_cols.arg0));
-                let src_abs =
-                    table.add_computed("src_abs", state_cols.fp + upcast_col(state_cols.arg1));
-                let shift_abs =
-                    table.add_computed("shift_abs", state_cols.fp + upcast_col(state_cols.arg2));
-
-                // Shift amount columns
-                let shift_amount_unpacked: Col<B1, 16> =
-                    table.add_committed("shift_amount_unpacked");
-                let shift_amount_packed: Col<B16, 1> =
-                    table.add_packed("shift_amount", shift_amount_unpacked);
-                let shift_vrom_val_high = table.add_committed("shift_vrom_val_high");
-                let shift_vrom_val = table.add_computed(
-                    "shift_vrom_val",
-                    pack_b16_into_b32(shift_amount_packed, shift_vrom_val_high),
-                );
-
-                // Barrel shifter for the actual shift operation
-                let shifter = BarrelShifter::new(
-                    &mut table,
-                    src_val_unpacked,
-                    shift_amount_unpacked,
-                    $ShiftVar,
-                );
-                let dst_val = table.add_packed("dst_val", shifter.output);
-
-                // Pull memory access data from VROM channel
-                table.pull(channels.vrom_channel, [dst_abs, dst_val]);
-                table.pull(channels.vrom_channel, [src_abs, src_val]);
-                table.pull(channels.vrom_channel, [shift_abs, shift_vrom_val]);
-
-                Self {
-                    id: table.id(),
-                    state_cols,
-                    shifter,
-                    dst_abs,
-                    src_abs,
-                    src_val_unpacked,
-                    shift_abs,
-                    shift_amount_unpacked,
-                    shift_vrom_val,
-                    shift_vrom_val_high,
-                }
->>>>>>> 778253fe
             }
         }
 
@@ -1079,7 +907,6 @@
         let asm_code = format!(
             "#[framesize(0x10)]\n\
             _start:\n\
-<<<<<<< HEAD
             LDI.W @3, #{}\n\
             SRLI @4, @2, #{}\n\
             ;;SRL  @5, @2, @3 \n\
@@ -1089,16 +916,6 @@
             ;;SRA  @9, @2, @3 \n\
             RET\n",
             shift_amount, imm, imm, imm
-=======
-            LDI.W @3, #{shift_amount}\n\
-            SRLI @4, @2, #{imm}\n\
-            SRL  @5, @2, @3 \n\
-            SLLI @6, @2, #{imm}\n\
-            SLL  @7, @2, @3 \n\
-            SRAI @8, @2, #{imm}\n\
-            SRA  @9, @2, @3 \n\
-            RET\n"
->>>>>>> 778253fe
         );
 
         let init_values = vec![0, 0, val];
