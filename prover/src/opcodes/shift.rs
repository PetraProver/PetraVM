--- conflicted
+++ resolved
@@ -7,11 +7,7 @@
     },
     gadgets::barrel_shifter::BarrelShifter,
 };
-<<<<<<< HEAD
-use zcrayvm_assembly::{Opcode, SllEvent, SlliEvent, SraEvent, SraiEvent, SrlEvent, SrliEvent};
-=======
 use petravm_asm::{Opcode, SllEvent, SlliEvent, SraEvent, SraiEvent, SrlEvent, SrliEvent};
->>>>>>> bd97f0db
 
 use crate::{
     channels::Channels,
@@ -735,32 +731,6 @@
     }
 }
 
-<<<<<<< HEAD
-// Helper function to set up the multiplexer constraint for bit selection
-fn setup_mux_constraint(
-    table: &mut TableBuilder,
-    result: &Col<B1, 32>,
-    when_true: &Col<B1, 32>,
-    when_false: &Col<B1, 32>,
-    select_bit: &Col<B1>,
-) {
-    // Create packed (32-bit) versions of columns
-    let result_packed = table.add_packed("result_packed", *result);
-    let true_packed = table.add_packed("when_true_packed", *when_true);
-    let false_packed = table.add_packed("when_false_packed", *when_false);
-
-    // Create constraint for the mux:
-    // result = select_bit ? when_true : when_false
-    table.assert_zero(
-        "mux_constraint",
-        result_packed
-            - (true_packed * upcast_col(*select_bit)
-                + false_packed * (upcast_col(*select_bit) - B32::ONE)),
-    );
-}
-
-=======
->>>>>>> bd97f0db
 #[cfg(test)]
 mod tests {
     use anyhow::Result;
