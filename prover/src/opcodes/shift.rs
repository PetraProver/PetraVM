use binius_core::oracle::ShiftVariant;
use binius_field::Field;
use binius_m3::{
    builder::{
        upcast_col, Col, ConstraintSystem, TableFiller, TableId, TableWitnessSegment, B1, B32,
    },
    gadgets::barrel_shifter::BarrelShifter,
};
use petravm_asm::{Opcode, SllEvent, SlliEvent, SraEvent, SraiEvent, SrlEvent, SrliEvent};

use crate::{
    channels::Channels,
    gadgets::state::{StateColumns, StateColumnsOptions, StateGadget},
    table::Table,
    types::ProverPackedField,
    utils::{pull_vrom_channel, setup_mux_constraint},
};

// Implementation of SrliTable for immediate shift right logical operations
pub struct SrliTable {
    id: TableId,
    state_cols: StateColumns<{ Opcode::Srli as u16 }>,
    dst_abs: Col<B32>, // Destination absolute address
    dst_val: Col<B32>, // Destination value (shift result)
    src_abs: Col<B32>, // Source absolute address
    src_val: Col<B32>, // Source value (value to be shifted)
}

impl Table for SrliTable {
    type Event = SrliEvent;
    fn name(&self) -> &'static str {
        "SrliTable"
    }
    fn new(cs: &mut ConstraintSystem, channels: &Channels) -> Self {
        let mut table = cs.add_table("srli");
        let state_cols = StateColumns::new(
            &mut table,
            channels.state_channel,
            channels.prom_channel,
            StateColumnsOptions::default(),
        );

        // Common unpack→packed columns for source value
        let src_val: Col<B32> = table.add_committed("src_val");
        let dst_val: Col<B32> = table.add_committed("dst_val");
        let shift_amount: Col<B32> = upcast_col(state_cols.arg2);

        // Absolute addresses for destination and source
        let dst_abs = table.add_computed("dst_abs", state_cols.fp + upcast_col(state_cols.arg0));
        let src_abs = table.add_computed("src_abs", state_cols.fp + upcast_col(state_cols.arg1));

        // Pull columns from VROM channel
        table.pull(channels.vrom_channel, [dst_abs, dst_val]);
        table.pull(channels.vrom_channel, [src_abs, src_val]);
        table.pull(
            channels.right_shifter_channel,
            [src_val, shift_amount, dst_val],
        );

        Self {
            id: table.id(),
            state_cols,
            dst_abs,
            dst_val,
            src_abs,
            src_val,
        }
    }
}

<<<<<<< HEAD
        impl Table for $Name {
            type Event = $Event;
            fn name(&self) -> &'static str {
                stringify!($Name)
            }
            fn new(cs: &mut ConstraintSystem, channels: &Channels) -> Self {
                let mut table = cs.add_table($table_str);
                let state_cols = StateColumns::new(
                    &mut table,
                    channels.state_channel,
                    channels.prom_channel,
                    StateColumnsOptions::default(),
                );

                // Common unpack→packed columns for source value
                let src_val_unpacked: Col<B1, 32> = table.add_committed("src_val_unpacked");
                let src_val: Col<B32> = table.add_packed("src_val", src_val_unpacked);

                // Absolute addresses for destination and source
                let dst_abs =
                    table.add_computed("dst_abs", state_cols.fp + upcast_col(state_cols.arg0));
                let src_abs =
                    table.add_computed("src_abs", state_cols.fp + upcast_col(state_cols.arg1));

                // Barrel shifter wired to state_cols.arg2_unpacked (immediate shift amount)
                let shifter = BarrelShifter::new(
                    &mut table,
                    src_val_unpacked,
                    state_cols.arg2_unpacked,
                    $ShiftVar,
                );
                let dst_val = table.add_packed("dst_val", shifter.output);

                // Pull columns from VROM channel
                pull_vrom_channel(&mut table, channels.vrom_channel, [dst_abs, dst_val]);
                pull_vrom_channel(&mut table, channels.vrom_channel, [src_abs, src_val]);

                Self {
                    id: table.id(),
                    state_cols,
                    shifter,
                    dst_abs,
                    src_abs,
                    src_val,
                }
=======
impl TableFiller<ProverPackedField> for SrliTable {
    type Event = SrliEvent;
    fn id(&self) -> TableId {
        self.id
    }

    fn fill<'a>(
        &'a self,
        rows: impl Iterator<Item = &'a SrliEvent> + Clone,
        witness: &'a mut TableWitnessSegment<ProverPackedField>,
    ) -> anyhow::Result<()> {
        // Fill source value, destination address, and source address
        {
            let mut src_abs = witness.get_scalars_mut(self.src_abs)?;
            let mut src_val = witness.get_scalars_mut(self.src_val)?;
            let mut dst_abs = witness.get_scalars_mut(self.dst_abs)?;
            let mut dst_val = witness.get_scalars_mut(self.dst_val)?;

            for (i, ev) in rows.clone().enumerate() {
                src_val[i] = B32::new(ev.src_val);
                dst_abs[i] = B32::new(ev.fp.addr(ev.dst));
                src_abs[i] = B32::new(ev.fp.addr(ev.src));
                dst_val[i] = B32::new(ev.dst_val);
>>>>>>> 228df7db
            }
        }

        // Populate StateGadget and shifter
        let state_rows = rows.map(|ev| StateGadget {
            pc: ev.pc.val(),
            next_pc: None,
            fp: *ev.fp,
            arg0: ev.dst,
            arg1: ev.src,
            arg2: ev.shift_amount as u16,
        });
        self.state_cols.populate(witness, state_rows)?;
        Ok(())
    }
}

// Implementation of SlliTable for immediate shift left logical operations
pub struct SlliTable {
    id: TableId,
    state_cols: StateColumns<{ Opcode::Slli as u16 }>,
    shifter: BarrelShifter,
    dst_abs: Col<B32>, // Destination absolute address
    src_abs: Col<B32>, // Source absolute address
    src_val: Col<B32>, // Source value (value to be shifted)
}

impl Table for SlliTable {
    type Event = SlliEvent;
    fn name(&self) -> &'static str {
        "SlliTable"
    }
    fn new(cs: &mut ConstraintSystem, channels: &Channels) -> Self {
        let mut table = cs.add_table("slli");
        let state_cols = StateColumns::new(
            &mut table,
            channels.state_channel,
            channels.prom_channel,
            StateColumnsOptions::default(),
        );

        // Common unpack→packed columns for source value
        let src_val_unpacked: Col<B1, 32> = table.add_committed("src_val_unpacked");
        let src_val: Col<B32> = table.add_packed("src_val", src_val_unpacked);

        // Absolute addresses for destination and source
        let dst_abs = table.add_computed("dst_abs", state_cols.fp + upcast_col(state_cols.arg0));
        let src_abs = table.add_computed("src_abs", state_cols.fp + upcast_col(state_cols.arg1));

        // Barrel shifter wired to state_cols.arg2_unpacked (immediate shift amount)
        let shifter = BarrelShifter::new(
            &mut table,
            src_val_unpacked,
            state_cols.arg2_unpacked,
            ShiftVariant::LogicalLeft,
        );
        let dst_val = table.add_packed("dst_val", shifter.output);

        // Pull columns from VROM channel
        table.pull(channels.vrom_channel, [dst_abs, dst_val]);
        table.pull(channels.vrom_channel, [src_abs, src_val]);

        Self {
            id: table.id(),
            state_cols,
            shifter,
            dst_abs,
            src_abs,
            src_val,
        }
    }
}

impl TableFiller<ProverPackedField> for SlliTable {
    type Event = SlliEvent;
    fn id(&self) -> TableId {
        self.id
    }

    fn fill<'a>(
        &'a self,
        rows: impl Iterator<Item = &'a SlliEvent> + Clone,
        witness: &'a mut TableWitnessSegment<ProverPackedField>,
    ) -> anyhow::Result<()> {
        // Fill source value, destination address, and source address
        {
            let mut src_val = witness.get_scalars_mut(self.src_val)?;
            let mut dst_abs = witness.get_scalars_mut(self.dst_abs)?;
            let mut src_abs = witness.get_scalars_mut(self.src_abs)?;

            for (i, ev) in rows.clone().enumerate() {
                src_val[i] = B32::new(ev.src_val);
                dst_abs[i] = B32::new(ev.fp.addr(ev.dst));
                src_abs[i] = B32::new(ev.fp.addr(ev.src));
            }
        }

        // Populate StateGadget and shifter
        let state_rows = rows.map(|ev| StateGadget {
            pc: ev.pc.val(),
            next_pc: None,
            fp: *ev.fp,
            arg0: ev.dst,
            arg1: ev.src,
            arg2: ev.shift_amount as u16,
        });
        self.state_cols.populate(witness, state_rows)?;
        self.shifter.populate(witness)?;
        Ok(())
    }
}

// Implementation of SrlTable for vrom-based shift right logical operations
pub struct SrlTable {
    id: TableId,
    state_cols: StateColumns<{ Opcode::Srl as u16 }>,
    dst_abs: Col<B32>,   // Destination absolute address
    dst_val: Col<B32>,   // Destination value (shift result)
    src_abs: Col<B32>,   // Source absolute address
    src_val: Col<B32>,   // Source value (shift result)
    shift_abs: Col<B32>, // Shift vrom absolute address
    shift_val: Col<B32>, // Shift value (shift amount)
}

impl Table for SrlTable {
    type Event = SrlEvent;
    fn name(&self) -> &'static str {
        "SrlTable"
    }
    fn new(cs: &mut ConstraintSystem, channels: &Channels) -> Self {
        let mut table = cs.add_table("srl");
        let state_cols = StateColumns::new(
            &mut table,
            channels.state_channel,
            channels.prom_channel,
            StateColumnsOptions::default(),
        );

        // Address calculations
        let dst_abs = table.add_computed("dst_abs", state_cols.fp + upcast_col(state_cols.arg0));
        let src_abs = table.add_computed("src_abs", state_cols.fp + upcast_col(state_cols.arg1));
        let shift_abs =
            table.add_computed("shift_abs", state_cols.fp + upcast_col(state_cols.arg2));

        // Source value columns
        let src_val = table.add_committed("src_val");
        let dst_val = table.add_committed("dst_val");
        let shift_val = table.add_committed("shift_val");

        // Pull memory access data from VROM channel
        table.pull(channels.vrom_channel, [dst_abs, dst_val]);
        table.pull(channels.vrom_channel, [src_abs, src_val]);
        table.pull(channels.vrom_channel, [shift_abs, shift_val]);

        // Pull shift value from ShifterChannel
        table.pull(
            channels.right_shifter_channel,
            [src_val, shift_val, dst_val],
        );

        Self {
            id: table.id(),
            state_cols,
            dst_abs,
            dst_val,
            src_abs,
            src_val,
            shift_abs,
            shift_val,
        }
    }
}

<<<<<<< HEAD
        impl Table for $Name {
            type Event = $Event;
            fn name(&self) -> &'static str {
                stringify!($Name)
            }
            fn new(cs: &mut ConstraintSystem, channels: &Channels) -> Self {
                let mut table = cs.add_table($table_str);
                let state_cols = StateColumns::new(
                    &mut table,
                    channels.state_channel,
                    channels.prom_channel,
                    StateColumnsOptions::default(),
                );

                // Source value columns
                let src_val_unpacked: Col<B1, 32> = table.add_committed("src_val_unpacked");
                let src_val: Col<B32> = table.add_packed("src_val", src_val_unpacked);

                // Address calculations
                let dst_abs =
                    table.add_computed("dst_abs", state_cols.fp + upcast_col(state_cols.arg0));
                let src_abs =
                    table.add_computed("src_abs", state_cols.fp + upcast_col(state_cols.arg1));
                let shift_abs =
                    table.add_computed("shift_abs", state_cols.fp + upcast_col(state_cols.arg2));

                // Shift amount columns
                let shift_amount_unpacked: Col<B1, 32> =
                    table.add_committed("shift_amount_unpacked");
                let shift_amount_packed: Col<B32> =
                    table.add_packed("shift_amount", shift_amount_unpacked);
                let shift_amount_low: Col<B1, 16> =
                    table.add_selected_block("shift_amount_low", shift_amount_unpacked, 0);

                // Barrel shifter for the actual shift operation
                let shifter =
                    BarrelShifter::new(&mut table, src_val_unpacked, shift_amount_low, $ShiftVar);
                let dst_val = table.add_packed("dst_val", shifter.output);

                // Pull memory access data from VROM channel
                pull_vrom_channel(&mut table, channels.vrom_channel, [dst_abs, dst_val]);
                pull_vrom_channel(&mut table, channels.vrom_channel, [src_abs, src_val]);
                pull_vrom_channel(
                    &mut table,
                    channels.vrom_channel,
                    [shift_abs, shift_amount_packed],
                );

                Self {
                    id: table.id(),
                    state_cols,
                    shifter,
                    dst_abs,
                    src_abs,
                    src_val_unpacked,
                    shift_abs,
                    shift_amount_unpacked,
                    shift_amount_low,
                }
=======
impl TableFiller<ProverPackedField> for SrlTable {
    type Event = SrlEvent;

    fn id(&self) -> TableId {
        self.id
    }

    fn fill<'a>(
        &'a self,
        rows: impl Iterator<Item = &'a SrlEvent> + Clone,
        witness: &'a mut TableWitnessSegment<ProverPackedField>,
    ) -> anyhow::Result<()> {
        // Fill basic columns and shift amount data
        {
            let mut dst_abs = witness.get_scalars_mut(self.dst_abs)?;
            let mut dst_val = witness.get_scalars_mut(self.dst_val)?;
            let mut src_abs = witness.get_scalars_mut(self.src_abs)?;
            let mut src_val = witness.get_scalars_mut(self.src_val)?;
            let mut shift_abs = witness.get_scalars_mut(self.shift_abs)?;
            let mut shift_val = witness.get_scalars_mut(self.shift_val)?;

            for (i, ev) in rows.clone().enumerate() {
                src_val[i] = B32::new(ev.src_val);
                dst_abs[i] = B32::new(ev.fp.addr(ev.dst));
                src_abs[i] = B32::new(ev.fp.addr(ev.src));
                dst_val[i] = B32::new(ev.dst_val);
                shift_abs[i] = B32::new(ev.fp.addr(ev.shift));
                shift_val[i] = B32::new(ev.shift_amount);
>>>>>>> 228df7db
            }
        }

        // Populate StateGadget columns
        let state_rows = rows.clone().map(|ev| StateGadget {
            pc: ev.pc.val(),
            next_pc: None,
            fp: *ev.fp,
            arg0: ev.dst,
            arg1: ev.src,
            arg2: ev.shift,
        });
        self.state_cols.populate(witness, state_rows)
    }
}

// Implementation of SllTable for vrom-based shift left logical operations
pub struct SllTable {
    id: TableId,
    state_cols: StateColumns<{ Opcode::Sll as u16 }>,
    shifter: BarrelShifter,
    dst_abs: Col<B32>,                  // Destination absolute address
    src_abs: Col<B32>,                  // Source absolute address
    src_val_unpacked: Col<B1, 32>,      // Source value in bit-unpacked form
    shift_abs: Col<B32>,                // Shift vrom absolute address
    shift_amount_unpacked: Col<B1, 32>, // Shift amount in bit-unpacked form
    shift_amount_low: Col<B1, 16>,      // Shift amount in bit-unpacked form
}

impl Table for SllTable {
    type Event = SllEvent;
    fn name(&self) -> &'static str {
        "SllTable"
    }
    fn new(cs: &mut ConstraintSystem, channels: &Channels) -> Self {
        let mut table = cs.add_table("sll");
        let state_cols = StateColumns::new(
            &mut table,
            channels.state_channel,
            channels.prom_channel,
            StateColumnsOptions::default(),
        );

        // Source value columns
        let src_val_unpacked: Col<B1, 32> = table.add_committed("src_val_unpacked");
        let src_val: Col<B32> = table.add_packed("src_val", src_val_unpacked);

        // Address calculations
        let dst_abs = table.add_computed("dst_abs", state_cols.fp + upcast_col(state_cols.arg0));
        let src_abs = table.add_computed("src_abs", state_cols.fp + upcast_col(state_cols.arg1));
        let shift_abs =
            table.add_computed("shift_abs", state_cols.fp + upcast_col(state_cols.arg2));

        // Shift amount columns
        let shift_amount_unpacked: Col<B1, 32> = table.add_committed("shift_amount_unpacked");
        let shift_amount_packed: Col<B32> = table.add_packed("shift_amount", shift_amount_unpacked);
        let shift_amount_low: Col<B1, 16> =
            table.add_selected_block("shift_amount_low", shift_amount_unpacked, 0);

        // Barrel shifter for the actual shift operation
        let shifter = BarrelShifter::new(
            &mut table,
            src_val_unpacked,
            shift_amount_low,
            ShiftVariant::LogicalLeft,
        );
        let dst_val = table.add_packed("dst_val", shifter.output);

        // Pull memory access data from VROM channel
        table.pull(channels.vrom_channel, [dst_abs, dst_val]);
        table.pull(channels.vrom_channel, [src_abs, src_val]);
        table.pull(channels.vrom_channel, [shift_abs, shift_amount_packed]);

        Self {
            id: table.id(),
            state_cols,
            shifter,
            dst_abs,
            src_abs,
            src_val_unpacked,
            shift_abs,
            shift_amount_unpacked,
            shift_amount_low,
        }
    }
}

impl TableFiller<ProverPackedField> for SllTable {
    type Event = SllEvent;

    fn id(&self) -> TableId {
        self.id
    }

    fn fill<'a>(
        &'a self,
        rows: impl Iterator<Item = &'a SllEvent> + Clone,
        witness: &'a mut TableWitnessSegment<ProverPackedField>,
    ) -> anyhow::Result<()> {
        // Fill basic columns and shift amount data
        {
            let mut dst_abs = witness.get_scalars_mut(self.dst_abs)?;
            let mut src_abs = witness.get_scalars_mut(self.src_abs)?;
            let mut src_unpacked = witness.get_mut_as(self.src_val_unpacked)?;
            let mut shift_abs = witness.get_scalars_mut(self.shift_abs)?;
            let mut shift_unpacked = witness.get_mut_as(self.shift_amount_unpacked)?;
            let mut shift_amount_low = witness.get_mut_as(self.shift_amount_low)?;

            for (i, ev) in rows.clone().enumerate() {
                src_unpacked[i] = ev.src_val;
                dst_abs[i] = B32::new(ev.fp.addr(ev.dst));
                src_abs[i] = B32::new(ev.fp.addr(ev.src));
                shift_abs[i] = B32::new(ev.fp.addr(ev.shift));
                shift_unpacked[i] = ev.shift_amount;
                shift_amount_low[i] = ev.shift_amount as u16;
            }
        }

        // Populate StateGadget columns
        let state_rows = rows.clone().map(|ev| StateGadget {
            pc: ev.pc.val(),
            next_pc: None,
            fp: *ev.fp,
            arg0: ev.dst,
            arg1: ev.src,
            arg2: ev.shift,
        });
        self.state_cols.populate(witness, state_rows)?;

        // Populate barrel shifter columns
        self.shifter.populate(witness)?;
        Ok(())
    }
}

// SRA: Shift Right Arithmetic (vrom-based shift amount)
pub struct SraTable {
    id: TableId,
    state_cols: StateColumns<{ Opcode::Sra as u16 }>,
    dst_abs: Col<B32>,
    src_abs: Col<B32>,
    src_val_unpacked: Col<B1, 32>,
    sign_bit: Col<B1>,
    inverted_input: Col<B1, 32>, // ~input for negative number path
    shifter_input: Col<B1, 32>,  /* Selected input for shifter (original or inverted based on
                                  * sign bit) */
    shift_abs: Col<B32>,
    shift_val: Col<B32>,
    right_shifter_output: Col<B1, 32>,
    inverted_output: Col<B1, 32>, // ~shifter.output for negative number path
    result: Col<B1, 32>,          // Final result after selection
}

impl Table for SraTable {
    type Event = SraEvent;
    fn name(&self) -> &'static str {
        "SraTable"
    }

    fn new(cs: &mut ConstraintSystem, channels: &Channels) -> Self {
        let mut table = cs.add_table("sra");
        let state_cols = StateColumns::new(
            &mut table,
            channels.state_channel,
            channels.prom_channel,
            StateColumnsOptions::default(),
        );

        // Source value columns
        let src_abs = table.add_computed("src_abs", state_cols.fp + upcast_col(state_cols.arg1));
        let src_val_unpacked: Col<B1, 32> = table.add_committed("src_val_unpacked");
        let src_val: Col<B32> = table.add_packed("src_val", src_val_unpacked);
        table.pull(channels.vrom_channel, [src_abs, src_val]);

        // Shift amount columns
        let shift_abs =
            table.add_computed("shift_abs", state_cols.fp + upcast_col(state_cols.arg2));
        let shift_val = table.add_committed("shift_val");
        table.pull(channels.vrom_channel, [shift_abs, shift_val]);

        // Get sign bit (MSB of src value)
        let sign_bit = table.add_selected("sign_bit", src_val_unpacked, 31);

        // Create inverted input for negative numbers: ~input
        let inverted_input = table.add_computed("inverted_input", src_val_unpacked + B1::ONE);

        // Add a committed column for the shifter input (selected based on sign bit)
        // For positive numbers: original input
        // For negative numbers: inverted input (~input)
        let shifter_input = table.add_committed::<B1, 32>("shifter_input");
        let shifter_input_packed = table.add_packed("shifter_input", shifter_input);

        // Mux to select shifter input: sign_bit ? inverted_input : src_val_unpacked
        setup_mux_constraint(
            &mut table,
            &shifter_input,
            &inverted_input,
            &src_val_unpacked,
            &sign_bit,
        );

        let right_shifter_output: Col<B1, 32> = table.add_committed("right_shifter_output");
        let right_shifter_output_packed =
            table.add_packed("right_shifter_output", right_shifter_output);
        table.pull(
            channels.right_shifter_channel,
            [shifter_input_packed, shift_val, right_shifter_output_packed],
        );

        // Invert the shifter output for negative numbers: ~(shifted value)
        // This completes the invert-shift-invert pattern (~(~input >> shift))
        let inverted_output = table.add_computed("inverted_output", right_shifter_output + B1::ONE);

        // Result selector based on sign bit
        let result = table.add_committed("result");

        // Set up multiplexer constraint: result = sign_bit ? inverted_output :
        // shifter.output
        setup_mux_constraint(
            &mut table,
            &result,
            &inverted_output,
            &right_shifter_output,
            &sign_bit,
        );

        // Address calculations
        let dst_abs = table.add_computed("dst_abs", state_cols.fp + upcast_col(state_cols.arg0));
        let dst_val = table.add_packed("dst_val", result);

        // Pull memory access data from VROM channel
<<<<<<< HEAD
        pull_vrom_channel(&mut table, channels.vrom_channel, [dst_abs, dst_val]);
        pull_vrom_channel(&mut table, channels.vrom_channel, [src_abs, src_val]);
        pull_vrom_channel(
            &mut table,
            channels.vrom_channel,
            [shift_abs, shift_amount_packed],
        );
=======
        table.pull(channels.vrom_channel, [dst_abs, dst_val]);
>>>>>>> 228df7db

        Self {
            id: table.id(),
            state_cols,
            dst_abs,
            src_abs,
            src_val_unpacked,
            sign_bit,
            inverted_input,
            shifter_input,
            shift_abs,
            shift_val,
            right_shifter_output,
            inverted_output,
            result,
        }
    }
}

impl TableFiller<ProverPackedField> for SraTable {
    type Event = SraEvent;

    fn id(&self) -> TableId {
        self.id
    }

    fn fill<'a>(
        &'a self,
        rows: impl Iterator<Item = &'a SraEvent> + Clone,
        witness: &'a mut TableWitnessSegment<ProverPackedField>,
    ) -> anyhow::Result<()> {
        // Fill basic columns and shift amount data
        {
            let mut dst_abs = witness.get_scalars_mut(self.dst_abs)?;
            let mut src_abs = witness.get_scalars_mut(self.src_abs)?;
            let mut src_unpacked = witness.get_mut_as(self.src_val_unpacked)?;
            let mut shift_abs = witness.get_scalars_mut(self.shift_abs)?;
            let mut shift_val = witness.get_scalars_mut(self.shift_val)?;
            let mut right_shifter_output = witness.get_mut_as(self.right_shifter_output)?;
            let mut inverted_input = witness.get_mut_as(self.inverted_input)?;
            let mut shifter_input = witness.get_mut_as(self.shifter_input)?;
            let mut inverted_output = witness.get_mut_as(self.inverted_output)?;
            let mut result = witness.get_mut_as(self.result)?;
            let mut sign_bit = witness.get_mut(self.sign_bit)?;

            for (i, ev) in rows.clone().enumerate() {
                src_unpacked[i] = ev.src_val;
                dst_abs[i] = B32::new(ev.fp.addr(ev.dst));
                src_abs[i] = B32::new(ev.fp.addr(ev.src));
                shift_abs[i] = B32::new(ev.fp.addr(ev.shift));
                shift_val[i] = B32::new(ev.shift_amount);

                // Calculate sign bit
                let is_negative = (ev.src_val >> 31) & 1 == 1;
                binius_field::packed::set_packed_slice(&mut sign_bit, i, B1::from(is_negative));

                // Calculate inverted input for negative numbers (~input)
                inverted_input[i] = !ev.src_val;

                // Select the input for the shifter based on sign bit
                // For positive numbers: original input
                // For negative numbers: inverted input (~input)
                shifter_input[i] = if is_negative {
                    inverted_input[i]
                } else {
                    ev.src_val
                };

                // For positive numbers: input >> shift
                // For negative numbers: We implement arithmetic right shift using the
                // invert-shift-invert pattern:
                //   1. Invert the input (~input)
                //   2. Perform logical right shift on inverted input
                //   3. Invert the result (~(~input >> shift))
                // This correctly fills 1s from the left for negative numbers
                let shift_result = shifter_input[i] >> (ev.shift_amount & 0x1F) as usize;
                right_shifter_output[i] = shift_result;

                // Calculate inverted output (must be calculated with bit negation)
                inverted_output[i] = !shift_result;

                // Select final output based on sign bit
                result[i] = if is_negative {
                    // For negative numbers: ~(~input >> shift)
                    !shift_result
                } else {
                    // For positive numbers: input >> shift
                    shift_result
                };
            }
        }

        // Populate StateGadget columns
        let state_rows = rows.clone().map(|ev| StateGadget {
            pc: ev.pc.val(),
            next_pc: None,
            fp: *ev.fp,
            arg0: ev.dst,
            arg1: ev.src,
            arg2: ev.shift,
        });
        self.state_cols.populate(witness, state_rows)
    }
}

// SRAI: Shift Right Arithmetic Immediate
pub struct SraiTable {
    id: TableId,
    state_cols: StateColumns<{ Opcode::Srai as u16 }>,
    dst_abs: Col<B32>,
    src_abs: Col<B32>,
    src_val_unpacked: Col<B1, 32>,
    sign_bit: Col<B1>,
    inverted_input: Col<B1, 32>, // ~input for negative number path
    shifter_input: Col<B1, 32>,  /* Selected input for shifter (original or inverted based on
                                  * sign bit) */
    right_shifter_output: Col<B1, 32>, // shifter.output
    inverted_output: Col<B1, 32>,      // ~shifter.output for negative number path
    result: Col<B1, 32>,               // Final result after selection
}

impl Table for SraiTable {
    type Event = SraiEvent;
    fn name(&self) -> &'static str {
        "SraiTable"
    }

    fn new(cs: &mut ConstraintSystem, channels: &Channels) -> Self {
        let mut table = cs.add_table("srai");
        let state_cols = StateColumns::new(
            &mut table,
            channels.state_channel,
            channels.prom_channel,
            StateColumnsOptions::default(),
        );

        // Source value columns
        let src_val_unpacked: Col<B1, 32> = table.add_committed("src_val_unpacked");
        let src_val: Col<B32> = table.add_packed("src_val", src_val_unpacked);

        // Get sign bit (MSB of src value)
        let sign_bit = table.add_selected("sign_bit", src_val_unpacked, 31);

        // Create inverted input for negative numbers: ~input
        let inverted_input = table.add_computed("inverted_input", src_val_unpacked + B1::ONE);

        // Add a committed column for the shifter input (selected based on sign bit)
        // For positive numbers: original input
        // For negative numbers: inverted input (~input)
        let shifter_input = table.add_committed::<B1, 32>("shifter_input");
        let shifter_input_packed: Col<B32> = table.add_packed("shifter_input", shifter_input);

        // Mux to select shifter input: sign_bit ? inverted_input : src_val_unpacked
        setup_mux_constraint(
            &mut table,
            &shifter_input,
            &inverted_input,
            &src_val_unpacked,
            &sign_bit,
        );

        let shift_val = upcast_col(state_cols.arg2);
        let right_shifter_output = table.add_committed("right_shifter_output");
        let right_shifter_output_packed =
            table.add_packed("right_shifter_output", right_shifter_output);
        table.pull(
            channels.right_shifter_channel,
            [shifter_input_packed, shift_val, right_shifter_output_packed],
        );

        // Absolute addresses for destination and source
        let dst_abs = table.add_computed("dst_abs", state_cols.fp + upcast_col(state_cols.arg0));
        let src_abs = table.add_computed("src_abs", state_cols.fp + upcast_col(state_cols.arg1));

        // Invert the shifter output for negative numbers: ~(shifted value)
        // This completes the invert-shift-invert pattern (~(~input >> shift))
        let inverted_output = table.add_computed("inverted_output", right_shifter_output + B1::ONE);

        // Result selector based on sign bit
        let result = table.add_committed("result");

        // Set up multiplexer constraint: result = sign_bit ? inverted_output :
        // shifter.output
        setup_mux_constraint(
            &mut table,
            &result,
            &inverted_output,
            &right_shifter_output,
            &sign_bit,
        );

        let dst_val = table.add_packed("dst_val", result);

        // Pull columns from VROM channel
        pull_vrom_channel(&mut table, channels.vrom_channel, [dst_abs, dst_val]);
        pull_vrom_channel(&mut table, channels.vrom_channel, [src_abs, src_val]);

        Self {
            id: table.id(),
            state_cols,
            dst_abs,
            src_abs,
            src_val_unpacked,
            sign_bit,
            inverted_input,
            shifter_input,
            right_shifter_output,
            inverted_output,
            result,
        }
    }
}

impl TableFiller<ProverPackedField> for SraiTable {
    type Event = SraiEvent;

    fn id(&self) -> TableId {
        self.id
    }

    fn fill<'a>(
        &'a self,
        rows: impl Iterator<Item = &'a SraiEvent> + Clone,
        witness: &'a mut TableWitnessSegment<ProverPackedField>,
    ) -> anyhow::Result<()> {
        // Fill source value, destination address, and source address
        {
            let mut src_unpacked = witness.get_mut_as(self.src_val_unpacked)?;
            let mut dst_abs = witness.get_scalars_mut(self.dst_abs)?;
            let mut src_abs = witness.get_scalars_mut(self.src_abs)?;
            let mut inverted_input = witness.get_mut_as(self.inverted_input)?;
            let mut shifter_input = witness.get_mut_as(self.shifter_input)?;
            let mut right_shifter_output = witness.get_mut_as(self.right_shifter_output)?;
            let mut inverted_output = witness.get_mut_as(self.inverted_output)?;
            let mut result = witness.get_mut_as(self.result)?;
            let mut sign_bit = witness.get_mut(self.sign_bit)?;

            for (i, ev) in rows.clone().enumerate() {
                src_unpacked[i] = ev.src_val;
                dst_abs[i] = B32::new(ev.fp.addr(ev.dst));
                src_abs[i] = B32::new(ev.fp.addr(ev.src));

                // Calculate sign bit
                let is_negative = (ev.src_val >> 31) & 1 == 1;
                binius_field::packed::set_packed_slice(&mut sign_bit, i, B1::from(is_negative));

                // Calculate inverted input for negative numbers (~input)
                inverted_input[i] = !ev.src_val;

                // Select the input for the shifter based on sign bit
                // For positive numbers: original input
                // For negative numbers: inverted input (~input)
                shifter_input[i] = if is_negative {
                    inverted_input[i]
                } else {
                    ev.src_val
                };

                // For positive numbers: input >> shift
                // For negative numbers: We implement arithmetic right shift using the
                // invert-shift-invert pattern:
                //   1. Invert the input (~input)
                //   2. Perform logical right shift on inverted input
                //   3. Invert the result (~(~input >> shift))
                // This correctly fills 1s from the left for negative numbers
                let shift_result = shifter_input[i] >> (ev.shift_amount & 0x1F) as usize;
                right_shifter_output[i] = shift_result;

                // Calculate inverted output (must be calculated with bit negation)
                inverted_output[i] = !shift_result;

                // Select final output based on sign bit
                result[i] = if is_negative {
                    // For negative numbers: ~(~input >> shift)
                    !shift_result
                } else {
                    // For positive numbers: input >> shift
                    shift_result
                };
            }
        }

        // Populate StateGadget
        let state_rows = rows.map(|ev| StateGadget {
            pc: ev.pc.val(),
            next_pc: None,
            fp: *ev.fp,
            arg0: ev.dst,
            arg1: ev.src,
            arg2: ev.shift_amount as u16,
        });
        self.state_cols.populate(witness, state_rows)
    }
}

#[cfg(test)]
mod tests {
    use anyhow::Result;
    use petravm_asm::isa::GenericISA;
    use proptest::prelude::*;
    use proptest::prop_oneof;

    use crate::model::Trace;
    use crate::prover::Prover;
    use crate::test_utils::generate_trace;

    /// Creates an execution trace for a simple program that uses various shift
    /// instructions to test shift operations.
    fn generate_shift_trace(val: u32, shift_amount: u32) -> Result<Trace> {
        let imm = shift_amount as u16;
        let asm_code = format!(
            "#[framesize(0x10)]\n\
            _start:\n\
            LDI.W @3, #{shift_amount}\n\
            SRLI @4, @2, #{imm}\n\
            SRL  @5, @2, @3 \n\
            SLLI @6, @2, #{imm}\n\
            SLL  @7, @2, @3 \n\
            SRAI @8, @2, #{imm}\n\
            SRA  @9, @2, @3 \n\
            RET\n"
        );

        let init_values = vec![0, 0, val];
        generate_trace(asm_code, Some(init_values), None)
    }

    fn test_shift_with_values(val: u32, shift_amount: u32) -> Result<()> {
        let trace = generate_shift_trace(val, shift_amount)?;
        trace.validate()?;

        // Verify we have the correct number of events
        assert_eq!(trace.srli_events().len(), 1);
        assert_eq!(trace.slli_events().len(), 1);
        assert_eq!(trace.srl_events().len(), 1);
        assert_eq!(trace.sll_events().len(), 1);
        assert_eq!(trace.srai_events().len(), 1);
        assert_eq!(trace.sra_events().len(), 1);

        // Validate the witness
        Prover::new(Box::new(GenericISA)).validate_witness(&trace)
    }

    proptest! {
        #![proptest_config(proptest::test_runner::Config::with_cases(20))]

        #[test]
        fn test_shift_operations(
            val in prop_oneof![
                any::<u32>()                    // Random values
            ],
            shift_amount in prop_oneof![
                Just(0u32),                     // Zero shift
                Just(1),                        // Minimal shift
                Just(31),                       // Maximum shift for u32
                any::<u32>()                    // Random values
            ]
        ) {
            prop_assert!(test_shift_with_values(val, shift_amount).is_ok());
        }
    }
}<|MERGE_RESOLUTION|>--- conflicted
+++ resolved
@@ -68,53 +68,6 @@
     }
 }
 
-<<<<<<< HEAD
-        impl Table for $Name {
-            type Event = $Event;
-            fn name(&self) -> &'static str {
-                stringify!($Name)
-            }
-            fn new(cs: &mut ConstraintSystem, channels: &Channels) -> Self {
-                let mut table = cs.add_table($table_str);
-                let state_cols = StateColumns::new(
-                    &mut table,
-                    channels.state_channel,
-                    channels.prom_channel,
-                    StateColumnsOptions::default(),
-                );
-
-                // Common unpack→packed columns for source value
-                let src_val_unpacked: Col<B1, 32> = table.add_committed("src_val_unpacked");
-                let src_val: Col<B32> = table.add_packed("src_val", src_val_unpacked);
-
-                // Absolute addresses for destination and source
-                let dst_abs =
-                    table.add_computed("dst_abs", state_cols.fp + upcast_col(state_cols.arg0));
-                let src_abs =
-                    table.add_computed("src_abs", state_cols.fp + upcast_col(state_cols.arg1));
-
-                // Barrel shifter wired to state_cols.arg2_unpacked (immediate shift amount)
-                let shifter = BarrelShifter::new(
-                    &mut table,
-                    src_val_unpacked,
-                    state_cols.arg2_unpacked,
-                    $ShiftVar,
-                );
-                let dst_val = table.add_packed("dst_val", shifter.output);
-
-                // Pull columns from VROM channel
-                pull_vrom_channel(&mut table, channels.vrom_channel, [dst_abs, dst_val]);
-                pull_vrom_channel(&mut table, channels.vrom_channel, [src_abs, src_val]);
-
-                Self {
-                    id: table.id(),
-                    state_cols,
-                    shifter,
-                    dst_abs,
-                    src_abs,
-                    src_val,
-                }
-=======
 impl TableFiller<ProverPackedField> for SrliTable {
     type Event = SrliEvent;
     fn id(&self) -> TableId {
@@ -138,7 +91,6 @@
                 dst_abs[i] = B32::new(ev.fp.addr(ev.dst));
                 src_abs[i] = B32::new(ev.fp.addr(ev.src));
                 dst_val[i] = B32::new(ev.dst_val);
->>>>>>> 228df7db
             }
         }
 
@@ -312,67 +264,6 @@
     }
 }
 
-<<<<<<< HEAD
-        impl Table for $Name {
-            type Event = $Event;
-            fn name(&self) -> &'static str {
-                stringify!($Name)
-            }
-            fn new(cs: &mut ConstraintSystem, channels: &Channels) -> Self {
-                let mut table = cs.add_table($table_str);
-                let state_cols = StateColumns::new(
-                    &mut table,
-                    channels.state_channel,
-                    channels.prom_channel,
-                    StateColumnsOptions::default(),
-                );
-
-                // Source value columns
-                let src_val_unpacked: Col<B1, 32> = table.add_committed("src_val_unpacked");
-                let src_val: Col<B32> = table.add_packed("src_val", src_val_unpacked);
-
-                // Address calculations
-                let dst_abs =
-                    table.add_computed("dst_abs", state_cols.fp + upcast_col(state_cols.arg0));
-                let src_abs =
-                    table.add_computed("src_abs", state_cols.fp + upcast_col(state_cols.arg1));
-                let shift_abs =
-                    table.add_computed("shift_abs", state_cols.fp + upcast_col(state_cols.arg2));
-
-                // Shift amount columns
-                let shift_amount_unpacked: Col<B1, 32> =
-                    table.add_committed("shift_amount_unpacked");
-                let shift_amount_packed: Col<B32> =
-                    table.add_packed("shift_amount", shift_amount_unpacked);
-                let shift_amount_low: Col<B1, 16> =
-                    table.add_selected_block("shift_amount_low", shift_amount_unpacked, 0);
-
-                // Barrel shifter for the actual shift operation
-                let shifter =
-                    BarrelShifter::new(&mut table, src_val_unpacked, shift_amount_low, $ShiftVar);
-                let dst_val = table.add_packed("dst_val", shifter.output);
-
-                // Pull memory access data from VROM channel
-                pull_vrom_channel(&mut table, channels.vrom_channel, [dst_abs, dst_val]);
-                pull_vrom_channel(&mut table, channels.vrom_channel, [src_abs, src_val]);
-                pull_vrom_channel(
-                    &mut table,
-                    channels.vrom_channel,
-                    [shift_abs, shift_amount_packed],
-                );
-
-                Self {
-                    id: table.id(),
-                    state_cols,
-                    shifter,
-                    dst_abs,
-                    src_abs,
-                    src_val_unpacked,
-                    shift_abs,
-                    shift_amount_unpacked,
-                    shift_amount_low,
-                }
-=======
 impl TableFiller<ProverPackedField> for SrlTable {
     type Event = SrlEvent;
 
@@ -401,7 +292,6 @@
                 dst_val[i] = B32::new(ev.dst_val);
                 shift_abs[i] = B32::new(ev.fp.addr(ev.shift));
                 shift_val[i] = B32::new(ev.shift_amount);
->>>>>>> 228df7db
             }
         }
 
@@ -633,17 +523,7 @@
         let dst_val = table.add_packed("dst_val", result);
 
         // Pull memory access data from VROM channel
-<<<<<<< HEAD
-        pull_vrom_channel(&mut table, channels.vrom_channel, [dst_abs, dst_val]);
-        pull_vrom_channel(&mut table, channels.vrom_channel, [src_abs, src_val]);
-        pull_vrom_channel(
-            &mut table,
-            channels.vrom_channel,
-            [shift_abs, shift_amount_packed],
-        );
-=======
         table.pull(channels.vrom_channel, [dst_abs, dst_val]);
->>>>>>> 228df7db
 
         Self {
             id: table.id(),
