--- conflicted
+++ resolved
@@ -1,10 +1,6 @@
 use std::ops::Deref;
 
-<<<<<<< HEAD
 use binius_field::{packed::set_packed_slice, Field, PackedField};
-=======
-use binius_field::{Field, PackedField};
->>>>>>> 55760a37
 use binius_m3::{
     builder::{
         upcast_col, Col, ConstraintSystem, TableFiller, TableId, TableWitnessSegment, B1, B32,
@@ -15,7 +11,12 @@
     opcodes::Opcode, SleEvent, SleiEvent, SleiuEvent, SleuEvent, SltEvent, SltiEvent, SltiuEvent,
     SltuEvent,
 };
-
+use petravm_asm::{
+    opcodes::Opcode, SleEvent, SleiEvent, SleiuEvent, SleuEvent, SltEvent, SltiEvent, SltiuEvent,
+    SltuEvent,
+};
+
+use super::integer_ops::{setup_sign_extended_immediate, SignExtendedImmediateOutput};
 use super::integer_ops::{setup_sign_extended_immediate, SignExtendedImmediateOutput};
 use crate::{
     channels::Channels,
@@ -28,6 +29,10 @@
 const SLTIU_OPCODE: u16 = Opcode::Sltiu as u16;
 const SLEU_OPCODE: u16 = Opcode::Sleu as u16;
 const SLEIU_OPCODE: u16 = Opcode::Sleiu as u16;
+const SLT_OPCODE: u16 = Opcode::Slt as u16;
+const SLTI_OPCODE: u16 = Opcode::Slti as u16;
+const SLE_OPCODE: u16 = Opcode::Sle as u16;
+const SLEI_OPCODE: u16 = Opcode::Slei as u16;
 const SLT_OPCODE: u16 = Opcode::Slt as u16;
 const SLTI_OPCODE: u16 = Opcode::Slti as u16;
 const SLE_OPCODE: u16 = Opcode::Sle as u16;
@@ -592,7 +597,6 @@
                 next_pc: NextPc::Increment,
                 next_fp: None,
             },
-<<<<<<< HEAD
         );
 
         // Pull the destination and source values from the VROM channel.
@@ -644,7 +648,103 @@
             state_cols,
             dst_abs,
             src1_abs,
+/// SLT table.
+///
+/// This table handles the SLT instruction, which performs signed
+/// integer comparison (set if less than) between two 32-bit elements.
+pub struct SltTable {
+    id: TableId,
+    state_cols: StateColumns<SLT_OPCODE>,
+    dst_abs: Col<B32>,
+    src1_abs: Col<B32>,
+    src1_val: Col<B1, 32>,
+    src1_sign: Col<B1>,
+    src2_abs: Col<B32>,
+    src2_val: Col<B1, 32>,
+    src2_sign: Col<B1>,
+    dst_bit: Col<B1>,
+    subber: U32Sub,
+}
+
+impl Table for SltTable {
+    type Event = SltEvent;
+
+    fn name(&self) -> &'static str {
+        "SltTable"
+    }
+
+    fn new(cs: &mut ConstraintSystem, channels: &Channels) -> Self {
+        let mut table = cs.add_table("slt");
+
+        let Channels {
+            state_channel,
+            prom_channel,
+            vrom_channel,
+            ..
+        } = *channels;
+
+        let state_cols = StateColumns::new(
+            &mut table,
+            state_channel,
+            prom_channel,
+            StateColumnsOptions {
+                next_pc: NextPc::Increment,
+                next_fp: None,
+            },
+        );
+
+        // Pull the destination and source values from the VROM channel.
+        let dst_abs = table.add_computed("dst", state_cols.fp + upcast_col(state_cols.arg0));
+        let src1_abs = table.add_computed("src1", state_cols.fp + upcast_col(state_cols.arg1));
+        let src2_abs = table.add_computed("src2", state_cols.fp + upcast_col(state_cols.arg2));
+
+        let src1_val = table.add_committed("src1_val");
+        let src1_val_packed = table.add_packed("src1_val_packed", src1_val);
+
+        let src2_val = table.add_committed("src2_val");
+        let src2_val_packed = table.add_packed("src2_val_packed", src2_val);
+
+        // Get the sign bits of src1 and src2
+        let src1_sign = table.add_selected("src1_sign", src1_val, 31);
+        let src2_sign = table.add_selected("src2_sign", src2_val, 31);
+
+        // Instantiate the subtractor with the appropriate flags
+        let flags = U32SubFlags {
+            borrow_in_bit: None,       // no extra borrow-in
+            expose_final_borrow: true, // we want the "underflow" bit out
+            commit_zout: false,        // we don't need the raw subtraction result
+        };
+        let subber = U32Sub::new(&mut table, src1_val, src2_val, flags);
+        // `final_borrow` is 1 exactly when src1_val < src2_val
+        let final_borrow: Col<B1> = subber
+            .final_borrow
+            .expect("Flag `expose_final_borrow` was set to `true`");
+
+        // Direct comparison works whenever both signs are equal. If not, it's
+        // determined by the src1_val sign. Therefore, the  bit is computed as
+        // (src1_sign XOR src2_sign) * src1_sign XOR !(src1_sign XOR src2_sign)
+        // * final_borrow
+        let dst_bit = table.add_computed(
+            "dst_val",
+            (src1_sign + src2_sign) * src1_sign + (src1_sign + src2_sign + B1::ONE) * final_borrow,
+        );
+        let dst_val = upcast_col(dst_bit);
+
+        // Read src1 and src2
+        table.pull(vrom_channel, [src1_abs, src1_val_packed]);
+        table.pull(vrom_channel, [src2_abs, src2_val_packed]);
+
+        // Read dst
+        table.pull(vrom_channel, [dst_abs, dst_val]);
+
+        Self {
+            id: table.id(),
+            state_cols,
+            dst_abs,
+            src1_abs,
             src1_val,
+            src1_sign,
+            src2_abs,
             src1_sign,
             src2_abs,
             src2_val,
@@ -764,13 +864,10 @@
                 next_pc: NextPc::Increment,
                 next_fp: None,
             },
-=======
->>>>>>> 55760a37
         );
 
         // Pull the destination and source values from the VROM channel.
         let dst_abs = table.add_computed("dst", state_cols.fp + upcast_col(state_cols.arg0));
-<<<<<<< HEAD
         let src_abs = table.add_computed("src1", state_cols.fp + upcast_col(state_cols.arg1));
 
         let src_val = table.add_committed("src_val");
@@ -788,20 +885,6 @@
             signed_imm_unpacked,
             ones,
         } = setup_sign_extended_immediate(&mut table, imm_unpacked);
-=======
-        let src1_abs = table.add_computed("src1", state_cols.fp + upcast_col(state_cols.arg1));
-        let src2_abs = table.add_computed("src2", state_cols.fp + upcast_col(state_cols.arg2));
-
-        let src1_val = table.add_committed("src1_val");
-        let src1_val_packed = table.add_packed("src1_val_packed", src1_val);
-
-        let src2_val = table.add_committed("src2_val");
-        let src2_val_packed = table.add_packed("src2_val_packed", src2_val);
-
-        // Get the sign bits of src1 and src2
-        let src1_sign = table.add_selected("src1_sign", src1_val, 31);
-        let src2_sign = table.add_selected("src2_sign", src2_val, 31);
->>>>>>> 55760a37
 
         // Instantiate the subtractor with the appropriate flags
         let flags = U32SubFlags {
@@ -809,7 +892,6 @@
             expose_final_borrow: true, // we want the "underflow" bit out
             commit_zout: false,        // we don't need the raw subtraction result
         };
-<<<<<<< HEAD
         let subber = U32Sub::new(&mut table, src_val, signed_imm_unpacked, flags);
         // `final_borrow` is 1 exactly when src_val < imm_val
         let final_borrow: Col<B1> = subber
@@ -941,8 +1023,50 @@
 
     fn name(&self) -> &'static str {
         "SleTable"
-=======
-        let subber = U32Sub::new(&mut table, src1_val, src2_val, flags);
+    }
+
+    fn new(cs: &mut ConstraintSystem, channels: &Channels) -> Self {
+        let mut table = cs.add_table("sle");
+
+        let Channels {
+            state_channel,
+            prom_channel,
+            vrom_channel,
+            ..
+        } = *channels;
+
+        let state_cols = StateColumns::new(
+            &mut table,
+            state_channel,
+            prom_channel,
+            StateColumnsOptions {
+                next_pc: NextPc::Increment,
+                next_fp: None,
+            },
+        );
+
+        // Pull the destination and source values from the VROM channel.
+        let dst_abs = table.add_computed("dst", state_cols.fp + upcast_col(state_cols.arg0));
+        let src1_abs = table.add_computed("src1", state_cols.fp + upcast_col(state_cols.arg1));
+        let src2_abs = table.add_computed("src2", state_cols.fp + upcast_col(state_cols.arg2));
+
+        let src1_val = table.add_committed("src1_val");
+        let src1_val_packed = table.add_packed("src1_val_packed", src1_val);
+
+        let src2_val = table.add_committed("src2_val");
+        let src2_val_packed = table.add_packed("src2_val_packed", src2_val);
+
+        // Get the sign bits of src1 and src2
+        let src1_sign = table.add_selected("src1_sign", src1_val, 31);
+        let src2_sign = table.add_selected("src2_sign", src2_val, 31);
+
+        // Instantiate the subtractor with the appropriate flags
+        let flags = U32SubFlags {
+            borrow_in_bit: None,       // no extra borrow-in
+            expose_final_borrow: true, // we want the "underflow" bit out
+            commit_zout: false,        // we don't need the raw subtraction result
+        };
+        let subber = U32Sub::new(&mut table, src2_val, src1_val, flags);
         // `final_borrow` is 1 exactly when src1_val < src2_val
         let final_borrow: Col<B1> = subber
             .final_borrow
@@ -954,7 +1078,8 @@
         // * final_borrow
         let dst_bit = table.add_computed(
             "dst_val",
-            (src1_sign + src2_sign) * src1_sign + (src1_sign + src2_sign + B1::ONE) * final_borrow,
+            (src1_sign + src2_sign) * src1_sign
+                + (src1_sign + src2_sign + B1::ONE) * (final_borrow + B1::ONE),
         );
         let dst_val = upcast_col(dst_bit);
 
@@ -978,89 +1103,6 @@
             dst_bit,
             subber,
         }
->>>>>>> 55760a37
-    }
-}
-
-<<<<<<< HEAD
-    fn new(cs: &mut ConstraintSystem, channels: &Channels) -> Self {
-        let mut table = cs.add_table("sle");
-
-        let Channels {
-            state_channel,
-            prom_channel,
-            vrom_channel,
-            ..
-        } = *channels;
-
-        let state_cols = StateColumns::new(
-            &mut table,
-            state_channel,
-            prom_channel,
-            StateColumnsOptions {
-                next_pc: NextPc::Increment,
-                next_fp: None,
-            },
-        );
-
-        // Pull the destination and source values from the VROM channel.
-        let dst_abs = table.add_computed("dst", state_cols.fp + upcast_col(state_cols.arg0));
-        let src1_abs = table.add_computed("src1", state_cols.fp + upcast_col(state_cols.arg1));
-        let src2_abs = table.add_computed("src2", state_cols.fp + upcast_col(state_cols.arg2));
-
-        let src1_val = table.add_committed("src1_val");
-        let src1_val_packed = table.add_packed("src1_val_packed", src1_val);
-
-        let src2_val = table.add_committed("src2_val");
-        let src2_val_packed = table.add_packed("src2_val_packed", src2_val);
-
-        // Get the sign bits of src1 and src2
-        let src1_sign = table.add_selected("src1_sign", src1_val, 31);
-        let src2_sign = table.add_selected("src2_sign", src2_val, 31);
-
-        // Instantiate the subtractor with the appropriate flags
-        let flags = U32SubFlags {
-            borrow_in_bit: None,       // no extra borrow-in
-            expose_final_borrow: true, // we want the "underflow" bit out
-            commit_zout: false,        // we don't need the raw subtraction result
-        };
-        let subber = U32Sub::new(&mut table, src2_val, src1_val, flags);
-        // `final_borrow` is 1 exactly when src1_val < src2_val
-        let final_borrow: Col<B1> = subber
-            .final_borrow
-            .expect("Flag `expose_final_borrow` was set to `true`");
-
-        // Direct comparison works whenever both signs are equal. If not, it's
-        // determined by the src1_val sign. Therefore, the  bit is computed as
-        // (src1_sign XOR src2_sign) * src1_sign XOR !(src1_sign XOR src2_sign)
-        // * final_borrow
-        let dst_bit = table.add_computed(
-            "dst_val",
-            (src1_sign + src2_sign) * src1_sign
-                + (src1_sign + src2_sign + B1::ONE) * (final_borrow + B1::ONE),
-        );
-        let dst_val = upcast_col(dst_bit);
-
-        // Read src1 and src2
-        table.pull(vrom_channel, [src1_abs, src1_val_packed]);
-        table.pull(vrom_channel, [src2_abs, src2_val_packed]);
-
-        // Read dst
-        table.pull(vrom_channel, [dst_abs, dst_val]);
-
-        Self {
-            id: table.id(),
-            state_cols,
-            dst_abs,
-            src1_abs,
-            src1_val,
-            src1_sign,
-            src2_abs,
-            src2_val,
-            src2_sign,
-            dst_bit,
-            subber,
-        }
     }
 }
 
@@ -1071,15 +1113,6 @@
         self.id
     }
 
-=======
-impl TableFiller<ProverPackedField> for SltTable {
-    type Event = SltEvent;
-
-    fn id(&self) -> TableId {
-        self.id
-    }
-
->>>>>>> 55760a37
     fn fill<'a>(
         &self,
         rows: impl Iterator<Item = &'a Self::Event> + Clone,
@@ -1094,7 +1127,6 @@
             let mut src2_val = witness.get_mut_as(self.src2_val)?;
             let mut src2_sign = witness.get_mut(self.src2_sign)?;
             let mut dst_bit = witness.get_mut(self.dst_bit)?;
-<<<<<<< HEAD
 
             for (i, event) in rows.clone().enumerate() {
                 dst_abs[i] = B32::new(event.fp.addr(event.dst));
@@ -1295,39 +1327,6 @@
                         is_src1_negative
                     } else {
                         event.src_val <= (signed_imm_32b[i] as u32)
-=======
-
-            for (i, event) in rows.clone().enumerate() {
-                // Set the values of the first operand
-                src1_abs[i] = B32::new(event.fp.addr(event.src1));
-                src1_val[i] = event.src1_val;
-                let is_src1_negative = (event.src1_val >> 31) & 1 == 1;
-                binius_field::packed::set_packed_slice(
-                    &mut src1_sign,
-                    i,
-                    B1::from(is_src1_negative),
-                );
-
-                // Set the values of the second operand
-                src2_abs[i] = B32::new(event.fp.addr(event.src2));
-                src2_val[i] = event.src2_val;
-                let is_src2_negative = (event.src2_val >> 31) & 1 == 1;
-                binius_field::packed::set_packed_slice(
-                    &mut src2_sign,
-                    i,
-                    B1::from(is_src2_negative),
-                );
-
-                // Set the destination to
-                dst_abs[i] = B32::new(event.fp.addr(event.dst));
-                binius_field::packed::set_packed_slice(
-                    &mut dst_bit,
-                    i,
-                    B1::from(if is_src1_negative ^ is_src2_negative {
-                        is_src1_negative
-                    } else {
-                        event.src1_val < event.src2_val
->>>>>>> 55760a37
                     }),
                 );
             }
@@ -1337,19 +1336,13 @@
             next_pc: None,
             fp: *event.fp.deref(),
             arg0: event.dst,
-<<<<<<< HEAD
             arg1: event.src,
             arg2: event.imm,
-=======
-            arg1: event.src1,
-            arg2: event.src2,
->>>>>>> 55760a37
         });
         self.state_cols.populate(witness, state_rows)?;
         self.subber.populate(witness)
     }
 }
-<<<<<<< HEAD
 
 #[cfg(test)]
 mod tests {
@@ -1410,42 +1403,11 @@
         assert_eq!(trace.slei_events().len(), 2);
         assert_eq!(trace.sleiu_events().len(), 2);
         Prover::new(Box::new(GenericISA)).validate_witness(&trace)
-=======
-/// SLTI table.
-///
-/// This table handles the SLTI instruction, which performs signed
-/// integer comparison (set if less than) between one 32-bit signed elements
-/// read from memory, and another 16-bit element given as an immediate.
-pub struct SltiTable {
-    id: TableId,
-    state_cols: StateColumns<SLTI_OPCODE>,
-    dst_abs: Col<B32>,
-    src_abs: Col<B32>,
-    src_val: Col<B1, 32>,
-    src_sign: Col<B1>,
-    imm_sign: Col<B1>,
-    imm_32b: Col<B1, 32>,
-    imm_32b_negative: Col<B1, 32>,
-    signed_imm_32b: Col<B1, 32>,
-    ones: Col<B1, 32>,
-    dst_bit: Col<B1>,
-    subber: U32Sub,
-}
-
-impl Table for SltiTable {
-    type Event = SltiEvent;
-
-    fn name(&self) -> &'static str {
-        "SltiTable"
->>>>>>> 55760a37
-    }
-
-    // TODO: Consider swapping the order of src1 and src2 depending on the sign,
-    // or using a U32Add gadget.
-    fn new(cs: &mut ConstraintSystem, channels: &Channels) -> Self {
-        let mut table = cs.add_table("slti");
-
-<<<<<<< HEAD
+    }
+
+    proptest! {
+        #![proptest_config(proptest::test_runner::Config::with_cases(20))]
+
         #[test]
         fn test_vrom_comparison_operations(
             // Test both random values and specific edge cases
@@ -1478,849 +1440,6 @@
             ],
         ) {
             prop_assert!(test_imm_comparison_with_values(src_val, imm).is_ok());
-=======
-        let Channels {
-            state_channel,
-            prom_channel,
-            vrom_channel,
-            ..
-        } = *channels;
-
-        let state_cols = StateColumns::new(
-            &mut table,
-            state_channel,
-            prom_channel,
-            StateColumnsOptions {
-                next_pc: NextPc::Increment,
-                next_fp: None,
-            },
-        );
-
-        // Pull the destination and source values from the VROM channel.
-        let dst_abs = table.add_computed("dst", state_cols.fp + upcast_col(state_cols.arg0));
-        let src_abs = table.add_computed("src1", state_cols.fp + upcast_col(state_cols.arg1));
-
-        let src_val = table.add_committed("src_val");
-        let src_val_packed = table.add_packed("src_val_packed", src_val);
-
-        // Get the sign bits of src
-        let src_sign = table.add_selected("src_sign", src_val, 31);
-
-        // Get the sign bit of imm and compute the sign extension
-        let imm_unpacked = state_cols.arg2_unpacked;
-        let SignExtendedImmediateOutput {
-            imm_unpacked,
-            msb,
-            negative_unpacked,
-            signed_imm_unpacked,
-            ones,
-        } = setup_sign_extended_immediate(&mut table, imm_unpacked);
-
-        // Instantiate the subtractor with the appropriate flags
-        let flags = U32SubFlags {
-            borrow_in_bit: None,       // no extra borrow-in
-            expose_final_borrow: true, // we want the "underflow" bit out
-            commit_zout: false,        // we don't need the raw subtraction result
-        };
-        let subber = U32Sub::new(&mut table, src_val, signed_imm_unpacked, flags);
-        // `final_borrow` is 1 exactly when src_val < imm_val
-        let final_borrow: Col<B1> = subber
-            .final_borrow
-            .expect("Flag `expose_final_borrow` was set to `true`");
-
-        // Direct comparison works whenever both signs are equal. If not, it's
-        // determined by the src_val sign. Therefore, the  bit is computed as
-        // (src_sign XOR imm_sign) * src_sign XOR !(src_sign XOR imm_sign) *
-        // final_borrow
-        let dst_bit = table.add_computed(
-            "dst_val",
-            (src_sign + msb) * src_sign + (src_sign + msb + B1::ONE) * final_borrow,
-        );
-        let dst_val = upcast_col(dst_bit);
-
-        // Read src1 and src2
-        table.pull(vrom_channel, [src_abs, src_val_packed]);
-
-        // Read dst
-        table.pull(vrom_channel, [dst_abs, dst_val]);
-
-        Self {
-            id: table.id(),
-            state_cols,
-            dst_abs,
-            src_abs,
-            src_val,
-            src_sign,
-            imm_sign: msb,
-            imm_32b: imm_unpacked,
-            imm_32b_negative: negative_unpacked,
-            signed_imm_32b: signed_imm_unpacked,
-            ones,
-            dst_bit,
-            subber,
-        }
-    }
-}
-
-impl TableFiller<ProverPackedField> for SltiTable {
-    type Event = SltiEvent;
-
-    fn id(&self) -> TableId {
-        self.id
-    }
-
-    fn fill<'a>(
-        &self,
-        rows: impl Iterator<Item = &'a Self::Event> + Clone,
-        witness: &'a mut TableWitnessSegment<ProverPackedField>,
-    ) -> Result<(), anyhow::Error> {
-        {
-            let mut dst_abs = witness.get_scalars_mut(self.dst_abs)?;
-            let mut src_abs = witness.get_scalars_mut(self.src_abs)?;
-            let mut src_val = witness.get_mut_as(self.src_val)?;
-            let mut src_sign = witness.get_mut(self.src_sign)?;
-            let mut imm_32b = witness.get_mut_as(self.imm_32b)?;
-            let mut imm_sign = witness.get_mut(self.imm_sign)?;
-            let mut imm_32b_negative = witness.get_mut_as(self.imm_32b_negative)?;
-            let mut signed_imm_32b = witness.get_mut_as(self.signed_imm_32b)?;
-            let mut dst_bit = witness.get_mut(self.dst_bit)?;
-            let mut ones_col = witness.get_mut_as(self.ones)?;
-
-            for (i, event) in rows.clone().enumerate() {
-                // Set the values of the first operand
-                src_abs[i] = B32::new(event.fp.addr(event.src));
-                src_val[i] = event.src_val;
-                let is_src1_negative = (event.src_val >> 31) & 1 == 1;
-                binius_field::packed::set_packed_slice(
-                    &mut src_sign,
-                    i,
-                    B1::from(is_src1_negative),
-                );
-
-                // Set the values of the second operand
-                imm_32b[i] = event.imm as u32;
-                let is_imm_negative = (event.imm >> 15) & 1 == 1;
-                binius_field::packed::set_packed_slice(&mut imm_sign, i, B1::from(is_imm_negative));
-
-                // Compute the sign extension of `imm`.
-                let ones = 0b1111_1111_1111_1111u32;
-                ones_col[i] = ones << 16;
-                imm_32b_negative[i] = (ones << 16) + event.imm as u32;
-                signed_imm_32b[i] = event.imm as i16 as i32;
-
-                // Set the destination to
-                dst_abs[i] = B32::new(event.fp.addr(event.dst));
-                binius_field::packed::set_packed_slice(
-                    &mut dst_bit,
-                    i,
-                    B1::from(if is_src1_negative ^ is_imm_negative {
-                        is_src1_negative
-                    } else {
-                        event.src_val < (signed_imm_32b[i] as u32)
-                    }),
-                );
-            }
-        }
-        let state_rows = rows.map(|event| StateGadget {
-            pc: event.pc.into(),
-            next_pc: None,
-            fp: *event.fp.deref(),
-            arg0: event.dst,
-            arg1: event.src,
-            arg2: event.imm,
-        });
-        self.state_cols.populate(witness, state_rows)?;
-        self.subber.populate(witness)
-    }
-}
-
-/// SLE table.
-///
-/// This table handles the SLE instruction, which performs signed
-/// integer comparison (set if less or equal than) between two 32-bit elements.
-pub struct SleTable {
-    id: TableId,
-    state_cols: StateColumns<SLE_OPCODE>,
-    dst_abs: Col<B32>,
-    src1_abs: Col<B32>,
-    src1_val: Col<B1, 32>,
-    src1_sign: Col<B1>,
-    src2_abs: Col<B32>,
-    src2_val: Col<B1, 32>,
-    src2_sign: Col<B1>,
-    dst_bit: Col<B1>,
-    subber: U32Sub,
-}
-
-impl Table for SleTable {
-    type Event = SleEvent;
-
-    fn name(&self) -> &'static str {
-        "SleTable"
-    }
-
-    fn new(cs: &mut ConstraintSystem, channels: &Channels) -> Self {
-        let mut table = cs.add_table("sle");
-
-        let Channels {
-            state_channel,
-            prom_channel,
-            vrom_channel,
-            ..
-        } = *channels;
-
-        let state_cols = StateColumns::new(
-            &mut table,
-            state_channel,
-            prom_channel,
-            StateColumnsOptions {
-                next_pc: NextPc::Increment,
-                next_fp: None,
-            },
-        );
-
-        // Pull the destination and source values from the VROM channel.
-        let dst_abs = table.add_computed("dst", state_cols.fp + upcast_col(state_cols.arg0));
-        let src1_abs = table.add_computed("src1", state_cols.fp + upcast_col(state_cols.arg1));
-        let src2_abs = table.add_computed("src2", state_cols.fp + upcast_col(state_cols.arg2));
-
-        let src1_val = table.add_committed("src1_val");
-        let src1_val_packed = table.add_packed("src1_val_packed", src1_val);
-
-        let src2_val = table.add_committed("src2_val");
-        let src2_val_packed = table.add_packed("src2_val_packed", src2_val);
-
-        // Get the sign bits of src1 and src2
-        let src1_sign = table.add_selected("src1_sign", src1_val, 31);
-        let src2_sign = table.add_selected("src2_sign", src2_val, 31);
-
-        // Instantiate the subtractor with the appropriate flags
-        let flags = U32SubFlags {
-            borrow_in_bit: None,       // no extra borrow-in
-            expose_final_borrow: true, // we want the "underflow" bit out
-            commit_zout: false,        // we don't need the raw subtraction result
-        };
-        let subber = U32Sub::new(&mut table, src2_val, src1_val, flags);
-        // `final_borrow` is 1 exactly when src1_val < src2_val
-        let final_borrow: Col<B1> = subber
-            .final_borrow
-            .expect("Flag `expose_final_borrow` was set to `true`");
-
-        // Direct comparison works whenever both signs are equal. If not, it's
-        // determined by the src1_val sign. Therefore, the  bit is computed as
-        // (src1_sign XOR src2_sign) * src1_sign XOR !(src1_sign XOR src2_sign)
-        // * final_borrow
-        let dst_bit = table.add_computed(
-            "dst_val",
-            (src1_sign + src2_sign) * src1_sign
-                + (src1_sign + src2_sign + B1::ONE) * (final_borrow + B1::ONE),
-        );
-        let dst_val = upcast_col(dst_bit);
-
-        // Read src1 and src2
-        table.pull(vrom_channel, [src1_abs, src1_val_packed]);
-        table.pull(vrom_channel, [src2_abs, src2_val_packed]);
-
-        // Read dst
-        table.pull(vrom_channel, [dst_abs, dst_val]);
-
-        Self {
-            id: table.id(),
-            state_cols,
-            dst_abs,
-            src1_abs,
-            src1_val,
-            src1_sign,
-            src2_abs,
-            src2_val,
-            src2_sign,
-            dst_bit,
-            subber,
-        }
-    }
-}
-
-impl TableFiller<ProverPackedField> for SleTable {
-    type Event = SleEvent;
-
-    fn id(&self) -> TableId {
-        self.id
-    }
-
-    fn fill<'a>(
-        &self,
-        rows: impl Iterator<Item = &'a Self::Event> + Clone,
-        witness: &'a mut TableWitnessSegment<ProverPackedField>,
-    ) -> Result<(), anyhow::Error> {
-        {
-            let mut dst_abs = witness.get_scalars_mut(self.dst_abs)?;
-            let mut src1_abs = witness.get_scalars_mut(self.src1_abs)?;
-            let mut src1_val = witness.get_mut_as(self.src1_val)?;
-            let mut src1_sign = witness.get_mut(self.src1_sign)?;
-            let mut src2_abs = witness.get_scalars_mut(self.src2_abs)?;
-            let mut src2_val = witness.get_mut_as(self.src2_val)?;
-            let mut src2_sign = witness.get_mut(self.src2_sign)?;
-            let mut dst_bit = witness.get_mut(self.dst_bit)?;
-
-            for (i, event) in rows.clone().enumerate() {
-                dst_abs[i] = B32::new(event.fp.addr(event.dst));
-                src1_abs[i] = B32::new(event.fp.addr(event.src1));
-                src1_val[i] = event.src1_val;
-                let is_src1_negative = (event.src1_val >> 31) & 1 == 1;
-                binius_field::packed::set_packed_slice(
-                    &mut src1_sign,
-                    i,
-                    B1::from(is_src1_negative),
-                );
-                src2_abs[i] = B32::new(event.fp.addr(event.src2));
-                src2_val[i] = event.src2_val;
-                let is_src2_negative = (event.src2_val >> 31) & 1 == 1;
-                binius_field::packed::set_packed_slice(
-                    &mut src2_sign,
-                    i,
-                    B1::from(is_src2_negative),
-                );
-                binius_field::packed::set_packed_slice(
-                    &mut dst_bit,
-                    i,
-                    B1::from(if is_src1_negative ^ is_src2_negative {
-                        is_src1_negative
-                    } else {
-                        event.src1_val <= event.src2_val
-                    }),
-                );
-            }
-        }
-        let state_rows = rows.map(|event| StateGadget {
-            pc: event.pc.into(),
-            next_pc: None,
-            fp: *event.fp.deref(),
-            arg0: event.dst,
-            arg1: event.src1,
-            arg2: event.src2,
-        });
-        self.state_cols.populate(witness, state_rows)?;
-        self.subber.populate(witness)
-    }
-}
-
-/// SLEI table.
-///
-/// This table handles the SLEI instruction, which performs signed
-/// integer comparison (set if less than) between on 32-bit elementm
-/// and another 16-bit element given as an immediate.
-pub struct SleiTable {
-    id: TableId,
-    state_cols: StateColumns<SLEI_OPCODE>,
-    dst_abs: Col<B32>,
-    src_abs: Col<B32>,
-    src_val: Col<B1, 32>,
-    src_sign: Col<B1>,
-    imm_sign: Col<B1>,
-    imm_32b: Col<B1, 32>,
-    imm_32b_negative: Col<B1, 32>,
-    signed_imm_32b: Col<B1, 32>,
-    ones: Col<B1, 32>,
-    dst_bit: Col<B1>,
-    subber: U32Sub,
-}
-
-impl Table for SleiTable {
-    type Event = SleiEvent;
-
-    fn name(&self) -> &'static str {
-        "SleiTable"
-    }
-
-    fn new(cs: &mut ConstraintSystem, channels: &Channels) -> Self {
-        let mut table = cs.add_table("slei");
-
-        let Channels {
-            state_channel,
-            prom_channel,
-            vrom_channel,
-            ..
-        } = *channels;
-
-        let state_cols = StateColumns::new(
-            &mut table,
-            state_channel,
-            prom_channel,
-            StateColumnsOptions {
-                next_pc: NextPc::Increment,
-                next_fp: None,
-            },
-        );
-
-        // Pull the destination and source values from the VROM channel.
-        let dst_abs = table.add_computed("dst", state_cols.fp + upcast_col(state_cols.arg0));
-        let src_abs = table.add_computed("src1", state_cols.fp + upcast_col(state_cols.arg1));
-
-        let src_val = table.add_committed("src1_val");
-        let src_val_packed = table.add_packed("src1_val_packed", src_val);
-
-        // Get the sign bits of src
-        let src_sign = table.add_selected("src_sign", src_val, 31);
-
-        // Get the sign bit of imm and compute the sign extension
-        let imm_unpacked = state_cols.arg2_unpacked;
-        let SignExtendedImmediateOutput {
-            imm_unpacked,
-            msb,
-            negative_unpacked,
-            signed_imm_unpacked,
-            ones,
-        } = setup_sign_extended_immediate(&mut table, imm_unpacked);
-
-        // Instantiate the subtractor with the appropriate flags
-        let flags = U32SubFlags {
-            borrow_in_bit: None,       // no extra borrow-in
-            expose_final_borrow: true, // we want the "underflow" bit out
-            commit_zout: false,        // we don't need the raw subtraction result
-        };
-        let subber = U32Sub::new(&mut table, signed_imm_unpacked, src_val, flags);
-        // `final_borrow` is 1 exactly when src_val < imm_val
-        let final_borrow: Col<B1> = subber
-            .final_borrow
-            .expect("Flag `expose_final_borrow` was set to `true`");
-
-        // Direct comparison works whenever both sigs are equal. If not, it's determined
-        // by the src_val sign. Therefore, the  bit is computed as (src_sign
-        // XOR imm_sign) * src_sign XOR !(src_sign XOR imm_sign) *
-        // !final_borrow
-        let dst_bit = table.add_computed(
-            "dst_val",
-            (src_sign + msb) * src_sign + (src_sign + msb + B1::ONE) * (final_borrow + B1::ONE),
-        );
-        let dst_val = upcast_col(dst_bit);
-
-        // Read src1 and src2
-        table.pull(vrom_channel, [src_abs, src_val_packed]);
-
-        // Read dst
-        table.pull(vrom_channel, [dst_abs, dst_val]);
-
-        Self {
-            id: table.id(),
-            state_cols,
-            dst_abs,
-            src_abs,
-            src_val,
-            src_sign,
-            imm_sign: msb,
-            imm_32b: imm_unpacked,
-            imm_32b_negative: negative_unpacked,
-            signed_imm_32b: signed_imm_unpacked,
-            ones,
-            dst_bit,
-            subber,
-        }
-    }
-}
-
-impl TableFiller<ProverPackedField> for SleiTable {
-    type Event = SleiEvent;
-
-    fn id(&self) -> TableId {
-        self.id
-    }
-
-    fn fill<'a>(
-        &self,
-        rows: impl Iterator<Item = &'a Self::Event> + Clone,
-        witness: &'a mut TableWitnessSegment<ProverPackedField>,
-    ) -> Result<(), anyhow::Error> {
-        {
-            let mut dst_abs = witness.get_scalars_mut(self.dst_abs)?;
-            let mut src_abs = witness.get_scalars_mut(self.src_abs)?;
-            let mut src_val = witness.get_mut_as(self.src_val)?;
-            let mut src_sign = witness.get_mut(self.src_sign)?;
-            let mut imm_32b = witness.get_mut_as(self.imm_32b)?;
-            let mut imm_sign = witness.get_mut(self.imm_sign)?;
-            let mut imm_32b_negative = witness.get_mut_as(self.imm_32b_negative)?;
-            let mut signed_imm_32b = witness.get_mut_as(self.signed_imm_32b)?;
-            let mut dst_bit = witness.get_mut(self.dst_bit)?;
-            let mut ones_col = witness.get_mut_as(self.ones)?;
-
-            for (i, event) in rows.clone().enumerate() {
-                // Set the values of the first operand
-                src_abs[i] = B32::new(event.fp.addr(event.src));
-                src_val[i] = event.src_val;
-                let is_src1_negative = (event.src_val >> 31) & 1 == 1;
-                binius_field::packed::set_packed_slice(
-                    &mut src_sign,
-                    i,
-                    B1::from(is_src1_negative),
-                );
-
-                // Set the values of the second operand
-                imm_32b[i] = event.imm as u32;
-                let is_imm_negative = (event.imm >> 15) & 1 == 1;
-                binius_field::packed::set_packed_slice(&mut imm_sign, i, B1::from(is_imm_negative));
-
-                // Compute the sign extension of `imm`.
-                let ones = 0b1111_1111_1111_1111u32;
-                ones_col[i] = ones << 16;
-                imm_32b_negative[i] = (ones << 16) + event.imm as u32;
-                signed_imm_32b[i] = event.imm as i16 as i32;
-
-                // Set the destination to
-                dst_abs[i] = B32::new(event.fp.addr(event.dst));
-                binius_field::packed::set_packed_slice(
-                    &mut dst_bit,
-                    i,
-                    B1::from(if is_src1_negative ^ is_imm_negative {
-                        is_src1_negative
-                    } else {
-                        event.src_val <= (signed_imm_32b[i] as u32)
-                    }),
-                );
-            }
-        }
-        let state_rows = rows.map(|event| StateGadget {
-            pc: event.pc.into(),
-            next_pc: None,
-            fp: *event.fp.deref(),
-            arg0: event.dst,
-            arg1: event.src,
-            arg2: event.imm,
-        });
-        self.state_cols.populate(witness, state_rows)?;
-        self.subber.populate(witness)
-    }
-}
-
-#[cfg(test)]
-mod tests {
-    use anyhow::Result;
-    use petravm_asm::{isa::GenericISA, Opcode};
-    use proptest::prelude::*;
-    use proptest::prop_oneof;
-
-    use crate::prover::Prover;
-    use crate::test_utils::generate_trace;
-
-    /// Creates an execution trace for a simple program that uses a single
-    /// comparison operation.
-    fn test_comparison_with_values(opcode: Opcode, src1_val: u32, src2_val: u32) -> Result<()> {
-        let asm_code = match opcode {
-            Opcode::Sltu => format!(
-                "#[framesize(0x10)]\n\
-                    _start: 
-                        LDI.W @2, #{src1_val}\n\
-                        LDI.W @3, #{src2_val}\n\
-                        SLTU @4, @2, @3\n\
-                        RET\n",
-            ),
-            Opcode::Sltiu => {
-                let imm = src2_val as u16;
-                format!(
-                    "#[framesize(0x10)]\n\
-                 _start: 
-                    LDI.W @2, #{src1_val}\n\
-                    SLTIU @3, @2, #{imm}\n\
-                    RET\n",
-                )
-            }
-            Opcode::Sleu => {
-                format!(
-                    "#[framesize(0x10)]\n\
-                 _start: 
-                    LDI.W @2, #{src1_val}\n\
-                    LDI.W @3, #{src2_val}\n\
-                    SLEU @4, @2, @3\n\
-                    RET\n"
-                )
-            }
-            Opcode::Sleiu => {
-                let imm = src2_val as u16;
-                format!(
-                    "#[framesize(0x10)]\n\
-                 _start: 
-                    LDI.W @2, #{src1_val}\n\
-                    SLEIU @3, @2, #{imm}\n\
-                    RET\n"
-                )
-            }
-            Opcode::Slt => format!(
-                "#[framesize(0x10)]\n\
-                 _start: 
-                    LDI.W @2, #{src1_val}\n\
-                    LDI.W @3, #{src2_val}\n\
-                    SLT @4, @2, @3\n\
-                    RET\n"
-            ),
-            Opcode::Slti => {
-                let imm = src2_val as u16;
-                format!(
-                    "#[framesize(0x10)]\n\
-                 _start: 
-                    LDI.W @2, #{src1_val}\n\
-                    SLTI @3, @2, #{imm}\n\
-                    RET\n"
-                )
-            }
-            Opcode::Sle => {
-                format!(
-                    "#[framesize(0x10)]\n\
-                 _start: 
-                    LDI.W @2, #{src1_val}\n\
-                    LDI.W @3, #{src2_val}\n\
-                    SLE @4, @2, @3\n\
-                    RET\n"
-                )
-            }
-            Opcode::Slei => {
-                let imm = src2_val as u16;
-                format!(
-                    "#[framesize(0x10)]\n\
-                 _start: 
-                    LDI.W @2, #{src1_val}\n\
-                    SLEI @3, @2, #{imm}\n\
-                    RET\n"
-                )
-            }
-            _ => panic!("Not a comparison opcode"),
-        };
-
-        let trace = generate_trace(asm_code, None, None)?;
-        trace.validate()?;
-        assert_eq!(
-            match opcode {
-                Opcode::Sltu => trace.sltu_events().len(),
-                Opcode::Sltiu => trace.sltiu_events().len(),
-                Opcode::Sleu => trace.sleu_events().len(),
-                Opcode::Sleiu => trace.sleiu_events().len(),
-                Opcode::Slt => trace.slt_events().len(),
-                Opcode::Slti => trace.slti_events().len(),
-                Opcode::Sle => trace.sle_events().len(),
-                Opcode::Slei => trace.slei_events().len(),
-                _ => panic!("Not a comparison opcode"),
-            },
-            1
-        );
-        assert_eq!(trace.ret_events().len(), 1);
-        Prover::new(Box::new(GenericISA)).validate_witness(&trace)
-    }
-
-    proptest! {
-        #![proptest_config(proptest::test_runner::Config::with_cases(20))]
-
-        #[test]
-        fn test_sltu_operations(
-            // Test both random values and specific edge cases
-            (src1_val, src2_val) in prop_oneof![
-                // Random value pairs
-                (any::<u32>(), any::<u32>()),
-
-                // Edge cases
-                Just((0, 0)),                  // Equal at zero
-                Just((1, 0)),                  // Greater than
-                Just((0, 1)),                  // Less than
-                Just((u32::MAX, u32::MAX)),    // Equal at max
-                Just((0, u32::MAX)),           // Min < Max
-                Just((u32::MAX, 0)),           // Max > Min
-
-                // Additional interesting cases
-                Just((u32::MAX/2, u32::MAX/2 + 1)),  // Middle values
-                Just((1, u32::MAX)),                // 1 < MAX
-                Just((u32::MAX - 1, u32::MAX))       // MAX-1 < MAX
-            ],
-        ) {
-            prop_assert!(test_comparison_with_values(Opcode::Sltu, src1_val, src2_val).is_ok());
-        }
-    }
-
-    proptest! {
-        #![proptest_config(proptest::test_runner::Config::with_cases(20))]
-
-        #[test]
-        fn test_sltiu_operations(
-            // Test both random values and specific edge cases
-            (src_val, imm) in prop_oneof![
-                // Random value pairs
-                (any::<u32>(), any::<u16>()),
-
-                // Edge cases
-                Just((0, 0)),                  // Equal at zero
-                Just((1, 0)),                  // Greater than
-                Just((0, 1)),                  // Less than
-                Just((u32::MAX, u16::MAX)),    // Equal at max
-                Just((1, u16::MAX)),           // 1 < MAX
-                Just((0, u16::MAX)),           // Min < Max
-                Just((u32::MAX, 0)),           // Max > Min
-            ],
-        ) {
-            prop_assert!(test_comparison_with_values(Opcode::Sltiu, src_val, imm as u32).is_ok());
-        }
-    }
-
-    proptest! {
-        #![proptest_config(proptest::test_runner::Config::with_cases(20))]
-
-        #[test]
-        fn test_sleu_operations(
-            // Test both random values and specific edge cases
-            (src1_val, src2_val) in prop_oneof![
-                // Random value pairs
-                (any::<u32>(), any::<u32>()),
-
-                // Edge cases
-                Just((0, 0)),                  // Equal at zero
-                Just((1, 0)),                  // Greater than
-                Just((0, 1)),                  // Less than
-                Just((u32::MAX, u32::MAX)),    // Equal at max
-                Just((0, u32::MAX)),           // Min < Max
-                Just((u32::MAX, 0)),           // Max > Min
-
-                // // Additional interesting cases
-                Just((u32::MAX/2, u32::MAX/2 + 1)),  // Middle values
-                Just((1, u32::MAX)),                // 1 < MAX
-                Just((u32::MAX - 1, u32::MAX))       // MAX-1 < MAX
-            ],
-        ) {
-            prop_assert!(test_comparison_with_values(Opcode::Sleu, src1_val, src2_val).is_ok());
-        }
-    }
-
-    proptest! {
-        #![proptest_config(proptest::test_runner::Config::with_cases(20))]
-
-        #[test]
-        fn test_sleiu_operations(
-            // Test both random values and specific edge cases
-            (src_val, imm) in prop_oneof![
-                // Random value pairs
-                (any::<u32>(), any::<u16>()),
-
-                // Edge cases
-                Just((0, 0)),                  // Equal at zero
-                Just((1, 0)),                  // Greater than
-                Just((0, 1)),                  // Less than
-                Just((u32::MAX, u16::MAX)),    // Equal at max
-                Just((1, u16::MAX)),           // 1 < MAX
-                Just((0, u16::MAX)),           // Min < Max
-                Just((u32::MAX, 0)),           // Max > Min
-            ],
-        ) {
-            prop_assert!(test_comparison_with_values(Opcode::Sleiu, src_val, imm as u32).is_ok());
-        }
-    }
-
-    proptest! {
-        #![proptest_config(proptest::test_runner::Config::with_cases(20))]
-
-        #[test]
-        fn test_slt_operations(
-            // Test both random values and specific edge cases
-            (src1_val, src2_val) in prop_oneof![
-                // Random value pairs
-                (any::<u32>(), any::<u32>()),
-
-                // Edge cases
-                Just((0, 0)),                  // Equal at zero
-                Just((1, 0)),                  // Greater than
-                Just((0, 1)),                  // Less than
-                Just((-1i32 as u32, 0)),          // -1 < 0
-                Just((i32::MAX as u32, i32::MAX as u32)),   // Equal at max
-                Just((i32::MIN as u32, i32::MIN as u32)),   // Equal at min
-                Just((i32::MIN as u32, i32::MAX as u32)),   // Min < Max
-                Just((i32::MAX as u32, i32::MIN as u32)),   // Max > Min
-
-                // Additional interesting cases
-                Just(((i32::MAX/2 - 1) as u32, (i32::MAX/2) as u32)),  // Middle values
-                Just(((i32::MIN/2) as u32, (i32::MIN/2 + 1) as u32)),  // Middle values
-                Just((1, i32::MAX as u32)),                // 1 < MAX
-                Just(((i32::MAX - 1) as u32, i32::MAX as u32)),       // MAX-1 < MAX
-                Just((i32::MIN as u32, (i32::MIN + 1) as u32)),      // MIN < MIN + 1
-            ],
-        ) {
-            prop_assert!(test_comparison_with_values(Opcode::Slt, src1_val, src2_val).is_ok());
-        }
-    }
-
-    proptest! {
-        #![proptest_config(proptest::test_runner::Config::with_cases(20))]
-
-        #[test]
-        fn test_slti_operations(
-            // Test both random values and specific edge cases
-            (src_val, imm) in prop_oneof![
-                // Random value pairs
-                (any::<u32>(), any::<u16>()),
-
-                // Edge cases
-                Just((0, 0)),                  // Equal at zero
-                Just((1, 0)),                  // Greater than
-                Just((0, 1)),                  // Less than
-                Just((-1i32 as u32, 0)),          // -1 < 0
-
-                // Additional interesting cases
-                Just((1, i16::MAX as u16)),                // 1 < MAX
-                Just(((i16::MAX - 1) as u32, i16::MAX as u16)),       // MAX-1 < MAX
-                Just((i16::MIN as u32, (i16::MIN + 1) as u16)),      // MIN < MIN + 1
-            ],
-        ) {
-            prop_assert!(test_comparison_with_values(Opcode::Slti, src_val, imm as u32).is_ok());
-        }
-    }
-
-    proptest! {
-        #![proptest_config(proptest::test_runner::Config::with_cases(20))]
-
-        #[test]
-        fn test_sle_operations(
-            // Test both random values and specific edge cases
-            (src1_val, src2_val) in prop_oneof![
-                // Random value pairs
-                (any::<u32>(), any::<u32>()),
-
-                // Edge cases
-                Just((0, 0)),                  // Equal at zero
-                Just((1, 0)),                  // Greater than
-                Just((0, 1)),                  // Less than
-                Just((-1i32 as u32, 0)),          // -1 < 0
-                Just((i32::MAX as u32, i32::MAX as u32)),   // Equal at max
-                Just((i32::MIN as u32, i32::MIN as u32)),   // Equal at min
-                Just((i32::MIN as u32, i32::MAX as u32)),   // Min < Max
-                Just((i32::MAX as u32, i32::MIN as u32)),   // Max > Min
-
-                // Additional interesting cases
-                Just(((i32::MAX/2 - 1) as u32, (i32::MAX/2) as u32)),  // Middle values
-                Just(((i32::MIN/2) as u32, (i32::MIN/2 + 1) as u32)),  // Middle values
-                Just((1, i32::MAX as u32)),                // 1 < MAX
-                Just(((i32::MAX - 1) as u32, i32::MAX as u32)),       // MAX-1 < MAX
-                Just((i32::MIN as u32, (i32::MIN + 1) as u32)),      // MIN < MIN + 1
-            ],
-        ) {
-            prop_assert!(test_comparison_with_values(Opcode::Sle, src1_val, src2_val).is_ok());
-        }
-    }
-
-    proptest! {
-        #![proptest_config(proptest::test_runner::Config::with_cases(20))]
-
-        #[test]
-        fn test_slei_operations(
-            // Test both random values and specific edge cases
-            (src_val, imm) in prop_oneof![
-                // Random value pairs
-                (any::<u32>(), any::<u16>()),
-
-                // Edge cases
-                Just((0, 0)),                  // Equal at zero
-                Just((1, 0)),                  // Greater than
-                Just((0, 1)),                  // Less than
-                Just((-1i32 as u32, 0)),          // -1 < 0
-
-                // Additional interesting cases
-                Just((1, i16::MAX as u16)),                // 1 < MAX
-                Just(((i16::MAX - 1) as u32, i16::MAX as u16)),       // MAX-1 < MAX
-                Just((i16::MIN as u32, (i16::MIN + 1) as u16)),      // MIN < MIN + 1
-            ],
-        ) {
-            prop_assert!(test_comparison_with_values(Opcode::Slei, src_val, imm as u32).is_ok());
->>>>>>> 55760a37
         }
     }
 }