--- conflicted
+++ resolved
@@ -19,6 +19,8 @@
     table::Table,
     types::ProverPackedField,
 };
+
+use super::integer_ops::{setup_sign_extended_immediate, SignExtendedImmediateOutput};
 
 const SLTU_OPCODE: u16 = Opcode::Sltu as u16;
 const SLTIU_OPCODE: u16 = Opcode::Sltiu as u16;
@@ -613,17 +615,10 @@
             .final_borrow
             .expect("Flag `expose_final_borrow` was set to `true`");
 
-<<<<<<< HEAD
         // Direct comparison works whenever both signs are equal. If not, it's
         // determined by the src1_val sign. Therefore, the  bit is computed as
         // (src1_sign XOR src2_sign) * src1_sign XOR !(src1_sign XOR src2_sign)
         // * final_borrow
-=======
-        // Direct comparison works whenever both signs are equal. If not, it's determined
-        // by the src1_val sign. Therefore, the  bit is computed as (src1_sign
-        // XOR src2_sign) * src1_sign XOR !(src1_sign XOR src2_sign) *
-        // final_borrow
->>>>>>> 628698bc
         let dst_bit = table.add_computed(
             "dst_val",
             (src1_sign + src2_sign) * src1_sign + (src1_sign + src2_sign + B1::ONE) * final_borrow,
@@ -781,31 +776,13 @@
         // Get the sign bits of src and imm
         let src_sign = table.add_selected("src_sign", src_val, 31);
         let imm_unpacked = state_cols.arg2_unpacked;
-        let imm_sign = table.add_selected("imm_sign", imm_unpacked, 15);
-
-        // We need to sign extend `imm`. First, get the sign bit and the necessary
-        // constants.
-        let imm_32b = table.add_zero_pad("imm_32b", imm_unpacked, 0);
-        let mut constants = [B1::ONE; 32];
-        for c in constants.iter_mut().take(16) {
-            *c = B1::ZERO;
-        }
-        let ones = table.add_constant("ones", constants);
-
-        // Compute the negative case.
-        let imm_32b_negative = table.add_computed("negative", ones + imm_32b);
-
-        // We commit to the sign-extended value.
-        let signed_imm_32b = table.add_committed("signed_imm_32b");
-
-        // Check that the sign extension is correct.
-        setup_mux_constraint(
-            &mut table,
-            &signed_imm_32b,
-            &imm_32b_negative,
-            &imm_32b,
-            &imm_sign,
-        );
+        let SignExtendedImmediateOutput {
+            imm_unpacked,
+            msb,
+            negative_unpacked,
+            signed_imm_unpacked,
+            ones,
+        } = setup_sign_extended_immediate(&mut table, imm_unpacked);
 
         // Instantiate the subtractor with the appropriate flags
         let flags = U32SubFlags {
@@ -813,19 +790,19 @@
             expose_final_borrow: true, // we want the "underflow" bit out
             commit_zout: false,        // we don't need the raw subtraction result
         };
-        let subber = U32Sub::new(&mut table, src_val, signed_imm_32b, flags);
+        let subber = U32Sub::new(&mut table, src_val, signed_imm_unpacked, flags);
         // `final_borrow` is 1 exactly when src_val < imm_val
         let final_borrow: Col<B1> = subber
             .final_borrow
             .expect("Flag `expose_final_borrow` was set to `true`");
 
-        // Direct comparison works whenever both signs are equal. If not, it's determined
-        // by the src_val sign. Therefore, the  bit is computed as (src_sign
-        // XOR imm_sign) * src_sign XOR !(src_sign XOR imm_sign) *
+        // Direct comparison works whenever both signs are equal. If not, it's
+        // determined by the src_val sign. Therefore, the  bit is computed as
+        // (src_sign XOR imm_sign) * src_sign XOR !(src_sign XOR imm_sign) *
         // final_borrow
         let dst_bit = table.add_computed(
             "dst_val",
-            (src_sign + imm_sign) * src_sign + (src_sign + imm_sign + B1::ONE) * final_borrow,
+            (src_sign + msb) * src_sign + (src_sign + msb + B1::ONE) * final_borrow,
         );
         let dst_val = upcast_col(dst_bit);
 
@@ -842,10 +819,10 @@
             src_abs,
             src_val,
             src_sign,
-            imm_sign,
-            imm_32b,
-            imm_32b_negative,
-            signed_imm_32b,
+            imm_sign: msb,
+            imm_32b: imm_unpacked,
+            imm_32b_negative: negative_unpacked,
+            signed_imm_32b: signed_imm_unpacked,
             ones,
             dst_bit,
             subber,
@@ -1021,10 +998,10 @@
             .final_borrow
             .expect("Flag `expose_final_borrow` was set to `true`");
 
-        // Direct comparison works whenever both signs are equal. If not, it's determined
-        // by the src1_val sign. Therefore, the  bit is computed as (src1_sign
-        // XOR src2_sign) * src1_sign XOR !(src1_sign XOR src2_sign) *
-        // final_borrow
+        // Direct comparison works whenever both signs are equal. If not, it's
+        // determined by the src1_val sign. Therefore, the  bit is computed as
+        // (src1_sign XOR src2_sign) * src1_sign XOR !(src1_sign XOR src2_sign)
+        // * final_borrow
         let dst_bit = table.add_computed(
             "dst_val",
             (src1_sign + src2_sign) * src1_sign
@@ -1332,13 +1309,8 @@
     use crate::prover::Prover;
     use crate::test_utils::generate_trace;
 
-<<<<<<< HEAD
-    /// Creates an execution trace for a simple program that uses
-    /// any comparison operation
-=======
     /// Creates an execution trace for a simple program that uses a single
     /// comparison operation.
->>>>>>> 628698bc
     fn test_comparison_with_values(opcode: Opcode, src1_val: u32, src2_val: u32) -> Result<()> {
         let asm_code = match opcode {
             Opcode::Sltu => format!(
