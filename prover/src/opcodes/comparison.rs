--- conflicted
+++ resolved
@@ -1,10 +1,6 @@
-<<<<<<< HEAD
-use std::{any::Any, ops::Deref};
+use std::ops::Deref;
 
 use binius_field::{Field, PackedField};
-=======
-use binius_field::PackedField;
->>>>>>> feb33592
 use binius_m3::{
     builder::{
         upcast_col, Col, ConstraintSystem, TableBuilder, TableFiller, TableId, TableWitnessSegment,
@@ -617,10 +613,10 @@
             .final_borrow
             .expect("Flag `expose_final_borrow` was set to `true`");
 
-        // Direct comparison works whenever both sigs are equal. If not, it's determined
-        // by the src1_val sign. Therefore, the  bit is computed as (src1_sign
-        // XOR src2_sign) * src1_sign XOR !(src1_sign XOR src2_sign) *
-        // final_borrow
+        // Direct comparison works whenever both signs are equal. If not, it's
+        // determined by the src1_val sign. Therefore, the  bit is computed as
+        // (src1_sign XOR src2_sign) * src1_sign XOR !(src1_sign XOR src2_sign)
+        // * final_borrow
         let dst_bit = table.add_computed(
             "dst_val",
             (src1_sign + src2_sign) * src1_sign + (src1_sign + src2_sign + B1::ONE) * final_borrow,
@@ -647,10 +643,6 @@
             dst_bit,
             subber,
         }
-    }
-
-    fn as_any(&self) -> &dyn Any {
-        todo!()
     }
 }
 
@@ -852,10 +844,6 @@
             subber,
         }
     }
-
-    fn as_any(&self) -> &dyn Any {
-        todo!()
-    }
 }
 
 impl TableFiller<ProverPackedField> for SltiTable {
@@ -1057,10 +1045,6 @@
             dst_bit,
             subber,
         }
-    }
-
-    fn as_any(&self) -> &dyn Any {
-        self
     }
 }
 
@@ -1256,10 +1240,6 @@
             dst_bit,
             subber,
         }
-    }
-
-    fn as_any(&self) -> &dyn Any {
-        self
     }
 }
 
