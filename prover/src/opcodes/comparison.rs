use std::ops::Deref;

use binius_field::{packed::set_packed_slice, Field, PackedField};
use binius_m3::{
    builder::{
        upcast_col, Col, ConstraintSystem, TableFiller, TableId, TableWitnessSegment, B1, B32,
    },
    gadgets::sub::{U32Sub, U32SubFlags},
};
use petravm_asm::{
    opcodes::Opcode, SleEvent, SleiEvent, SleiuEvent, SleuEvent, SltEvent, SltiEvent, SltiuEvent,
    SltuEvent,
};

use super::integer_ops::{setup_sign_extended_immediate, SignExtendedImmediateOutput};
use crate::{
    channels::Channels,
    gadgets::state::{NextPc, StateColumns, StateColumnsOptions, StateGadget},
    table::Table,
    types::ProverPackedField,
};

const SLTU_OPCODE: u16 = Opcode::Sltu as u16;
const SLTIU_OPCODE: u16 = Opcode::Sltiu as u16;
const SLEU_OPCODE: u16 = Opcode::Sleu as u16;
const SLEIU_OPCODE: u16 = Opcode::Sleiu as u16;
const SLT_OPCODE: u16 = Opcode::Slt as u16;
const SLTI_OPCODE: u16 = Opcode::Slti as u16;
const SLE_OPCODE: u16 = Opcode::Sle as u16;
const SLEI_OPCODE: u16 = Opcode::Slei as u16;

/// SLTU table.
///
/// This table handles the SLTU instruction, which performs unsigned
/// integer comparison (set if less than) between two 32-bit elements.
pub struct SltuTable {
    id: TableId,
    state_cols: StateColumns<SLTU_OPCODE>,
    dst_abs: Col<B32>,
    src1_abs: Col<B32>,
    src1_val: Col<B1, 32>,
    src2_abs: Col<B32>,
    src2_val: Col<B1, 32>,
    subber: U32Sub,
}

impl Table for SltuTable {
    type Event = SltuEvent;

    fn name(&self) -> &'static str {
        "SltuTable"
    }

    fn new(cs: &mut ConstraintSystem, channels: &Channels) -> Self {
        let mut table = cs.add_table("sltu");

        let Channels {
            state_channel,
            prom_channel,
            vrom_channel,
            ..
        } = *channels;

        let state_cols = StateColumns::new(
            &mut table,
            state_channel,
            prom_channel,
            StateColumnsOptions {
                next_pc: NextPc::Increment,
                next_fp: None,
            },
        );

        // Pull the destination and source values from the VROM channel.
        let dst_abs = table.add_computed("dst", state_cols.fp + upcast_col(state_cols.arg0));
        let src1_abs = table.add_computed("src1", state_cols.fp + upcast_col(state_cols.arg1));
        let src2_abs = table.add_computed("src2", state_cols.fp + upcast_col(state_cols.arg2));

        let src1_val = table.add_committed("src1_val");
        let src1_val_packed = table.add_packed("src1_val_packed", src1_val);

        let src2_val = table.add_committed("src2_val");
        let src2_val_packed = table.add_packed("src2_val_packed", src2_val);

        // Instantiate the subtractor with the appropriate flags
        let flags = U32SubFlags {
            borrow_in_bit: None,       // no extra borrow-in
            expose_final_borrow: true, // we want the "underflow" bit out
            commit_zout: false,        // we don't need the raw subtraction result
        };
        let subber = U32Sub::new(&mut table, src1_val, src2_val, flags);
        // `final_borrow` is 1 exactly when src1_val < src2_val
        let final_borrow: Col<B1> = subber
            .final_borrow
            .expect("Flag `expose_final_borrow` was set to `true`");
        let dst_val = upcast_col(final_borrow);

        // Read src1 and src2
        table.pull(vrom_channel, [src1_abs, src1_val_packed]);
        table.pull(vrom_channel, [src2_abs, src2_val_packed]);

        // Read dst
        table.pull(vrom_channel, [dst_abs, dst_val]);

        Self {
            id: table.id(),
            state_cols,
            dst_abs,
            src1_abs,
            src1_val,
            src2_abs,
            src2_val,
            subber,
        }
    }
}

impl TableFiller<ProverPackedField> for SltuTable {
    type Event = SltuEvent;

    fn id(&self) -> TableId {
        self.id
    }

    fn fill<'a>(
        &self,
        rows: impl Iterator<Item = &'a Self::Event> + Clone,
        witness: &'a mut TableWitnessSegment<ProverPackedField>,
    ) -> Result<(), anyhow::Error> {
        {
            let mut dst_abs = witness.get_scalars_mut(self.dst_abs)?;
            let mut src1_abs = witness.get_scalars_mut(self.src1_abs)?;
            let mut src1_val = witness.get_mut_as(self.src1_val)?;
            let mut src2_abs = witness.get_scalars_mut(self.src2_abs)?;
            let mut src2_val = witness.get_mut_as(self.src2_val)?;

            for (i, event) in rows.clone().enumerate() {
                dst_abs[i] = B32::new(event.fp.addr(event.dst));
                src1_abs[i] = B32::new(event.fp.addr(event.src1));
                src1_val[i] = event.src1_val;
                src2_abs[i] = B32::new(event.fp.addr(event.src2));
                src2_val[i] = event.src2_val;
            }
        }
        let state_rows = rows.map(|event| StateGadget {
            pc: event.pc.into(),
            next_pc: None,
            fp: *event.fp,
            arg0: event.dst,
            arg1: event.src1,
            arg2: event.src2,
        });
        self.state_cols.populate(witness, state_rows)?;
        self.subber.populate(witness)
    }
}

/// SLTIU table.
///
/// This table handles the SLTIU instruction, which performs unsigned
/// integer comparison (set if less than) between a 32-bit element and
/// a 16-bit immediate.
pub struct SltiuTable {
    id: TableId,
    state_cols: StateColumns<SLTIU_OPCODE>,
    dst_abs: Col<B32>,
    src_abs: Col<B32>,
    src_val: Col<B1, 32>,
    imm_32b: Col<B1, 32>,
    subber: U32Sub,
}

impl Table for SltiuTable {
    type Event = SltiuEvent;

    fn name(&self) -> &'static str {
        "SltiuTable"
    }

    fn new(cs: &mut ConstraintSystem, channels: &Channels) -> Self {
        let mut table = cs.add_table("sltiu");

        let Channels {
            state_channel,
            prom_channel,
            vrom_channel,
            ..
        } = *channels;

        let state_cols = StateColumns::new(
            &mut table,
            state_channel,
            prom_channel,
            StateColumnsOptions {
                next_pc: NextPc::Increment,
                next_fp: None,
            },
        );

        // Pull the destination and source values from the VROM channel.
        let dst_abs = table.add_computed("dst", state_cols.fp + upcast_col(state_cols.arg0));
        let src_abs = table.add_computed("src", state_cols.fp + upcast_col(state_cols.arg1));

        let src_val = table.add_committed("src_val");
        let src_val_packed = table.add_packed("src_val_packed", src_val);

        let imm_unpacked = state_cols.arg2_unpacked;
        let imm_32b = table.add_zero_pad("imm_32b", imm_unpacked, 0);

        // Instantiate the subtractor with the appropriate flags
        let flags = U32SubFlags {
            borrow_in_bit: None,       // no extra borrow-in
            expose_final_borrow: true, // we want the "underflow" bit out
            commit_zout: false,        // we don't need the raw subtraction result
        };
        let subber = U32Sub::new(&mut table, src_val, imm_32b, flags);
        // `final_borrow` is 1 exactly when src_val < imm_val
        let dst_bit: Col<B1> = subber
            .final_borrow
            .expect("Flag `expose_final_borrow` was set to `true`");
        let dst_val = upcast_col(dst_bit);

        // Read src
        table.pull(vrom_channel, [src_abs, src_val_packed]);

        // Read dst
        table.pull(vrom_channel, [dst_abs, dst_val]);

        Self {
            id: table.id(),
            state_cols,
            dst_abs,
            src_abs,
            src_val,
            imm_32b,
            subber,
        }
    }
}

impl TableFiller<ProverPackedField> for SltiuTable {
    type Event = SltiuEvent;

    fn id(&self) -> TableId {
        self.id
    }

    fn fill<'a>(
        &self,
        rows: impl Iterator<Item = &'a Self::Event> + Clone,
        witness: &'a mut TableWitnessSegment<ProverPackedField>,
    ) -> Result<(), anyhow::Error> {
        {
            let mut dst_abs = witness.get_scalars_mut(self.dst_abs)?;
            let mut src_abs = witness.get_scalars_mut(self.src_abs)?;
            let mut src_val = witness.get_mut_as(self.src_val)?;
            let mut imm = witness.get_mut_as(self.imm_32b)?;

            for (i, event) in rows.clone().enumerate() {
                dst_abs[i] = B32::new(event.fp.addr(event.dst));
                src_abs[i] = B32::new(event.fp.addr(event.src));
                src_val[i] = event.src_val;
                imm[i] = event.imm as u32;
            }
        }
        let state_rows = rows.map(|event| StateGadget {
            pc: event.pc.into(),
            next_pc: None,
            fp: *event.fp,
            arg0: event.dst,
            arg1: event.src,
            arg2: event.imm,
        });
        self.state_cols.populate(witness, state_rows)?;
        self.subber.populate(witness)
    }
}

/// SLEU table.
///
/// This table handles the SLEU instruction, which performs unsigned
/// integer comparison (set if less or equal than) between two 32-bit elements.
pub struct SleuTable {
    id: TableId,
    state_cols: StateColumns<SLEU_OPCODE>,
    dst_abs: Col<B32>,
    dst_bit: Col<B1>,
    src1_abs: Col<B32>,
    src1_val: Col<B1, 32>,
    src2_abs: Col<B32>,
    src2_val: Col<B1, 32>,
    subber: U32Sub,
}

impl Table for SleuTable {
    type Event = SleuEvent;

    fn name(&self) -> &'static str {
        "SleuTable"
    }

    fn new(cs: &mut ConstraintSystem, channels: &Channels) -> Self {
        let mut table = cs.add_table("sleu");

        let Channels {
            state_channel,
            prom_channel,
            vrom_channel,
            ..
        } = *channels;

        let state_cols = StateColumns::new(
            &mut table,
            state_channel,
            prom_channel,
            StateColumnsOptions {
                next_pc: NextPc::Increment,
                next_fp: None,
            },
        );

        // Pull the destination and source values from the VROM channel.
        let dst_abs = table.add_computed("dst", state_cols.fp + upcast_col(state_cols.arg0));
        let src1_abs = table.add_computed("src1", state_cols.fp + upcast_col(state_cols.arg1));
        let src2_abs = table.add_computed("src2", state_cols.fp + upcast_col(state_cols.arg2));

        let src1_val = table.add_committed("src1_val");
        let src1_val_packed = table.add_packed("src1_val_packed", src1_val);

        let src2_val = table.add_committed("src2_val");
        let src2_val_packed = table.add_packed("src2_val_packed", src2_val);

        // Instantiate the subtractor with the appropriate flags
        let flags = U32SubFlags {
            borrow_in_bit: None,       // no extra borrow-in
            expose_final_borrow: true, // we want the "underflow" bit out
            commit_zout: false,        // we don't need the raw subtraction result
        };
        // src1_val <= src2_val <=> !(src2_val < src1_val)
        let subber = U32Sub::new(&mut table, src2_val, src1_val, flags);

        // `final_borrow` is 1 exactly when src2_val < src1_val
        let final_borrow: Col<B1> = subber
            .final_borrow
            .expect("Flag `expose_final_borrow` was set to `true`");

        // flip the borrow bit
        let dst_bit = table.add_computed("dst_bit", final_borrow + B1::one());
        let dst_val = upcast_col(dst_bit);

        // Read src1 and src2
        table.pull(vrom_channel, [src1_abs, src1_val_packed]);
        table.pull(vrom_channel, [src2_abs, src2_val_packed]);

        // Read dst
        table.pull(vrom_channel, [dst_abs, dst_val]);

        Self {
            id: table.id(),
            state_cols,
            dst_abs,
            dst_bit,
            src1_abs,
            src1_val,
            src2_abs,
            src2_val,
            subber,
        }
    }
}

impl TableFiller<ProverPackedField> for SleuTable {
    type Event = SleuEvent;

    fn id(&self) -> TableId {
        self.id
    }

    fn fill<'a>(
        &self,
        rows: impl Iterator<Item = &'a Self::Event> + Clone,
        witness: &'a mut TableWitnessSegment<ProverPackedField>,
    ) -> Result<(), anyhow::Error> {
        {
            let mut dst_abs = witness.get_scalars_mut(self.dst_abs)?;
            let mut dst_bit = witness.get_mut(self.dst_bit)?;
            let mut src1_abs = witness.get_scalars_mut(self.src1_abs)?;
            let mut src1_val = witness.get_mut_as(self.src1_val)?;
            let mut src2_abs = witness.get_scalars_mut(self.src2_abs)?;
            let mut src2_val = witness.get_mut_as(self.src2_val)?;

            for (i, event) in rows.clone().enumerate() {
                dst_abs[i] = B32::new(event.fp.addr(event.dst));
                set_packed_slice(&mut dst_bit, i, B1::from(event.dst_val == 1));
                src1_abs[i] = B32::new(event.fp.addr(event.src1));
                src1_val[i] = event.src1_val;
                src2_abs[i] = B32::new(event.fp.addr(event.src2));
                src2_val[i] = event.src2_val;
            }
        }
        let state_rows = rows.map(|event| StateGadget {
            pc: event.pc.into(),
            next_pc: None,
            fp: *event.fp,
            arg0: event.dst,
            arg1: event.src1,
            arg2: event.src2,
        });
        self.state_cols.populate(witness, state_rows)?;
        self.subber.populate(witness)
    }
}

/// SLEIU table.
///
/// This table handles the SLEIU instruction, which performs unsigned
/// integer comparison (set if less or equal than) between a 32-bit
/// element and a 16-bit immediate.
pub struct SleiuTable {
    id: TableId,
    state_cols: StateColumns<SLEIU_OPCODE>,
    dst_abs: Col<B32>,
    dst_bit: Col<B1>,
    src_abs: Col<B32>,
    src_val: Col<B1, 32>,
    imm_32b: Col<B1, 32>,
    subber: U32Sub,
}

impl Table for SleiuTable {
    type Event = SleiuEvent;

    fn name(&self) -> &'static str {
        "SleiuTable"
    }

    fn new(cs: &mut ConstraintSystem, channels: &Channels) -> Self {
        let mut table = cs.add_table("sleiu");

        let Channels {
            state_channel,
            prom_channel,
            vrom_channel,
            ..
        } = *channels;

        let state_cols = StateColumns::new(
            &mut table,
            state_channel,
            prom_channel,
            StateColumnsOptions {
                next_pc: NextPc::Increment,
                next_fp: None,
            },
        );

        // Pull the destination and source values from the VROM channel.
        let dst_abs = table.add_computed("dst", state_cols.fp + upcast_col(state_cols.arg0));
        let src_abs = table.add_computed("src", state_cols.fp + upcast_col(state_cols.arg1));

        let src_val = table.add_committed("src_val");
        let src_val_packed = table.add_packed("src_val_packed", src_val);

        let imm_unpacked = state_cols.arg2_unpacked;
        let imm_32b = table.add_zero_pad("imm_32b", imm_unpacked, 0);

        // Instantiate the subtractor with the appropriate flags
        let flags = U32SubFlags {
            borrow_in_bit: None,       // no extra borrow-in
            expose_final_borrow: true, // we want the "underflow" bit out
            commit_zout: false,        // we don't need the raw subtraction result
        };
        // src_val <= imm_val <=> !(imm_val < src_val)
        let subber = U32Sub::new(&mut table, imm_32b, src_val, flags);

        // `final_borrow` is 1 exactly when imm_val < src_val
        let final_borrow: Col<B1> = subber
            .final_borrow
            .expect("Flag `expose_final_borrow` was set to `true`");

        // flip the borrow bit
        let dst_bit = table.add_computed("dst_bit", final_borrow + B1::one());
        let dst_val = upcast_col(dst_bit);

        // Read src
        table.pull(vrom_channel, [src_abs, src_val_packed]);

        // Read dst
        table.pull(vrom_channel, [dst_abs, dst_val]);

        Self {
            id: table.id(),
            state_cols,
            dst_abs,
            dst_bit,
            src_abs,
            src_val,
            imm_32b,
            subber,
        }
    }
}

impl TableFiller<ProverPackedField> for SleiuTable {
    type Event = SleiuEvent;

    fn id(&self) -> TableId {
        self.id
    }

    fn fill<'a>(
        &self,
        rows: impl Iterator<Item = &'a Self::Event> + Clone,
        witness: &'a mut TableWitnessSegment<ProverPackedField>,
    ) -> Result<(), anyhow::Error> {
        {
            let mut dst_abs = witness.get_scalars_mut(self.dst_abs)?;
            let mut dst_bit = witness.get_mut(self.dst_bit)?;
            let mut src_abs = witness.get_scalars_mut(self.src_abs)?;
            let mut src_val = witness.get_mut_as(self.src_val)?;
            let mut imm = witness.get_mut_as(self.imm_32b)?;

            for (i, event) in rows.clone().enumerate() {
                dst_abs[i] = B32::new(event.fp.addr(event.dst));
                set_packed_slice(&mut dst_bit, i, B1::from(event.dst_val == 1));
                src_abs[i] = B32::new(event.fp.addr(event.src));
                src_val[i] = event.src_val;
                imm[i] = event.imm as u32;
            }
        }
        let state_rows = rows.map(|event| StateGadget {
            pc: event.pc.into(),
            next_pc: None,
            fp: *event.fp,
            arg0: event.dst,
            arg1: event.src,
            arg2: event.imm,
        });
        self.state_cols.populate(witness, state_rows)?;
        self.subber.populate(witness)
    }
}

/// SLT table.
///
/// This table handles the SLT instruction, which performs signed
/// integer comparison (set if less than) between two 32-bit elements.
pub struct SltTable {
    id: TableId,
    state_cols: StateColumns<SLT_OPCODE>,
    dst_abs: Col<B32>,
    src1_abs: Col<B32>,
    src1_val: Col<B1, 32>,
    src1_sign: Col<B1>,
    src2_abs: Col<B32>,
    src2_val: Col<B1, 32>,
    src2_sign: Col<B1>,
    dst_bit: Col<B1>,
    subber: U32Sub,
}

impl Table for SltTable {
    type Event = SltEvent;

    fn name(&self) -> &'static str {
        "SltTable"
    }

    fn new(cs: &mut ConstraintSystem, channels: &Channels) -> Self {
        let mut table = cs.add_table("slt");

        let Channels {
            state_channel,
            prom_channel,
            vrom_channel,
            ..
        } = *channels;

        let state_cols = StateColumns::new(
            &mut table,
            state_channel,
            prom_channel,
            StateColumnsOptions {
                next_pc: NextPc::Increment,
                next_fp: None,
            },
        );

        // Pull the destination and source values from the VROM channel.
        let dst_abs = table.add_computed("dst", state_cols.fp + upcast_col(state_cols.arg0));
        let src1_abs = table.add_computed("src1", state_cols.fp + upcast_col(state_cols.arg1));
        let src2_abs = table.add_computed("src2", state_cols.fp + upcast_col(state_cols.arg2));

        let src1_val = table.add_committed("src1_val");
        let src1_val_packed = table.add_packed("src1_val_packed", src1_val);

        let src2_val = table.add_committed("src2_val");
        let src2_val_packed = table.add_packed("src2_val_packed", src2_val);

        // Get the sign bits of src1 and src2
        let src1_sign = table.add_selected("src1_sign", src1_val, 31);
        let src2_sign = table.add_selected("src2_sign", src2_val, 31);

        // Instantiate the subtractor with the appropriate flags
        let flags = U32SubFlags {
            borrow_in_bit: None,       // no extra borrow-in
            expose_final_borrow: true, // we want the "underflow" bit out
            commit_zout: false,        // we don't need the raw subtraction result
        };
        let subber = U32Sub::new(&mut table, src1_val, src2_val, flags);
        // `final_borrow` is 1 exactly when src1_val < src2_val
        let final_borrow: Col<B1> = subber
            .final_borrow
            .expect("Flag `expose_final_borrow` was set to `true`");

        // Direct comparison works whenever both signs are equal. If not, it's
        // determined by the src1_val sign. Therefore, the  bit is computed as
        // (src1_sign XOR src2_sign) * src1_sign XOR !(src1_sign XOR src2_sign)
        // * final_borrow
        let dst_bit = table.add_computed(
            "dst_val",
            (src1_sign + src2_sign) * src1_sign + (src1_sign + src2_sign + B1::ONE) * final_borrow,
        );
        let dst_val = upcast_col(dst_bit);

        // Read src1 and src2
        table.pull(vrom_channel, [src1_abs, src1_val_packed]);
        table.pull(vrom_channel, [src2_abs, src2_val_packed]);

        // Read dst
        table.pull(vrom_channel, [dst_abs, dst_val]);

        Self {
            id: table.id(),
            state_cols,
            dst_abs,
            src1_abs,
            src1_val,
            src1_sign,
            src2_abs,
            src2_val,
            src2_sign,
            dst_bit,
            subber,
        }
    }
}

impl TableFiller<ProverPackedField> for SltTable {
    type Event = SltEvent;

    fn id(&self) -> TableId {
        self.id
    }

    fn fill<'a>(
        &self,
        rows: impl Iterator<Item = &'a Self::Event> + Clone,
        witness: &'a mut TableWitnessSegment<ProverPackedField>,
    ) -> Result<(), anyhow::Error> {
        {
            let mut dst_abs = witness.get_scalars_mut(self.dst_abs)?;
            let mut src1_abs = witness.get_scalars_mut(self.src1_abs)?;
            let mut src1_val = witness.get_mut_as(self.src1_val)?;
            let mut src1_sign = witness.get_mut(self.src1_sign)?;
            let mut src2_abs = witness.get_scalars_mut(self.src2_abs)?;
            let mut src2_val = witness.get_mut_as(self.src2_val)?;
            let mut src2_sign = witness.get_mut(self.src2_sign)?;
            let mut dst_bit = witness.get_mut(self.dst_bit)?;

            for (i, event) in rows.clone().enumerate() {
                // Set the values of the first operand
                src1_abs[i] = B32::new(event.fp.addr(event.src1));
                src1_val[i] = event.src1_val;
                let is_src1_negative = (event.src1_val >> 31) & 1 == 1;
                set_packed_slice(&mut src1_sign, i, B1::from(is_src1_negative));

                // Set the values of the second operand
                src2_abs[i] = B32::new(event.fp.addr(event.src2));
                src2_val[i] = event.src2_val;
                let is_src2_negative = (event.src2_val >> 31) & 1 == 1;
                set_packed_slice(&mut src2_sign, i, B1::from(is_src2_negative));

                // Set the destination to
                dst_abs[i] = B32::new(event.fp.addr(event.dst));
                set_packed_slice(
                    &mut dst_bit,
                    i,
                    B1::from(if is_src1_negative ^ is_src2_negative {
                        is_src1_negative
                    } else {
                        event.src1_val < event.src2_val
                    }),
                );
            }
        }
        let state_rows = rows.map(|event| StateGadget {
            pc: event.pc.into(),
            next_pc: None,
            fp: *event.fp.deref(),
            arg0: event.dst,
            arg1: event.src1,
            arg2: event.src2,
        });
        self.state_cols.populate(witness, state_rows)?;
        self.subber.populate(witness)
    }
}

/// SLTI table.
///
/// This table handles the SLTI instruction, which performs signed
/// integer comparison (set if less than) between one 32-bit signed elements
/// read from memory, and another 16-bit element given as an immediate.
pub struct SltiTable {
    id: TableId,
    state_cols: StateColumns<SLTI_OPCODE>,
    dst_abs: Col<B32>,
    src_abs: Col<B32>,
    src_val: Col<B1, 32>,
    src_sign: Col<B1>,
    imm_sign: Col<B1>,
    imm_32b: Col<B1, 32>,
    imm_32b_negative: Col<B1, 32>,
    signed_imm_32b: Col<B1, 32>,
    ones: Col<B1, 32>,
    dst_bit: Col<B1>,
    subber: U32Sub,
}

impl Table for SltiTable {
    type Event = SltiEvent;

    fn name(&self) -> &'static str {
        "SltiTable"
    }

    // TODO: Consider swapping the order of src1 and src2 depending on the sign,
    // or using a U32Add gadget.
    fn new(cs: &mut ConstraintSystem, channels: &Channels) -> Self {
        let mut table = cs.add_table("slti");

        let Channels {
            state_channel,
            prom_channel,
            vrom_channel,
            ..
        } = *channels;

        let state_cols = StateColumns::new(
            &mut table,
            state_channel,
            prom_channel,
            StateColumnsOptions {
                next_pc: NextPc::Increment,
                next_fp: None,
            },
        );

        // Pull the destination and source values from the VROM channel.
        let dst_abs = table.add_computed("dst", state_cols.fp + upcast_col(state_cols.arg0));
        let src_abs = table.add_computed("src1", state_cols.fp + upcast_col(state_cols.arg1));

        let src_val = table.add_committed("src_val");
        let src_val_packed = table.add_packed("src_val_packed", src_val);

        // Get the sign bits of src
        let src_sign = table.add_selected("src_sign", src_val, 31);

        // Get the sign bit of imm and compute the sign extension
        let imm_unpacked = state_cols.arg2_unpacked;
        let SignExtendedImmediateOutput {
            imm_unpacked,
            msb,
            negative_unpacked,
            signed_imm_unpacked,
            ones,
        } = setup_sign_extended_immediate(&mut table, imm_unpacked);

        // Instantiate the subtractor with the appropriate flags
        let flags = U32SubFlags {
            borrow_in_bit: None,       // no extra borrow-in
            expose_final_borrow: true, // we want the "underflow" bit out
            commit_zout: false,        // we don't need the raw subtraction result
        };
        let subber = U32Sub::new(&mut table, src_val, signed_imm_unpacked, flags);
        // `final_borrow` is 1 exactly when src_val < imm_val
        let final_borrow: Col<B1> = subber
            .final_borrow
            .expect("Flag `expose_final_borrow` was set to `true`");

        // Direct comparison works whenever both signs are equal. If not, it's
        // determined by the src_val sign. Therefore, the  bit is computed as
        // (src_sign XOR imm_sign) * src_sign XOR !(src_sign XOR imm_sign) *
        // final_borrow
        let dst_bit = table.add_computed(
            "dst_val",
            (src_sign + msb) * src_sign + (src_sign + msb + B1::ONE) * final_borrow,
        );
        let dst_val = upcast_col(dst_bit);

        // Read src1 and src2
        table.pull(vrom_channel, [src_abs, src_val_packed]);

        // Read dst
        table.pull(vrom_channel, [dst_abs, dst_val]);

<<<<<<< HEAD
        let isa = Box::new(GenericISA);
        generate_trace(asm_code, None, Some(vrom_writes), isa)
=======
        Self {
            id: table.id(),
            state_cols,
            dst_abs,
            src_abs,
            src_val,
            src_sign,
            imm_sign: msb,
            imm_32b: imm_unpacked,
            imm_32b_negative: negative_unpacked,
            signed_imm_32b: signed_imm_unpacked,
            ones,
            dst_bit,
            subber,
        }
>>>>>>> 778253fe
    }
}

impl TableFiller<ProverPackedField> for SltiTable {
    type Event = SltiEvent;

    fn id(&self) -> TableId {
        self.id
    }

    fn fill<'a>(
        &self,
        rows: impl Iterator<Item = &'a Self::Event> + Clone,
        witness: &'a mut TableWitnessSegment<ProverPackedField>,
    ) -> Result<(), anyhow::Error> {
        {
            let mut dst_abs = witness.get_scalars_mut(self.dst_abs)?;
            let mut src_abs = witness.get_scalars_mut(self.src_abs)?;
            let mut src_val = witness.get_mut_as(self.src_val)?;
            let mut src_sign = witness.get_mut(self.src_sign)?;
            let mut imm_32b = witness.get_mut_as(self.imm_32b)?;
            let mut imm_sign = witness.get_mut(self.imm_sign)?;
            let mut imm_32b_negative = witness.get_mut_as(self.imm_32b_negative)?;
            let mut signed_imm_32b = witness.get_mut_as(self.signed_imm_32b)?;
            let mut dst_bit = witness.get_mut(self.dst_bit)?;
            let mut ones_col = witness.get_mut_as(self.ones)?;

            for (i, event) in rows.clone().enumerate() {
                // Set the values of the first operand
                src_abs[i] = B32::new(event.fp.addr(event.src));
                src_val[i] = event.src_val;
                let is_src1_negative = (event.src_val >> 31) & 1 == 1;
                set_packed_slice(&mut src_sign, i, B1::from(is_src1_negative));

                // Set the values of the second operand
                imm_32b[i] = event.imm as u32;
                let is_imm_negative = (event.imm >> 15) & 1 == 1;
                set_packed_slice(&mut imm_sign, i, B1::from(is_imm_negative));

                // Compute the sign extension of `imm`.
                let ones = 0b1111_1111_1111_1111u32;
                ones_col[i] = ones << 16;
                imm_32b_negative[i] = (ones << 16) + event.imm as u32;
                signed_imm_32b[i] = event.imm as i16 as i32;

                // Set the destination to
                dst_abs[i] = B32::new(event.fp.addr(event.dst));
                set_packed_slice(
                    &mut dst_bit,
                    i,
                    B1::from(if is_src1_negative ^ is_imm_negative {
                        is_src1_negative
                    } else {
                        event.src_val < (signed_imm_32b[i] as u32)
                    }),
                );
            }
        }
        let state_rows = rows.map(|event| StateGadget {
            pc: event.pc.into(),
            next_pc: None,
            fp: *event.fp.deref(),
            arg0: event.dst,
            arg1: event.src,
            arg2: event.imm,
        });
        self.state_cols.populate(witness, state_rows)?;
        self.subber.populate(witness)
    }
}

/// SLE table.
///
/// This table handles the SLE instruction, which performs signed
/// integer comparison (set if less or equal than) between two 32-bit elements.
pub struct SleTable {
    id: TableId,
    state_cols: StateColumns<SLE_OPCODE>,
    dst_abs: Col<B32>,
    src1_abs: Col<B32>,
    src1_val: Col<B1, 32>,
    src1_sign: Col<B1>,
    src2_abs: Col<B32>,
    src2_val: Col<B1, 32>,
    src2_sign: Col<B1>,
    dst_bit: Col<B1>,
    subber: U32Sub,
}

impl Table for SleTable {
    type Event = SleEvent;

    fn name(&self) -> &'static str {
        "SleTable"
    }

    fn new(cs: &mut ConstraintSystem, channels: &Channels) -> Self {
        let mut table = cs.add_table("sle");

        let Channels {
            state_channel,
            prom_channel,
            vrom_channel,
            ..
        } = *channels;

        let state_cols = StateColumns::new(
            &mut table,
            state_channel,
            prom_channel,
            StateColumnsOptions {
                next_pc: NextPc::Increment,
                next_fp: None,
            },
        );

        // Pull the destination and source values from the VROM channel.
        let dst_abs = table.add_computed("dst", state_cols.fp + upcast_col(state_cols.arg0));
        let src1_abs = table.add_computed("src1", state_cols.fp + upcast_col(state_cols.arg1));
        let src2_abs = table.add_computed("src2", state_cols.fp + upcast_col(state_cols.arg2));

        let src1_val = table.add_committed("src1_val");
        let src1_val_packed = table.add_packed("src1_val_packed", src1_val);

        let src2_val = table.add_committed("src2_val");
        let src2_val_packed = table.add_packed("src2_val_packed", src2_val);

        // Get the sign bits of src1 and src2
        let src1_sign = table.add_selected("src1_sign", src1_val, 31);
        let src2_sign = table.add_selected("src2_sign", src2_val, 31);

        // Instantiate the subtractor with the appropriate flags
        let flags = U32SubFlags {
            borrow_in_bit: None,       // no extra borrow-in
            expose_final_borrow: true, // we want the "underflow" bit out
            commit_zout: false,        // we don't need the raw subtraction result
        };
        let subber = U32Sub::new(&mut table, src2_val, src1_val, flags);
        // `final_borrow` is 1 exactly when src1_val < src2_val
        let final_borrow: Col<B1> = subber
            .final_borrow
            .expect("Flag `expose_final_borrow` was set to `true`");

<<<<<<< HEAD
        // Add VROM writes from LDI and comparison events
        let vrom_writes = vec![
            // LDI event
            (2, src_val, 2),
            // Initial values
            (0, 0, 1),
            (1, 0, 1),
            // Comparison event
            (3, expected, 1),
        ];

        let isa = Box::new(GenericISA);
        generate_trace(asm_code, None, Some(vrom_writes), isa)
    }

    fn test_imm_unsigned_comparisons_with_values(
        src_val: u32,
        imm_val: u16,
        op: &str,
    ) -> Result<()> {
        let trace = generate_imm_unsigned_trace(src_val, imm_val, op)?;
        trace.validate()?;
=======
        // Direct comparison works whenever both signs are equal. If not, it's
        // determined by the src1_val sign. Therefore, the  bit is computed as
        // (src1_sign XOR src2_sign) * src1_sign XOR !(src1_sign XOR src2_sign)
        // * final_borrow
        let dst_bit = table.add_computed(
            "dst_val",
            (src1_sign + src2_sign) * src1_sign
                + (src1_sign + src2_sign + B1::ONE) * (final_borrow + B1::ONE),
        );
        let dst_val = upcast_col(dst_bit);

        // Read src1 and src2
        table.pull(vrom_channel, [src1_abs, src1_val_packed]);
        table.pull(vrom_channel, [src2_abs, src2_val_packed]);

        // Read dst
        table.pull(vrom_channel, [dst_abs, dst_val]);

        Self {
            id: table.id(),
            state_cols,
            dst_abs,
            src1_abs,
            src1_val,
            src1_sign,
            src2_abs,
            src2_val,
            src2_sign,
            dst_bit,
            subber,
        }
    }
}

impl TableFiller<ProverPackedField> for SleTable {
    type Event = SleEvent;
>>>>>>> 778253fe

    fn id(&self) -> TableId {
        self.id
    }

    fn fill<'a>(
        &self,
        rows: impl Iterator<Item = &'a Self::Event> + Clone,
        witness: &'a mut TableWitnessSegment<ProverPackedField>,
    ) -> Result<(), anyhow::Error> {
        {
            let mut dst_abs = witness.get_scalars_mut(self.dst_abs)?;
            let mut src1_abs = witness.get_scalars_mut(self.src1_abs)?;
            let mut src1_val = witness.get_mut_as(self.src1_val)?;
            let mut src1_sign = witness.get_mut(self.src1_sign)?;
            let mut src2_abs = witness.get_scalars_mut(self.src2_abs)?;
            let mut src2_val = witness.get_mut_as(self.src2_val)?;
            let mut src2_sign = witness.get_mut(self.src2_sign)?;
            let mut dst_bit = witness.get_mut(self.dst_bit)?;

            for (i, event) in rows.clone().enumerate() {
                dst_abs[i] = B32::new(event.fp.addr(event.dst));
                src1_abs[i] = B32::new(event.fp.addr(event.src1));
                src1_val[i] = event.src1_val;
                let is_src1_negative = (event.src1_val >> 31) & 1 == 1;
                set_packed_slice(&mut src1_sign, i, B1::from(is_src1_negative));
                src2_abs[i] = B32::new(event.fp.addr(event.src2));
                src2_val[i] = event.src2_val;
                let is_src2_negative = (event.src2_val >> 31) & 1 == 1;
                set_packed_slice(&mut src2_sign, i, B1::from(is_src2_negative));
                set_packed_slice(
                    &mut dst_bit,
                    i,
                    B1::from(if is_src1_negative ^ is_src2_negative {
                        is_src1_negative
                    } else {
                        event.src1_val <= event.src2_val
                    }),
                );
            }
        }
        let state_rows = rows.map(|event| StateGadget {
            pc: event.pc.into(),
            next_pc: None,
            fp: *event.fp.deref(),
            arg0: event.dst,
            arg1: event.src1,
            arg2: event.src2,
        });
        self.state_cols.populate(witness, state_rows)?;
        self.subber.populate(witness)
    }
}

/// SLEI table.
///
/// This table handles the SLEI instruction, which performs signed
/// integer comparison (set if less than) between on 32-bit elementm
/// and another 16-bit element given as an immediate.
pub struct SleiTable {
    id: TableId,
    state_cols: StateColumns<SLEI_OPCODE>,
    dst_abs: Col<B32>,
    src_abs: Col<B32>,
    src_val: Col<B1, 32>,
    src_sign: Col<B1>,
    imm_sign: Col<B1>,
    imm_32b: Col<B1, 32>,
    imm_32b_negative: Col<B1, 32>,
    signed_imm_32b: Col<B1, 32>,
    ones: Col<B1, 32>,
    dst_bit: Col<B1>,
    subber: U32Sub,
}

impl Table for SleiTable {
    type Event = SleiEvent;

    fn name(&self) -> &'static str {
        "SleiTable"
    }

    fn new(cs: &mut ConstraintSystem, channels: &Channels) -> Self {
        let mut table = cs.add_table("slei");

        let Channels {
            state_channel,
            prom_channel,
            vrom_channel,
            ..
        } = *channels;

        let state_cols = StateColumns::new(
            &mut table,
            state_channel,
            prom_channel,
            StateColumnsOptions {
                next_pc: NextPc::Increment,
                next_fp: None,
            },
        );

        // Pull the destination and source values from the VROM channel.
        let dst_abs = table.add_computed("dst", state_cols.fp + upcast_col(state_cols.arg0));
        let src_abs = table.add_computed("src1", state_cols.fp + upcast_col(state_cols.arg1));

        let src_val = table.add_committed("src1_val");
        let src_val_packed = table.add_packed("src1_val_packed", src_val);

        // Get the sign bits of src
        let src_sign = table.add_selected("src_sign", src_val, 31);

        // Get the sign bit of imm and compute the sign extension
        let imm_unpacked = state_cols.arg2_unpacked;
        let SignExtendedImmediateOutput {
            imm_unpacked,
            msb,
            negative_unpacked,
            signed_imm_unpacked,
            ones,
        } = setup_sign_extended_immediate(&mut table, imm_unpacked);

        // Instantiate the subtractor with the appropriate flags
        let flags = U32SubFlags {
            borrow_in_bit: None,       // no extra borrow-in
            expose_final_borrow: true, // we want the "underflow" bit out
            commit_zout: false,        // we don't need the raw subtraction result
        };
        let subber = U32Sub::new(&mut table, signed_imm_unpacked, src_val, flags);
        // `final_borrow` is 1 exactly when src_val < imm_val
        let final_borrow: Col<B1> = subber
            .final_borrow
            .expect("Flag `expose_final_borrow` was set to `true`");

        // Direct comparison works whenever both sigs are equal. If not, it's determined
        // by the src_val sign. Therefore, the  bit is computed as (src_sign
        // XOR imm_sign) * src_sign XOR !(src_sign XOR imm_sign) *
        // !final_borrow
        let dst_bit = table.add_computed(
            "dst_val",
            (src_sign + msb) * src_sign + (src_sign + msb + B1::ONE) * (final_borrow + B1::ONE),
        );
        let dst_val = upcast_col(dst_bit);

        // Read src1 and src2
        table.pull(vrom_channel, [src_abs, src_val_packed]);

        // Read dst
        table.pull(vrom_channel, [dst_abs, dst_val]);

        Self {
            id: table.id(),
            state_cols,
            dst_abs,
            src_abs,
            src_val,
            src_sign,
            imm_sign: msb,
            imm_32b: imm_unpacked,
            imm_32b_negative: negative_unpacked,
            signed_imm_32b: signed_imm_unpacked,
            ones,
            dst_bit,
            subber,
        }
    }
}

impl TableFiller<ProverPackedField> for SleiTable {
    type Event = SleiEvent;

    fn id(&self) -> TableId {
        self.id
    }

    fn fill<'a>(
        &self,
        rows: impl Iterator<Item = &'a Self::Event> + Clone,
        witness: &'a mut TableWitnessSegment<ProverPackedField>,
    ) -> Result<(), anyhow::Error> {
        {
            let mut dst_abs = witness.get_scalars_mut(self.dst_abs)?;
            let mut src_abs = witness.get_scalars_mut(self.src_abs)?;
            let mut src_val = witness.get_mut_as(self.src_val)?;
            let mut src_sign = witness.get_mut(self.src_sign)?;
            let mut imm_32b = witness.get_mut_as(self.imm_32b)?;
            let mut imm_sign = witness.get_mut(self.imm_sign)?;
            let mut imm_32b_negative = witness.get_mut_as(self.imm_32b_negative)?;
            let mut signed_imm_32b = witness.get_mut_as(self.signed_imm_32b)?;
            let mut dst_bit = witness.get_mut(self.dst_bit)?;
            let mut ones_col = witness.get_mut_as(self.ones)?;

            for (i, event) in rows.clone().enumerate() {
                // Set the values of the first operand
                src_abs[i] = B32::new(event.fp.addr(event.src));
                src_val[i] = event.src_val;
                let is_src1_negative = (event.src_val >> 31) & 1 == 1;
                set_packed_slice(&mut src_sign, i, B1::from(is_src1_negative));

                // Set the values of the second operand
                imm_32b[i] = event.imm as u32;
                let is_imm_negative = (event.imm >> 15) & 1 == 1;
                set_packed_slice(&mut imm_sign, i, B1::from(is_imm_negative));

                // Compute the sign extension of `imm`.
                let ones = 0b1111_1111_1111_1111u32;
                ones_col[i] = ones << 16;
                imm_32b_negative[i] = (ones << 16) + event.imm as u32;
                signed_imm_32b[i] = event.imm as i16 as i32;

                // Set the destination to
                dst_abs[i] = B32::new(event.fp.addr(event.dst));
                set_packed_slice(
                    &mut dst_bit,
                    i,
                    B1::from(if is_src1_negative ^ is_imm_negative {
                        is_src1_negative
                    } else {
                        event.src_val <= (signed_imm_32b[i] as u32)
                    }),
                );
            }
        }
        let state_rows = rows.map(|event| StateGadget {
            pc: event.pc.into(),
            next_pc: None,
            fp: *event.fp.deref(),
            arg0: event.dst,
            arg1: event.src,
            arg2: event.imm,
        });
        self.state_cols.populate(witness, state_rows)?;
        self.subber.populate(witness)
    }
}

#[cfg(test)]
mod tests {
    use anyhow::Result;
    use petravm_asm::isa::GenericISA;
    use proptest::prelude::*;
    use proptest::prop_oneof;

    use crate::prover::Prover;
    use crate::test_utils::generate_trace;

    fn test_vrom_comparison_with_values(src1_val: u32, src2_val: u32) -> Result<()> {
        let asm_code = format!(
            "#[framesize(0x10)]\n\
                _start: 
                    LDI.W @2, #{src1_val}\n\
                    LDI.W @3, #{src2_val}\n\
                    SLT @4, @2, @3\n\
                    SLTU @5, @2, @3\n\
                    SLE @6, @2, @3\n\
                    SLEU @7, @2, @3\n\
                    ;; add duplicate instructions to test witness filling
                    SLT @4, @2, @3\n\
                    SLTU @5, @2, @3\n\
                    SLE @6, @2, @3\n\
                    SLEU @7, @2, @3\n\
                    RET\n",
        );
        let trace = generate_trace(asm_code, None, None)?;
        trace.validate()?;
        assert_eq!(trace.slt_events().len(), 2);
        assert_eq!(trace.sltu_events().len(), 2);
        assert_eq!(trace.sle_events().len(), 2);
        assert_eq!(trace.sleu_events().len(), 2);
        Prover::new(Box::new(GenericISA)).validate_witness(&trace)
    }

    fn test_imm_comparison_with_values(src_val: u32, imm: u16) -> Result<()> {
        let asm_code = format!(
            "#[framesize(0x10)]\n\
                _start: 
                    LDI.W @2, #{src_val}\n\
                    SLTI @4, @2, #{imm}\n\
                    SLTIU @5, @2, #{imm}\n\
                    SLEI @6, @2, #{imm}\n\
                    SLEIU @7, @2, #{imm}\n\
                    ;; add duplicate instructions to test witness filling
                    SLTI @4, @2, #{imm}\n\
                    SLTIU @5, @2, #{imm}\n\
                    SLEI @6, @2, #{imm}\n\
                    SLEIU @7, @2, #{imm}\n\
                    RET\n",
        );
        let trace = generate_trace(asm_code, None, None)?;
        trace.validate()?;
        assert_eq!(trace.slti_events().len(), 2);
        assert_eq!(trace.sltiu_events().len(), 2);
        assert_eq!(trace.slei_events().len(), 2);
        assert_eq!(trace.sleiu_events().len(), 2);
        Prover::new(Box::new(GenericISA)).validate_witness(&trace)
    }

    proptest! {
        #![proptest_config(proptest::test_runner::Config::with_cases(20))]

        #[test]
        fn test_vrom_comparison_operations(
            // Test both random values and specific edge cases
            src1_val in any::<u32>(),
            src2_val in any::<u32>(),
        ) {
            prop_assert!(test_vrom_comparison_with_values(src1_val, src2_val).is_ok());
        }
    }

    proptest! {
        #![proptest_config(proptest::test_runner::Config::with_cases(20))]

        #[test]
        fn test_imm_comparison_operations(
            // Test both random values and specific edge cases
            src_val in prop_oneof![
                any::<u32>(),

                // Edge cases for signed comparison
                Just(u32::MAX),
                Just(0x80000000),
            ],
            imm in prop_oneof![
                any::<u16>(),

                // Edge cases for signed comparison
                Just(u16::MAX),
                Just(0x8000),
            ],
        ) {
            prop_assert!(test_imm_comparison_with_values(src_val, imm).is_ok());
        }
    }
}<|MERGE_RESOLUTION|>--- conflicted
+++ resolved
@@ -805,10 +805,6 @@
         // Read dst
         table.pull(vrom_channel, [dst_abs, dst_val]);
 
-<<<<<<< HEAD
-        let isa = Box::new(GenericISA);
-        generate_trace(asm_code, None, Some(vrom_writes), isa)
-=======
         Self {
             id: table.id(),
             state_cols,
@@ -824,7 +820,6 @@
             dst_bit,
             subber,
         }
->>>>>>> 778253fe
     }
 }
 
@@ -968,30 +963,6 @@
             .final_borrow
             .expect("Flag `expose_final_borrow` was set to `true`");
 
-<<<<<<< HEAD
-        // Add VROM writes from LDI and comparison events
-        let vrom_writes = vec![
-            // LDI event
-            (2, src_val, 2),
-            // Initial values
-            (0, 0, 1),
-            (1, 0, 1),
-            // Comparison event
-            (3, expected, 1),
-        ];
-
-        let isa = Box::new(GenericISA);
-        generate_trace(asm_code, None, Some(vrom_writes), isa)
-    }
-
-    fn test_imm_unsigned_comparisons_with_values(
-        src_val: u32,
-        imm_val: u16,
-        op: &str,
-    ) -> Result<()> {
-        let trace = generate_imm_unsigned_trace(src_val, imm_val, op)?;
-        trace.validate()?;
-=======
         // Direct comparison works whenever both signs are equal. If not, it's
         // determined by the src1_val sign. Therefore, the  bit is computed as
         // (src1_sign XOR src2_sign) * src1_sign XOR !(src1_sign XOR src2_sign)
@@ -1028,7 +999,6 @@
 
 impl TableFiller<ProverPackedField> for SleTable {
     type Event = SleEvent;
->>>>>>> 778253fe
 
     fn id(&self) -> TableId {
         self.id
@@ -1292,7 +1262,8 @@
                     SLEU @7, @2, @3\n\
                     RET\n",
         );
-        let trace = generate_trace(asm_code, None, None)?;
+        let isa = Box::new(GenericISA);
+        let trace = generate_trace(asm_code, None, None, isa)?;
         trace.validate()?;
         assert_eq!(trace.slt_events().len(), 2);
         assert_eq!(trace.sltu_events().len(), 2);
@@ -1317,7 +1288,8 @@
                     SLEIU @7, @2, #{imm}\n\
                     RET\n",
         );
-        let trace = generate_trace(asm_code, None, None)?;
+        let isa = Box::new(GenericISA);
+        let trace = generate_trace(asm_code, None, None, isa)?;
         trace.validate()?;
         assert_eq!(trace.slti_events().len(), 2);
         assert_eq!(trace.sltiu_events().len(), 2);
