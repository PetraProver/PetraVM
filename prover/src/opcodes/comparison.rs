use std::any::Any;

<<<<<<< HEAD
use binius_field::Field;
=======
use binius_field::PackedField;
>>>>>>> bd97f0db
use binius_m3::{
    builder::{
        upcast_col, Col, ConstraintSystem, TableBuilder, TableFiller, TableId, TableWitnessSegment,
        B1, B32,
    },
    gadgets::sub::{U32Sub, U32SubFlags},
};
<<<<<<< HEAD
use petravm_assembly::{opcodes::Opcode, SleEvent, SleiEvent, SltEvent, SltiEvent, SltuEvent};
=======
use petravm_asm::{opcodes::Opcode, SleiuEvent, SleuEvent, SltiuEvent, SltuEvent};
>>>>>>> bd97f0db

use crate::{
    channels::Channels,
    gadgets::state::{NextPc, StateColumns, StateColumnsOptions, StateGadget},
    table::Table,
    types::ProverPackedField,
};

const SLTU_OPCODE: u16 = Opcode::Sltu as u16;
const SLTIU_OPCODE: u16 = Opcode::Sltiu as u16;
const SLEU_OPCODE: u16 = Opcode::Sleu as u16;
const SLEIU_OPCODE: u16 = Opcode::Sleiu as u16;

/// SLTU table.
///
/// This table handles the SLTU instruction, which performs unsigned
/// integer comparison (set if less than) between two 32-bit elements.
pub struct SltuTable {
    id: TableId,
    state_cols: StateColumns<SLTU_OPCODE>,
    dst_abs: Col<B32>,
    src1_abs: Col<B32>,
    src1_val: Col<B1, 32>,
    src2_abs: Col<B32>,
    src2_val: Col<B1, 32>,
    subber: U32Sub,
}

impl Table for SltuTable {
    type Event = SltuEvent;

    fn name(&self) -> &'static str {
        "SltuTable"
    }

    fn new(cs: &mut ConstraintSystem, channels: &Channels) -> Self {
        let mut table = cs.add_table("sltu");

        let Channels {
            state_channel,
            prom_channel,
            vrom_channel,
            ..
        } = *channels;

        let state_cols = StateColumns::new(
            &mut table,
            state_channel,
            prom_channel,
            StateColumnsOptions {
                next_pc: NextPc::Increment,
                next_fp: None,
            },
        );

        // Pull the destination and source values from the VROM channel.
        let dst_abs = table.add_computed("dst", state_cols.fp + upcast_col(state_cols.arg0));
        let src1_abs = table.add_computed("src1", state_cols.fp + upcast_col(state_cols.arg1));
        let src2_abs = table.add_computed("src2", state_cols.fp + upcast_col(state_cols.arg2));

        let src1_val = table.add_committed("src1_val");
        let src1_val_packed = table.add_packed("src1_val_packed", src1_val);

        let src2_val = table.add_committed("src2_val");
        let src2_val_packed = table.add_packed("src2_val_packed", src2_val);

        // Instantiate the subtractor with the appropriate flags
        let flags = U32SubFlags {
            borrow_in_bit: None,       // no extra borrow-in
            expose_final_borrow: true, // we want the "underflow" bit out
            commit_zout: false,        // we don't need the raw subtraction result
        };
        let subber = U32Sub::new(&mut table, src1_val, src2_val, flags);
        // `final_borrow` is 1 exactly when src1_val < src2_val
        let final_borrow: Col<B1> = subber
            .final_borrow
            .expect("Flag `expose_final_borrow` was set to `true`");
        let dst_val = upcast_col(final_borrow);

        // Read src1 and src2
        table.pull(vrom_channel, [src1_abs, src1_val_packed]);
        table.pull(vrom_channel, [src2_abs, src2_val_packed]);

        // Read dst
        table.pull(vrom_channel, [dst_abs, dst_val]);

        Self {
            id: table.id(),
            state_cols,
            dst_abs,
            src1_abs,
            src1_val,
            src2_abs,
            src2_val,
            subber,
        }
    }

    fn as_any(&self) -> &dyn Any {
        self
    }
}

impl TableFiller<ProverPackedField> for SltuTable {
    type Event = SltuEvent;

    fn id(&self) -> TableId {
        self.id
    }

    fn fill<'a>(
        &self,
        rows: impl Iterator<Item = &'a Self::Event> + Clone,
        witness: &'a mut TableWitnessSegment<ProverPackedField>,
    ) -> Result<(), anyhow::Error> {
        {
            let mut dst_abs = witness.get_scalars_mut(self.dst_abs)?;
            let mut src1_abs = witness.get_scalars_mut(self.src1_abs)?;
            let mut src1_val = witness.get_mut_as(self.src1_val)?;
            let mut src2_abs = witness.get_scalars_mut(self.src2_abs)?;
            let mut src2_val = witness.get_mut_as(self.src2_val)?;

            for (i, event) in rows.clone().enumerate() {
                dst_abs[i] = B32::new(event.fp.addr(event.dst));
                src1_abs[i] = B32::new(event.fp.addr(event.src1));
                src1_val[i] = event.src1_val;
                src2_abs[i] = B32::new(event.fp.addr(event.src2));
                src2_val[i] = event.src2_val;
            }
        }
        let state_rows = rows.map(|event| StateGadget {
            pc: event.pc.into(),
            next_pc: None,
            fp: *event.fp,
            arg0: event.dst,
            arg1: event.src1,
            arg2: event.src2,
        });
        self.state_cols.populate(witness, state_rows)?;
        self.subber.populate(witness)
    }
}

<<<<<<< HEAD
const SLT_OPCODE: u16 = Opcode::Slt as u16;

/// SLT table.
///
/// This table handles the SLT instruction, which performs signed
/// integer comparison (set if less than) between two 32-bit elements.
pub struct SltTable {
    id: TableId,
    state_cols: StateColumns<SLT_OPCODE>,
    dst_abs: Col<B32>,
    src1_abs: Col<B32>,
    src1_val: Col<B1, 32>,
    src1_sign: Col<B1>,
    src2_abs: Col<B32>,
    src2_val: Col<B1, 32>,
    src2_sign: Col<B1>,
    dst_bit: Col<B1>,
    subber: U32Sub,
}

impl Table for SltTable {
    type Event = SltEvent;

    fn name(&self) -> &'static str {
        "SltTable"
    }

    // TODO: Consider swapping the order of src1 and src2 depending on the sign,
    // or using a U32Add gadget.
    fn new(cs: &mut ConstraintSystem, channels: &Channels) -> Self {
        let mut table = cs.add_table("slt");

        let Channels {
            state_channel,
            prom_channel,
            vrom_channel,
            ..
        } = *channels;

        let state_cols = StateColumns::new(
            &mut table,
            state_channel,
            prom_channel,
            StateColumnsOptions {
                next_pc: NextPc::Increment,
                next_fp: None,
            },
        );

        // Pull the destination and source values from the VROM channel.
        let dst_abs = table.add_computed("dst", state_cols.fp + upcast_col(state_cols.arg0));
        let src1_abs = table.add_computed("src1", state_cols.fp + upcast_col(state_cols.arg1));
        let src2_abs = table.add_computed("src2", state_cols.fp + upcast_col(state_cols.arg2));

        let src1_val = table.add_committed("src1_val");
        let src1_val_packed = table.add_packed("src1_val_packed", src1_val);

        let src2_val = table.add_committed("src2_val");
        let src2_val_packed = table.add_packed("src2_val_packed", src2_val);

        // Get the sign bits of src1 and src2
        let src1_sign = table.add_selected("src1_sign", src1_val, 31);
        let src2_sign = table.add_selected("src2_sign", src2_val, 31);

        // Instantiate the subtractor with the appropriate flags
        let flags = U32SubFlags {
            borrow_in_bit: None,       // no extra borrow-in
            expose_final_borrow: true, // we want the "underflow" bit out
            commit_zout: false,        // we don't need the raw subtraction result
        };
        let subber = U32Sub::new(&mut table, src1_val, src2_val, flags);
        // `final_borrow` is 1 exactly when src1_val < src2_val
        let final_borrow: Col<B1> = subber
            .final_borrow
            .expect("Flag `expose_final_borrow` was set to `true`");

        // Direct comparison works whenever both sigs are equal. If not, it's determined
        // by the src1_val sign. Therefore, the  bit is computed as (src1_sign
        // XOR src2_sign) * src1_sign XOR !(src1_sign XOR src2_sign) *
        // final_borrow
        let dst_bit = table.add_computed(
            "dst_val",
            (src1_sign + src2_sign) * src1_sign + (src1_sign + src2_sign + B1::ONE) * final_borrow,
        );
        let dst_val = upcast_col(dst_bit);

        // Read src1 and src2
        table.pull(vrom_channel, [src1_abs, src1_val_packed]);
        table.pull(vrom_channel, [src2_abs, src2_val_packed]);

        // Read dst
        table.pull(vrom_channel, [dst_abs, dst_val]);

        Self {
            id: table.id(),
            state_cols,
            dst_abs,
            src1_abs,
            src1_val,
            src1_sign,
            src2_abs,
            src2_val,
            src2_sign,
            dst_bit,
            subber,
        }
    }

    fn as_any(&self) -> &dyn Any {
        todo!()
    }
}

impl TableFiller<ProverPackedField> for SltTable {
    type Event = SltEvent;

    fn id(&self) -> TableId {
        self.id
    }

    fn fill<'a>(
        &self,
        rows: impl Iterator<Item = &'a Self::Event> + Clone,
        witness: &'a mut TableWitnessSegment<ProverPackedField>,
    ) -> Result<(), anyhow::Error> {
        {
            let mut dst_abs = witness.get_scalars_mut(self.dst_abs)?;
            let mut src1_abs = witness.get_scalars_mut(self.src1_abs)?;
            let mut src1_val = witness.get_mut_as(self.src1_val)?;
            let mut src1_sign = witness.get_mut(self.src1_sign)?;
            let mut src2_abs = witness.get_scalars_mut(self.src2_abs)?;
            let mut src2_val = witness.get_mut_as(self.src2_val)?;
            let mut src2_sign = witness.get_mut(self.src2_sign)?;
            let mut dst_bit = witness.get_mut(self.dst_bit)?;

            for (i, event) in rows.clone().enumerate() {
                // Set the values of the first operand
                src1_abs[i] = B32::new(event.fp.addr(event.src1));
                src1_val[i] = event.src1_val;
                let is_src1_negative = (event.src1_val >> 31) & 1 == 1;
                binius_field::packed::set_packed_slice(
                    &mut src1_sign,
                    i,
                    B1::from(is_src1_negative),
                );

                // Set the values of the second operand
                src2_abs[i] = B32::new(event.fp.addr(event.src2));
                src2_val[i] = event.src2_val;
                let is_src2_negative = (event.src2_val >> 31) & 1 == 1;
                binius_field::packed::set_packed_slice(
                    &mut src2_sign,
                    i,
                    B1::from(is_src2_negative),
                );

                // Set the destination to
                dst_abs[i] = B32::new(event.fp.addr(event.dst));
                binius_field::packed::set_packed_slice(
                    &mut dst_bit,
                    i,
                    B1::from(if is_src1_negative ^ is_src2_negative {
                        is_src1_negative
                    } else {
                        event.src1_val < event.src2_val
                    }),
                );
            }
        }
        let state_rows = rows.map(|event| StateGadget {
            pc: event.pc.into(),
            next_pc: None,
            fp: *event.fp.deref(),
            arg0: event.dst,
            arg1: event.src1,
            arg2: event.src2,
        });
        self.state_cols.populate(witness, state_rows)?;
        self.subber.populate(witness)
    }
}

const SLTI_OPCODE: u16 = Opcode::Slti as u16;
/// SLTI table.
///
/// This table handles the SLT instruction, which performs signed
/// integer comparison (set if less than) between one 32-bit signed elements
/// read from memory, and another 16-bit element given as an immediate.
pub struct SltiTable {
    id: TableId,
    state_cols: StateColumns<SLTI_OPCODE>,
    dst_abs: Col<B32>,
    src_abs: Col<B32>,
    src_val: Col<B1, 32>,
    src_sign: Col<B1>,
    imm_sign: Col<B1>,
    imm_32b: Col<B1, 32>,
    imm_32b_negative: Col<B1, 32>,
    signed_imm_32b: Col<B1, 32>,
    ones: Col<B1, 32>,
    dst_bit: Col<B1>,
    subber: U32Sub,
}

impl Table for SltiTable {
    type Event = SltiEvent;

    fn name(&self) -> &'static str {
        "SltTable"
    }

    // TODO: Consider swapping the order of src1 and src2 depending on the sign,
    // or using a U32Add gadget.
    fn new(cs: &mut ConstraintSystem, channels: &Channels) -> Self {
        let mut table = cs.add_table("slt");
=======
/// SLTIU table.
///
/// This table handles the SLTIU instruction, which performs unsigned
/// integer comparison (set if less than) between a 32-bit element and
/// a 16-bit immediate.
pub struct SltiuTable {
    id: TableId,
    state_cols: StateColumns<SLTIU_OPCODE>,
    dst_abs: Col<B32>,
    src_abs: Col<B32>,
    src_val: Col<B1, 32>,
    imm_32b: Col<B1, 32>,
    subber: U32Sub,
}

impl Table for SltiuTable {
    type Event = SltiuEvent;

    fn name(&self) -> &'static str {
        "SltiuTable"
    }

    fn new(cs: &mut ConstraintSystem, channels: &Channels) -> Self {
        let mut table = cs.add_table("sltiu");
>>>>>>> bd97f0db

        let Channels {
            state_channel,
            prom_channel,
            vrom_channel,
            ..
        } = *channels;

        let state_cols = StateColumns::new(
            &mut table,
            state_channel,
            prom_channel,
            StateColumnsOptions {
                next_pc: NextPc::Increment,
                next_fp: None,
            },
        );

        // Pull the destination and source values from the VROM channel.
        let dst_abs = table.add_computed("dst", state_cols.fp + upcast_col(state_cols.arg0));
<<<<<<< HEAD
        let src_abs = table.add_computed("src1", state_cols.fp + upcast_col(state_cols.arg1));
=======
        let src_abs = table.add_computed("src", state_cols.fp + upcast_col(state_cols.arg1));
>>>>>>> bd97f0db

        let src_val = table.add_committed("src_val");
        let src_val_packed = table.add_packed("src_val_packed", src_val);

<<<<<<< HEAD
        // Get the sign bits of src and imm
        let src_sign = table.add_selected("src_sign", src_val, 31);
        let imm_unpacked = state_cols.arg2_unpacked;
        let imm_sign = table.add_selected("imm_sign", imm_unpacked, 15);

        // We need to sign extend `imm`. First, get the sign bit and the necessary
        // constants.
        let imm_32b = table.add_zero_pad("imm_32b", imm_unpacked, 0);
        let mut constants = [B1::ONE; 32];
        for c in constants.iter_mut().take(16) {
            *c = B1::ZERO;
        }
        let ones = table.add_constant("ones", constants);

        // Compute the negative case.
        let imm_32b_negative = table.add_computed("negative", ones + imm_32b);

        // We commit to the sign-extended value.
        let signed_imm_32b = table.add_committed("signed_imm_32b");

        // Check that the sign extension is correct.
        setup_mux_constraint(
            &mut table,
            &signed_imm_32b,
            &imm_32b_negative,
            &imm_32b,
            &imm_sign,
        );
=======
        let imm_unpacked = state_cols.arg2_unpacked;
        let imm_32b = table.add_zero_pad("imm_32b", imm_unpacked, 0);
>>>>>>> bd97f0db

        // Instantiate the subtractor with the appropriate flags
        let flags = U32SubFlags {
            borrow_in_bit: None,       // no extra borrow-in
            expose_final_borrow: true, // we want the "underflow" bit out
            commit_zout: false,        // we don't need the raw subtraction result
        };
<<<<<<< HEAD
        let subber = U32Sub::new(&mut table, src_val, signed_imm_32b, flags);
=======
        let subber = U32Sub::new(&mut table, src_val, imm_32b, flags);
>>>>>>> bd97f0db
        // `final_borrow` is 1 exactly when src_val < imm_val
        let final_borrow: Col<B1> = subber
            .final_borrow
            .expect("Flag `expose_final_borrow` was set to `true`");
<<<<<<< HEAD

        // Direct comparison works whenever both sigs are equal. If not, it's determined
        // by the src_val sign. Therefore, the  bit is computed as (src_sign
        // XOR imm_sign) * src_sign XOR !(src_sign XOR imm_sign) *
        // final_borrow
        let dst_bit = table.add_computed(
            "dst_val",
            (src_sign + imm_sign) * src_sign + (src_sign + imm_sign + B1::ONE) * final_borrow,
        );
        let dst_val = upcast_col(dst_bit);

        // Read src1 and src2
=======
        let dst_val = upcast_col(final_borrow);

        // Read src
>>>>>>> bd97f0db
        table.pull(vrom_channel, [src_abs, src_val_packed]);

        // Read dst
        table.pull(vrom_channel, [dst_abs, dst_val]);

        Self {
            id: table.id(),
            state_cols,
            dst_abs,
            src_abs,
            src_val,
<<<<<<< HEAD
            src_sign,
            imm_sign,
            imm_32b,
            imm_32b_negative,
            signed_imm_32b,
            ones,
            dst_bit,
=======
            imm_32b,
>>>>>>> bd97f0db
            subber,
        }
    }

    fn as_any(&self) -> &dyn Any {
<<<<<<< HEAD
        todo!()
    }
}

impl TableFiller<ProverPackedField> for SltiTable {
    type Event = SltiEvent;
=======
        self
    }
}

impl TableFiller<ProverPackedField> for SltiuTable {
    type Event = SltiuEvent;
>>>>>>> bd97f0db

    fn id(&self) -> TableId {
        self.id
    }

    fn fill<'a>(
        &self,
        rows: impl Iterator<Item = &'a Self::Event> + Clone,
        witness: &'a mut TableWitnessSegment<ProverPackedField>,
    ) -> Result<(), anyhow::Error> {
        {
            let mut dst_abs = witness.get_scalars_mut(self.dst_abs)?;
            let mut src_abs = witness.get_scalars_mut(self.src_abs)?;
            let mut src_val = witness.get_mut_as(self.src_val)?;
<<<<<<< HEAD
            let mut src_sign = witness.get_mut(self.src_sign)?;
            let mut imm_32b = witness.get_mut_as(self.imm_32b)?;
            let mut imm_sign = witness.get_mut(self.imm_sign)?;
            let mut imm_32b_negative = witness.get_mut_as(self.imm_32b_negative)?;
            let mut signed_imm_32b = witness.get_mut_as(self.signed_imm_32b)?;
            let mut dst_bit = witness.get_mut(self.dst_bit)?;
            let mut ones_col = witness.get_mut_as(self.ones)?;

            for (i, event) in rows.clone().enumerate() {
                // Set the values of the first operand
                src_abs[i] = B32::new(event.fp.addr(event.src));
                src_val[i] = event.src_val;
                let is_src1_negative = (event.src_val >> 31) & 1 == 1;
                binius_field::packed::set_packed_slice(
                    &mut src_sign,
                    i,
                    B1::from(is_src1_negative),
                );

                // Set the values of the second operand
                imm_32b[i] = event.imm as u32;
                let is_imm_negative = (event.imm >> 15) & 1 == 1;
                binius_field::packed::set_packed_slice(&mut imm_sign, i, B1::from(is_imm_negative));

                // Compute the sign extension of `imm`.
                let ones = 0b1111_1111_1111_1111u32;
                ones_col[i] = ones << 16;
                imm_32b_negative[i] = (ones << 16) + event.imm as u32;
                signed_imm_32b[i] = event.imm as i16 as i32;

                // Set the destination to
                dst_abs[i] = B32::new(event.fp.addr(event.dst));
                binius_field::packed::set_packed_slice(
                    &mut dst_bit,
                    i,
                    B1::from(if is_src1_negative ^ is_imm_negative {
                        is_src1_negative
                    } else {
                        event.src_val < (signed_imm_32b[i] as u32)
                    }),
                );
=======
            let mut imm = witness.get_mut_as(self.imm_32b)?;

            for (i, event) in rows.clone().enumerate() {
                dst_abs[i] = B32::new(event.fp.addr(event.dst));
                src_abs[i] = B32::new(event.fp.addr(event.src));
                src_val[i] = event.src_val;
                imm[i] = event.imm;
>>>>>>> bd97f0db
            }
        }
        let state_rows = rows.map(|event| StateGadget {
            pc: event.pc.into(),
            next_pc: None,
<<<<<<< HEAD
            fp: *event.fp.deref(),
=======
            fp: *event.fp,
>>>>>>> bd97f0db
            arg0: event.dst,
            arg1: event.src,
            arg2: event.imm,
        });
        self.state_cols.populate(witness, state_rows)?;
        self.subber.populate(witness)
    }
}

<<<<<<< HEAD
// TODO: move to utils
// Helper function to set up the multiplexer constraint for bit selection
fn setup_mux_constraint(
    table: &mut TableBuilder,
    result: &Col<B1, 32>,
    when_true: &Col<B1, 32>,
    when_false: &Col<B1, 32>,
    select_bit: &Col<B1>,
) {
    // Create packed (32-bit) versions of columns
    let result_packed = table.add_packed("result_packed", *result);
    let true_packed = table.add_packed("when_true_packed", *when_true);
    let false_packed = table.add_packed("when_false_packed", *when_false);

    // Create constraint for the mux:
    // result = select_bit ? when_true : when_false
    table.assert_zero(
        "mux_constraint",
        result_packed
            - (true_packed * upcast_col(*select_bit)
                + false_packed * (upcast_col(*select_bit) - B32::ONE)),
    );
}

const SLE_OPCODE: u16 = Opcode::Sle as u16;

/// SLTU table.
///
/// This table handles the SLTU instruction, which performs unsigned
/// integer comparison (set if less than) between two 32-bit elements.
pub struct SleTable {
    id: TableId,
    state_cols: StateColumns<SLE_OPCODE>,
    dst_abs: Col<B32>,
    src1_abs: Col<B32>,
    src1_val: Col<B1, 32>,
    src1_sign: Col<B1>,
    src2_abs: Col<B32>,
    src2_val: Col<B1, 32>,
    src2_sign: Col<B1>,
    dst_bit: Col<B1>,
    subber: U32Sub,
}

impl Table for SleTable {
    type Event = SleEvent;

    fn name(&self) -> &'static str {
        "SltuTable"
    }

    fn new(cs: &mut ConstraintSystem, channels: &Channels) -> Self {
        let mut table = cs.add_table("sltu");
=======
/// SLEU table.
///
/// This table handles the SLEU instruction, which performs unsigned
/// integer comparison (set if less or equal than) between two 32-bit elements.
pub struct SleuTable {
    id: TableId,
    state_cols: StateColumns<SLEU_OPCODE>,
    dst_abs: Col<B32>,
    dst_val: Col<B32>,
    src1_abs: Col<B32>,
    src1_val: Col<B1, 32>,
    src2_abs: Col<B32>,
    src2_val: Col<B1, 32>,
    subber: U32Sub,
}

impl Table for SleuTable {
    type Event = SleuEvent;

    fn name(&self) -> &'static str {
        "SleuTable"
    }

    fn new(cs: &mut ConstraintSystem, channels: &Channels) -> Self {
        let mut table = cs.add_table("sleu");
>>>>>>> bd97f0db

        let Channels {
            state_channel,
            prom_channel,
            vrom_channel,
            ..
        } = *channels;

        let state_cols = StateColumns::new(
            &mut table,
            state_channel,
            prom_channel,
            StateColumnsOptions {
                next_pc: NextPc::Increment,
                next_fp: None,
            },
        );

        // Pull the destination and source values from the VROM channel.
        let dst_abs = table.add_computed("dst", state_cols.fp + upcast_col(state_cols.arg0));
        let src1_abs = table.add_computed("src1", state_cols.fp + upcast_col(state_cols.arg1));
        let src2_abs = table.add_computed("src2", state_cols.fp + upcast_col(state_cols.arg2));

        let src1_val = table.add_committed("src1_val");
        let src1_val_packed = table.add_packed("src1_val_packed", src1_val);

        let src2_val = table.add_committed("src2_val");
        let src2_val_packed = table.add_packed("src2_val_packed", src2_val);

<<<<<<< HEAD
        // Get the sign bits of src1 and src2
        let src1_sign = table.add_selected("src1_sign", src1_val, 31);
        let src2_sign = table.add_selected("src2_sign", src2_val, 31);

=======
>>>>>>> bd97f0db
        // Instantiate the subtractor with the appropriate flags
        let flags = U32SubFlags {
            borrow_in_bit: None,       // no extra borrow-in
            expose_final_borrow: true, // we want the "underflow" bit out
            commit_zout: false,        // we don't need the raw subtraction result
        };
<<<<<<< HEAD
        let subber = U32Sub::new(&mut table, src2_val, src1_val, flags);
        // `final_borrow` is 1 exactly when src1_val < src2_val
=======
        // src1_val <= src2_val <=> !(src2_val < src1_val)
        let subber = U32Sub::new(&mut table, src2_val, src1_val, flags);

        // `final_borrow` is 1 exactly when src2_val < src1_val
>>>>>>> bd97f0db
        let final_borrow: Col<B1> = subber
            .final_borrow
            .expect("Flag `expose_final_borrow` was set to `true`");

<<<<<<< HEAD
        // Direct comparison works whenever both sigs are equal. If not, it's determined
        // by the src1_val sign. Therefore, the  bit is computed as (src1_sign
        // XOR src2_sign) * src1_sign XOR !(src1_sign XOR src2_sign) *
        // final_borrow
        let dst_bit = table.add_computed(
            "dst_val",
            (src1_sign + src2_sign) * src1_sign
                + (src1_sign + src2_sign + B1::ONE) * (final_borrow + B1::ONE),
        );
        let dst_val = upcast_col(dst_bit);
=======
        // flip the borrow bit
        let dst_val = table.add_computed("dst_val", final_borrow + B1::one());
        let dst_val = upcast_col(dst_val);
>>>>>>> bd97f0db

        // Read src1 and src2
        table.pull(vrom_channel, [src1_abs, src1_val_packed]);
        table.pull(vrom_channel, [src2_abs, src2_val_packed]);

        // Read dst
        table.pull(vrom_channel, [dst_abs, dst_val]);

        Self {
            id: table.id(),
            state_cols,
            dst_abs,
<<<<<<< HEAD
            src1_abs,
            src1_val,
            src1_sign,
            src2_abs,
            src2_val,
            src2_sign,
            dst_bit,
=======
            dst_val,
            src1_abs,
            src1_val,
            src2_abs,
            src2_val,
>>>>>>> bd97f0db
            subber,
        }
    }

    fn as_any(&self) -> &dyn Any {
        self
    }
}

<<<<<<< HEAD
impl TableFiller<ProverPackedField> for SleTable {
    type Event = SleEvent;
=======
impl TableFiller<ProverPackedField> for SleuTable {
    type Event = SleuEvent;
>>>>>>> bd97f0db

    fn id(&self) -> TableId {
        self.id
    }

    fn fill<'a>(
        &self,
        rows: impl Iterator<Item = &'a Self::Event> + Clone,
        witness: &'a mut TableWitnessSegment<ProverPackedField>,
    ) -> Result<(), anyhow::Error> {
        {
            let mut dst_abs = witness.get_scalars_mut(self.dst_abs)?;
<<<<<<< HEAD
            let mut src1_abs = witness.get_scalars_mut(self.src1_abs)?;
            let mut src1_val = witness.get_mut_as(self.src1_val)?;
            let mut src1_sign = witness.get_mut(self.src1_sign)?;
            let mut src2_abs = witness.get_scalars_mut(self.src2_abs)?;
            let mut src2_val = witness.get_mut_as(self.src2_val)?;
            let mut src2_sign = witness.get_mut(self.src2_sign)?;
            let mut dst_bit = witness.get_mut(self.dst_bit)?;

            for (i, event) in rows.clone().enumerate() {
                dst_abs[i] = B32::new(event.fp.addr(event.dst));
                src1_abs[i] = B32::new(event.fp.addr(event.src1));
                src1_val[i] = event.src1_val;
                let is_src1_negative = (event.src1_val >> 31) & 1 == 1;
                binius_field::packed::set_packed_slice(
                    &mut src1_sign,
                    i,
                    B1::from(is_src1_negative),
                );
                src2_abs[i] = B32::new(event.fp.addr(event.src2));
                src2_val[i] = event.src2_val;
                let is_src2_negative = (event.src2_val >> 31) & 1 == 1;
                binius_field::packed::set_packed_slice(
                    &mut src2_sign,
                    i,
                    B1::from(is_src2_negative),
                );
                binius_field::packed::set_packed_slice(
                    &mut dst_bit,
                    i,
                    B1::from(if is_src1_negative ^ is_src2_negative {
                        is_src1_negative
                    } else {
                        event.src1_val <= event.src2_val
                    }),
                );
=======
            let mut dst_val = witness.get_scalars_mut(self.dst_val)?;
            let mut src1_abs = witness.get_scalars_mut(self.src1_abs)?;
            let mut src1_val = witness.get_mut_as(self.src1_val)?;
            let mut src2_abs = witness.get_scalars_mut(self.src2_abs)?;
            let mut src2_val = witness.get_mut_as(self.src2_val)?;

            for (i, event) in rows.clone().enumerate() {
                dst_abs[i] = B32::new(event.fp.addr(event.dst));
                dst_val[i] = B32::new(event.dst_val);
                src1_abs[i] = B32::new(event.fp.addr(event.src1));
                src1_val[i] = event.src1_val;
                src2_abs[i] = B32::new(event.fp.addr(event.src2));
                src2_val[i] = event.src2_val;
>>>>>>> bd97f0db
            }
        }
        let state_rows = rows.map(|event| StateGadget {
            pc: event.pc.into(),
            next_pc: None,
<<<<<<< HEAD
            fp: *event.fp.deref(),
=======
            fp: *event.fp,
>>>>>>> bd97f0db
            arg0: event.dst,
            arg1: event.src1,
            arg2: event.src2,
        });
        self.state_cols.populate(witness, state_rows)?;
        self.subber.populate(witness)
    }
}

<<<<<<< HEAD
const SLEI_OPCODE: u16 = Opcode::Slei as u16;

/// SLTU table.
///
/// This table handles the SLTU instruction, which performs unsigned
/// integer comparison (set if less than) between two 32-bit elements.
pub struct SleiTable {
    id: TableId,
    state_cols: StateColumns<SLEI_OPCODE>,
    dst_abs: Col<B32>,
    src_abs: Col<B32>,
    src_val: Col<B1, 32>,
    src_sign: Col<B1>,
    imm_sign: Col<B1>,
    imm_32b: Col<B1, 32>,
    imm_32b_negative: Col<B1, 32>,
    signed_imm_32b: Col<B1, 32>,
    ones: Col<B1, 32>,
    dst_bit: Col<B1>,
    subber: U32Sub,
}

impl Table for SleiTable {
    type Event = SleiEvent;

    fn name(&self) -> &'static str {
        "SltuTable"
    }

    fn new(cs: &mut ConstraintSystem, channels: &Channels) -> Self {
        let mut table = cs.add_table("sltu");
=======
/// SLEIU table.
///
/// This table handles the SLEIU instruction, which performs unsigned
/// integer comparison (set if less or equal than) between a 32-bit
/// element and a 16-bit immediate.
pub struct SleiuTable {
    id: TableId,
    state_cols: StateColumns<SLEIU_OPCODE>,
    dst_abs: Col<B32>,
    dst_val: Col<B32>,
    src_abs: Col<B32>,
    src_val: Col<B1, 32>,
    imm_32b: Col<B1, 32>,
    subber: U32Sub,
}

impl Table for SleiuTable {
    type Event = SleiuEvent;

    fn name(&self) -> &'static str {
        "SleiuTable"
    }

    fn new(cs: &mut ConstraintSystem, channels: &Channels) -> Self {
        let mut table = cs.add_table("sleiu");
>>>>>>> bd97f0db

        let Channels {
            state_channel,
            prom_channel,
            vrom_channel,
            ..
        } = *channels;

        let state_cols = StateColumns::new(
            &mut table,
            state_channel,
            prom_channel,
            StateColumnsOptions {
                next_pc: NextPc::Increment,
                next_fp: None,
            },
        );

        // Pull the destination and source values from the VROM channel.
        let dst_abs = table.add_computed("dst", state_cols.fp + upcast_col(state_cols.arg0));
<<<<<<< HEAD
        let src_abs = table.add_computed("src1", state_cols.fp + upcast_col(state_cols.arg1));

        let src_val = table.add_committed("src1_val");
        let src_val_packed = table.add_packed("src1_val_packed", src_val);

        // Get the sign bits of src and imm
        let src_sign = table.add_selected("src_sign", src_val, 31);
        let imm_unpacked = state_cols.arg2_unpacked;
        let imm_sign = table.add_selected("imm_sign", imm_unpacked, 15);

        // We need to sign extend `imm`. First, get the sign bit and the necessary
        // constants.
        let imm_32b = table.add_zero_pad("imm_32b", imm_unpacked, 0);
        let mut constants = [B1::ONE; 32];
        for c in constants.iter_mut().take(16) {
            *c = B1::ZERO;
        }
        let ones = table.add_constant("ones", constants);

        // Compute the negative case.
        let imm_32b_negative = table.add_computed("negative", ones + imm_32b);

        // We commit to the sign-extended value.
        let signed_imm_32b = table.add_committed("signed_imm_32b");

        // Check that the sign extension is correct.
        setup_mux_constraint(
            &mut table,
            &signed_imm_32b,
            &imm_32b_negative,
            &imm_32b,
            &imm_sign,
        );
=======
        let src_abs = table.add_computed("src", state_cols.fp + upcast_col(state_cols.arg1));

        let src_val = table.add_committed("src_val");
        let src_val_packed = table.add_packed("src_val_packed", src_val);

        let imm_unpacked = state_cols.arg2_unpacked;
        let imm_32b = table.add_zero_pad("imm_32b", imm_unpacked, 0);
>>>>>>> bd97f0db

        // Instantiate the subtractor with the appropriate flags
        let flags = U32SubFlags {
            borrow_in_bit: None,       // no extra borrow-in
            expose_final_borrow: true, // we want the "underflow" bit out
            commit_zout: false,        // we don't need the raw subtraction result
        };
<<<<<<< HEAD
        let subber = U32Sub::new(&mut table, signed_imm_32b, src_val, flags);
        // `final_borrow` is 1 exactly when src_val < imm_val
=======
        // src_val <= imm_val <=> !(imm_val < src_val)
        let subber = U32Sub::new(&mut table, imm_32b, src_val, flags);

        // `final_borrow` is 1 exactly when imm_val < src_val
>>>>>>> bd97f0db
        let final_borrow: Col<B1> = subber
            .final_borrow
            .expect("Flag `expose_final_borrow` was set to `true`");

<<<<<<< HEAD
        // Direct comparison works whenever both sigs are equal. If not, it's determined
        // by the src_val sign. Therefore, the  bit is computed as (src_sign
        // XOR imm_sign) * src_sign XOR !(src_sign XOR imm_sign) *
        // final_borrow
        let dst_bit = table.add_computed(
            "dst_val",
            (src_sign + imm_sign) * src_sign
                + (src_sign + imm_sign + B1::ONE) * (final_borrow + B1::ONE),
        );
        let dst_val = upcast_col(dst_bit);

        // Read src1 and src2
=======
        // flip the borrow bit
        let dst_val = table.add_computed("dst_val", final_borrow + B1::one());
        let dst_val = upcast_col(dst_val);

        // Read src
>>>>>>> bd97f0db
        table.pull(vrom_channel, [src_abs, src_val_packed]);

        // Read dst
        table.pull(vrom_channel, [dst_abs, dst_val]);

        Self {
            id: table.id(),
            state_cols,
            dst_abs,
<<<<<<< HEAD
            src_abs,
            src_val,
            src_sign,
            imm_sign,
            imm_32b,
            imm_32b_negative,
            signed_imm_32b,
            ones,
            dst_bit,
=======
            dst_val,
            src_abs,
            src_val,
            imm_32b,
>>>>>>> bd97f0db
            subber,
        }
    }

    fn as_any(&self) -> &dyn Any {
        self
    }
}

<<<<<<< HEAD
impl TableFiller<ProverPackedField> for SleiTable {
    type Event = SleiEvent;
=======
impl TableFiller<ProverPackedField> for SleiuTable {
    type Event = SleiuEvent;
>>>>>>> bd97f0db

    fn id(&self) -> TableId {
        self.id
    }

    fn fill<'a>(
        &self,
        rows: impl Iterator<Item = &'a Self::Event> + Clone,
        witness: &'a mut TableWitnessSegment<ProverPackedField>,
    ) -> Result<(), anyhow::Error> {
        {
            let mut dst_abs = witness.get_scalars_mut(self.dst_abs)?;
<<<<<<< HEAD
            let mut src_abs = witness.get_scalars_mut(self.src_abs)?;
            let mut src_val = witness.get_mut_as(self.src_val)?;
            let mut src_sign = witness.get_mut(self.src_sign)?;
            let mut imm_32b = witness.get_mut_as(self.imm_32b)?;
            let mut imm_sign = witness.get_mut(self.imm_sign)?;
            let mut imm_32b_negative = witness.get_mut_as(self.imm_32b_negative)?;
            let mut signed_imm_32b = witness.get_mut_as(self.signed_imm_32b)?;
            let mut dst_bit = witness.get_mut(self.dst_bit)?;
            let mut ones_col = witness.get_mut_as(self.ones)?;

            for (i, event) in rows.clone().enumerate() {
                // Set the values of the first operand
                src_abs[i] = B32::new(event.fp.addr(event.src));
                src_val[i] = event.src_val;
                let is_src1_negative = (event.src_val >> 31) & 1 == 1;
                binius_field::packed::set_packed_slice(
                    &mut src_sign,
                    i,
                    B1::from(is_src1_negative),
                );

                // Set the values of the second operand
                imm_32b[i] = event.imm as u32;
                let is_imm_negative = (event.imm >> 15) & 1 == 1;
                binius_field::packed::set_packed_slice(&mut imm_sign, i, B1::from(is_imm_negative));

                // Compute the sign extension of `imm`.
                let ones = 0b1111_1111_1111_1111u32;
                ones_col[i] = ones << 16;
                imm_32b_negative[i] = (ones << 16) + event.imm as u32;
                signed_imm_32b[i] = event.imm as i16 as i32;

                // Set the destination to
                dst_abs[i] = B32::new(event.fp.addr(event.dst));
                binius_field::packed::set_packed_slice(
                    &mut dst_bit,
                    i,
                    B1::from(if is_src1_negative ^ is_imm_negative {
                        is_src1_negative
                    } else {
                        event.src_val <= (signed_imm_32b[i] as u32)
                    }),
                );
=======
            let mut dst_val = witness.get_scalars_mut(self.dst_val)?;
            let mut src_abs = witness.get_scalars_mut(self.src_abs)?;
            let mut src_val = witness.get_mut_as(self.src_val)?;
            let mut imm = witness.get_mut_as(self.imm_32b)?;

            for (i, event) in rows.clone().enumerate() {
                dst_abs[i] = B32::new(event.fp.addr(event.dst));
                dst_val[i] = B32::new(event.dst_val);
                src_abs[i] = B32::new(event.fp.addr(event.src));
                src_val[i] = event.src_val;
                imm[i] = event.imm;
>>>>>>> bd97f0db
            }
        }
        let state_rows = rows.map(|event| StateGadget {
            pc: event.pc.into(),
            next_pc: None,
<<<<<<< HEAD
            fp: *event.fp.deref(),
=======
            fp: *event.fp,
>>>>>>> bd97f0db
            arg0: event.dst,
            arg1: event.src,
            arg2: event.imm,
        });
        self.state_cols.populate(witness, state_rows)?;
        self.subber.populate(witness)
    }
}

#[cfg(test)]
mod tests {
    use anyhow::Result;
<<<<<<< HEAD
    use petravm_assembly::isa::GenericISA;
    use petravm_assembly::Opcode;
=======
    use petravm_asm::isa::GenericISA;
>>>>>>> bd97f0db
    use proptest::prelude::*;
    use proptest::prop_oneof;

    use crate::prover::Prover;
    use crate::test_utils::generate_trace;

<<<<<<< HEAD
    /// Creates an execution trace for a simple program that uses either t
    /// any comparison operation
    fn test_comparison_with_values(opcode: Opcode, src1_val: u32, src2_val: u32) -> Result<()> {
        let asm_code = match opcode {
            Opcode::Sltu => format!(
                "#[framesize(0x10)]\n\
                 _start: 
                    LDI.W @2, #{}\n\
                    LDI.W @3, #{}\n\
                    SLTU @4, @2, @3\n\
                    RET\n",
                src1_val, src2_val
            ),
            Opcode::Slt => format!(
                "#[framesize(0x10)]\n\
                 _start: 
                    LDI.W @2, #{}\n\
                    LDI.W @3, #{}\n\
                    SLT @4, @2, @3\n\
                    RET\n",
                src1_val, src2_val
            ),
            Opcode::Slti => {
                let imm = src2_val as u16;
                format!(
                    "#[framesize(0x10)]\n\
                 _start: 
                    LDI.W @2, #{}\n\
                    SLTI @3, @2, #{}\n\
                    RET\n",
                    src1_val, imm
                )
            }
            Opcode::Sle => {
                format!(
                    "#[framesize(0x10)]\n\
                 _start: 
                    LDI.W @2, #{}\n\
                    LDI.W @3, #{}\n\
                    SLE @4, @2, @3\n\
                    RET\n",
                    src1_val, src2_val
                )
            }
            Opcode::Slei => {
                let imm = src2_val as u16;
                format!(
                    "#[framesize(0x10)]\n\
                 _start: 
                    LDI.W @2, #{}\n\
                    SLEI @3, @2, #{}\n\
                    RET\n",
                    src1_val, imm
                )
            }
            _ => panic!("Not a comparison opcode"),
        };

        let trace = generate_trace(asm_code, None, None)?;
        trace.validate()?;
        assert_eq!(
            match opcode {
                Opcode::Sltu => trace.sltu_events().len(),
                Opcode::Slt => trace.slt_events().len(),
                Opcode::Slti => trace.slti_events().len(),
                Opcode::Sle => trace.sle_events().len(),
                Opcode::Slei => trace.slei_events().len(),
                _ => panic!("Not a comparison opcode"),
            },
            1
        );
=======
    /// Creates an execution trace for a simple program that uses the SLEU or
    /// SLTU instructions.
    fn generate_unsigned_trace(src1_val: u32, src2_val: u32, op: &str) -> Result<Trace> {
        let asm_code = format!(
            "#[framesize(0x10)]\n\
             _start: 
                LDI.W @2, #{}\n\
                LDI.W @3, #{}\n\
                {} @4, @2, @3\n\
                RET\n",
            src1_val,
            src2_val,
            op.to_uppercase(),
        );

        // Calculate the expected result (1 if src1 < src2 (or src1 <= src2), 0
        // otherwise)
        let expected = match op {
            "sltu" => (src1_val < src2_val) as u32,
            "sleu" => (src1_val <= src2_val) as u32,
            _ => panic!("Unsupported operation"),
        };

        // Add VROM writes from LDI and comparison events
        let vrom_writes = vec![
            // LDI events
            (2, src1_val, 2),
            (3, src2_val, 2),
            // Initial values
            (0, 0, 1),
            (1, 0, 1),
            // Comparison event
            (4, expected, 1),
        ];

        generate_trace(asm_code, None, Some(vrom_writes))
    }

    fn test_unsigned_comparisons_with_values(src1_val: u32, src2_val: u32, op: &str) -> Result<()> {
        let trace = generate_unsigned_trace(src1_val, src2_val, op)?;
        trace.validate()?;

        match op {
            "sltu" => assert_eq!(trace.sltu_events().len(), 1),
            "sleu" => assert_eq!(trace.sleu_events().len(), 1),
            _ => panic!("Unsupported operation"),
        }

        assert_eq!(trace.ret_events().len(), 1);
        Prover::new(Box::new(GenericISA)).validate_witness(&trace)
    }

    /// Creates an execution trace for a simple program that uses the SLEIU or
    /// SLTIU instructions.
    fn generate_imm_unsigned_trace(src_val: u32, imm_val: u16, op: &str) -> Result<Trace> {
        let asm_code = format!(
            "#[framesize(0x10)]\n\
             _start: 
                LDI.W @2, #{}\n\
                {} @3, @2, #{}\n\
                RET\n",
            src_val,
            op.to_uppercase(),
            imm_val
        );

        // Calculate the expected result (1 if src < imm (or src <= imm), 0 otherwise)
        let expected = match op {
            "sltiu" => (src_val < imm_val as u32) as u32,
            "sleiu" => (src_val <= imm_val as u32) as u32,
            _ => panic!("Unsupported operation"),
        };

        // Add VROM writes from LDI and comparison events
        let vrom_writes = vec![
            // LDI event
            (2, src_val, 2),
            // Initial values
            (0, 0, 1),
            (1, 0, 1),
            // Comparison event
            (3, expected, 1),
        ];

        generate_trace(asm_code, None, Some(vrom_writes))
    }

    fn test_imm_unsigned_comparisons_with_values(
        src_val: u32,
        imm_val: u16,
        op: &str,
    ) -> Result<()> {
        let trace = generate_imm_unsigned_trace(src_val, imm_val, op)?;
        trace.validate()?;

        match op {
            "sltiu" => assert_eq!(trace.sltiu_events().len(), 1),
            "sleiu" => assert_eq!(trace.sleiu_events().len(), 1),
            _ => panic!("Unsupported operation"),
        }

>>>>>>> bd97f0db
        assert_eq!(trace.ret_events().len(), 1);
        Prover::new(Box::new(GenericISA)).validate_witness(&trace)
    }

    proptest! {
        #![proptest_config(proptest::test_runner::Config::with_cases(20))]

        #[test]
        fn test_sltu_operations(
            // Test both random values and specific edge cases
            (src1_val, src2_val) in prop_oneof![
                // Random value pairs
                (any::<u32>(), any::<u32>()),

                // Edge cases
                Just((0, 0)),                  // Equal at zero
                Just((1, 0)),                  // Greater than
                Just((0, 1)),                  // Less than
                Just((u32::MAX, u32::MAX)),    // Equal at max
                Just((0, u32::MAX)),           // Min < Max
                Just((u32::MAX, 0)),           // Max > Min

                // Additional interesting cases
                Just((u32::MAX/2, u32::MAX/2 + 1)),  // Middle values
                Just((1, u32::MAX)),                // 1 < MAX
                Just((u32::MAX - 1, u32::MAX))       // MAX-1 < MAX
            ],
        ) {
<<<<<<< HEAD
            prop_assert!(test_comparison_with_values(Opcode::Sltu, src1_val, src2_val).is_ok());
        }
    }

    proptest! {
        #![proptest_config(proptest::test_runner::Config::with_cases(20))]

        #[test]
        fn test_slt_operations(
            // Test both random values and specific edge cases
            (src1_val, src2_val) in prop_oneof![
                // Random value pairs
                (any::<u32>(), any::<u32>()),

                // Edge cases
                Just((0, 0)),                  // Equal at zero
                Just((1, 0)),                  // Greater than
                Just((0, 1)),                  // Less than
                Just((-1i32 as u32, 0)),          // -1 < 0
                Just((i32::MAX as u32, i32::MAX as u32)),   // Equal at max
                Just((i32::MIN as u32, i32::MIN as u32)),   // Equal at min
                Just((i32::MIN as u32, i32::MAX as u32)),   // Min < Max
                Just((i32::MAX as u32, i32::MIN as u32)),   // Max > Min

                // Additional interesting cases
                Just(((i32::MAX/2 - 1) as u32, (i32::MAX/2) as u32)),  // Middle values
                Just(((i32::MIN/2) as u32, (i32::MIN/2 + 1) as u32)),  // Middle values
                Just((1, i32::MAX as u32)),                // 1 < MAX
                Just(((i32::MAX - 1) as u32, i32::MAX as u32)),       // MAX-1 < MAX
                Just((i32::MIN as u32, (i32::MIN + 1) as u32)),      // MIN < MIN + 1
            ],
        ) {
            prop_assert!(test_comparison_with_values(Opcode::Slt, src1_val, src2_val).is_ok());
        }
    }

    proptest! {
        #![proptest_config(proptest::test_runner::Config::with_cases(20))]

        #[test]
        fn test_slti_operations(
            // Test both random values and specific edge cases
            (src_val, imm) in prop_oneof![
=======
            prop_assert!(test_unsigned_comparisons_with_values(src1_val, src2_val, "sltu").is_ok());
        }

        #[test]
        fn test_sltiu_operations(
            // Test both random values and specific edge cases
            (src_val, imm_val) in prop_oneof![
>>>>>>> bd97f0db
                // Random value pairs
                (any::<u32>(), any::<u16>()),

                // Edge cases
                Just((0, 0)),                  // Equal at zero
                Just((1, 0)),                  // Greater than
                Just((0, 1)),                  // Less than
<<<<<<< HEAD
                Just((-1i32 as u32, 0)),          // -1 < 0

                // Additional interesting cases
                Just((1, i16::MAX as u16)),                // 1 < MAX
                Just(((i16::MAX - 1) as u32, i16::MAX as u16)),       // MAX-1 < MAX
                Just((i16::MIN as u32, (i16::MIN + 1) as u16)),      // MIN < MIN + 1
            ],
        ) {
            prop_assert!(test_comparison_with_values(Opcode::Slti, src_val, imm as u32).is_ok());
        }
    }

    proptest! {
        #![proptest_config(proptest::test_runner::Config::with_cases(20))]

        #[test]
        fn test_sle_operations(
=======
                Just((u32::MAX, u16::MAX)),    // Equal at max
                Just((1, u16::MAX)),           // 1 < MAX
                Just((0, u16::MAX)),           // Min < Max
                Just((u32::MAX, 0)),           // Max > Min
            ],
        ) {
            prop_assert!(test_imm_unsigned_comparisons_with_values(src_val, imm_val, "sltiu").is_ok());
        }

        #[test]
        fn test_sleu_operations(
>>>>>>> bd97f0db
            // Test both random values and specific edge cases
            (src1_val, src2_val) in prop_oneof![
                // Random value pairs
                (any::<u32>(), any::<u32>()),

                // Edge cases
                Just((0, 0)),                  // Equal at zero
                Just((1, 0)),                  // Greater than
                Just((0, 1)),                  // Less than
<<<<<<< HEAD
                Just((-1i32 as u32, 0)),          // -1 < 0
                Just((i32::MAX as u32, i32::MAX as u32)),   // Equal at max
                Just((i32::MIN as u32, i32::MIN as u32)),   // Equal at min
                Just((i32::MIN as u32, i32::MAX as u32)),   // Min < Max
                Just((i32::MAX as u32, i32::MIN as u32)),   // Max > Min

                // Additional interesting cases
                Just(((i32::MAX/2 - 1) as u32, (i32::MAX/2) as u32)),  // Middle values
                Just(((i32::MIN/2) as u32, (i32::MIN/2 + 1) as u32)),  // Middle values
                Just((1, i32::MAX as u32)),                // 1 < MAX
                Just(((i32::MAX - 1) as u32, i32::MAX as u32)),       // MAX-1 < MAX
                Just((i32::MIN as u32, (i32::MIN + 1) as u32)),      // MIN < MIN + 1
            ],
        ) {
            prop_assert!(test_comparison_with_values(Opcode::Sle, src1_val, src2_val).is_ok());
        }
    }

    proptest! {
        #![proptest_config(proptest::test_runner::Config::with_cases(20))]

        #[test]
        fn test_slei_operations(
            // Test both random values and specific edge cases
            (src_val, imm) in prop_oneof![
=======
                Just((u32::MAX, u32::MAX)),    // Equal at max
                Just((0, u32::MAX)),           // Min < Max
                Just((u32::MAX, 0)),           // Max > Min

                // // Additional interesting cases
                Just((u32::MAX/2, u32::MAX/2 + 1)),  // Middle values
                Just((1, u32::MAX)),                // 1 < MAX
                Just((u32::MAX - 1, u32::MAX))       // MAX-1 < MAX
            ],
        ) {
            prop_assert!(test_unsigned_comparisons_with_values(src1_val, src2_val, "sleu").is_ok());
        }

        #[test]
        fn test_sleiu_operations(
            // Test both random values and specific edge cases
            (src_val, imm_val) in prop_oneof![
>>>>>>> bd97f0db
                // Random value pairs
                (any::<u32>(), any::<u16>()),

                // Edge cases
                Just((0, 0)),                  // Equal at zero
                Just((1, 0)),                  // Greater than
                Just((0, 1)),                  // Less than
<<<<<<< HEAD
                Just((-1i32 as u32, 0)),          // -1 < 0

                // Additional interesting cases
                Just((1, i16::MAX as u16)),                // 1 < MAX
                Just(((i16::MAX - 1) as u32, i16::MAX as u16)),       // MAX-1 < MAX
                Just((i16::MIN as u32, (i16::MIN + 1) as u16)),      // MIN < MIN + 1
            ],
        ) {
            prop_assert!(test_comparison_with_values(Opcode::Slei, src_val, imm as u32).is_ok());
=======
                Just((u32::MAX, u16::MAX)),    // Equal at max
                Just((1, u16::MAX)),           // 1 < MAX
                Just((0, u16::MAX)),           // Min < Max
                Just((u32::MAX, 0)),           // Max > Min
            ],
        ) {
            prop_assert!(test_imm_unsigned_comparisons_with_values(src_val, imm_val, "sleiu").is_ok());
>>>>>>> bd97f0db
        }
    }
}<|MERGE_RESOLUTION|>--- conflicted
+++ resolved
@@ -1,10 +1,6 @@
-use std::any::Any;
-
-<<<<<<< HEAD
-use binius_field::Field;
-=======
-use binius_field::PackedField;
->>>>>>> bd97f0db
+use std::{any::Any, ops::Deref};
+
+use binius_field::{Field, PackedField};
 use binius_m3::{
     builder::{
         upcast_col, Col, ConstraintSystem, TableBuilder, TableFiller, TableId, TableWitnessSegment,
@@ -12,11 +8,10 @@
     },
     gadgets::sub::{U32Sub, U32SubFlags},
 };
-<<<<<<< HEAD
-use petravm_assembly::{opcodes::Opcode, SleEvent, SleiEvent, SltEvent, SltiEvent, SltuEvent};
-=======
-use petravm_asm::{opcodes::Opcode, SleiuEvent, SleuEvent, SltiuEvent, SltuEvent};
->>>>>>> bd97f0db
+use petravm_asm::{
+    opcodes::Opcode, SleEvent, SleiEvent, SleiuEvent, SleuEvent, SltEvent, SltiEvent, SltiuEvent,
+    SltuEvent,
+};
 
 use crate::{
     channels::Channels,
@@ -29,6 +24,10 @@
 const SLTIU_OPCODE: u16 = Opcode::Sltiu as u16;
 const SLEU_OPCODE: u16 = Opcode::Sleu as u16;
 const SLEIU_OPCODE: u16 = Opcode::Sleiu as u16;
+const SLT_OPCODE: u16 = Opcode::Slt as u16;
+const SLTI_OPCODE: u16 = Opcode::Slti as u16;
+const SLE_OPCODE: u16 = Opcode::Sle as u16;
+const SLEI_OPCODE: u16 = Opcode::Slei as u16;
 
 /// SLTU table.
 ///
@@ -160,8 +159,403 @@
     }
 }
 
-<<<<<<< HEAD
-const SLT_OPCODE: u16 = Opcode::Slt as u16;
+/// SLTIU table.
+///
+/// This table handles the SLTIU instruction, which performs unsigned
+/// integer comparison (set if less than) between a 32-bit element and
+/// a 16-bit immediate.
+pub struct SltiuTable {
+    id: TableId,
+    state_cols: StateColumns<SLTIU_OPCODE>,
+    dst_abs: Col<B32>,
+    src_abs: Col<B32>,
+    src_val: Col<B1, 32>,
+    imm_32b: Col<B1, 32>,
+    subber: U32Sub,
+}
+
+impl Table for SltiuTable {
+    type Event = SltiuEvent;
+
+    fn name(&self) -> &'static str {
+        "SltiuTable"
+    }
+
+    fn new(cs: &mut ConstraintSystem, channels: &Channels) -> Self {
+        let mut table = cs.add_table("sltiu");
+
+        let Channels {
+            state_channel,
+            prom_channel,
+            vrom_channel,
+            ..
+        } = *channels;
+
+        let state_cols = StateColumns::new(
+            &mut table,
+            state_channel,
+            prom_channel,
+            StateColumnsOptions {
+                next_pc: NextPc::Increment,
+                next_fp: None,
+            },
+        );
+
+        // Pull the destination and source values from the VROM channel.
+        let dst_abs = table.add_computed("dst", state_cols.fp + upcast_col(state_cols.arg0));
+        let src_abs = table.add_computed("src", state_cols.fp + upcast_col(state_cols.arg1));
+
+        let src_val = table.add_committed("src_val");
+        let src_val_packed = table.add_packed("src_val_packed", src_val);
+
+        let imm_unpacked = state_cols.arg2_unpacked;
+        let imm_32b = table.add_zero_pad("imm_32b", imm_unpacked, 0);
+
+        // Instantiate the subtractor with the appropriate flags
+        let flags = U32SubFlags {
+            borrow_in_bit: None,       // no extra borrow-in
+            expose_final_borrow: true, // we want the "underflow" bit out
+            commit_zout: false,        // we don't need the raw subtraction result
+        };
+        let subber = U32Sub::new(&mut table, src_val, imm_32b, flags);
+        // `final_borrow` is 1 exactly when src_val < imm_val
+        let final_borrow: Col<B1> = subber
+            .final_borrow
+            .expect("Flag `expose_final_borrow` was set to `true`");
+        let dst_val = upcast_col(final_borrow);
+
+        // Read src
+        table.pull(vrom_channel, [src_abs, src_val_packed]);
+
+        // Read dst
+        table.pull(vrom_channel, [dst_abs, dst_val]);
+
+        Self {
+            id: table.id(),
+            state_cols,
+            dst_abs,
+            src_abs,
+            src_val,
+            imm_32b,
+            subber,
+        }
+    }
+
+    fn as_any(&self) -> &dyn Any {
+        self
+    }
+}
+
+impl TableFiller<ProverPackedField> for SltiuTable {
+    type Event = SltiuEvent;
+
+    fn id(&self) -> TableId {
+        self.id
+    }
+
+    fn fill<'a>(
+        &self,
+        rows: impl Iterator<Item = &'a Self::Event> + Clone,
+        witness: &'a mut TableWitnessSegment<ProverPackedField>,
+    ) -> Result<(), anyhow::Error> {
+        {
+            let mut dst_abs = witness.get_scalars_mut(self.dst_abs)?;
+            let mut src_abs = witness.get_scalars_mut(self.src_abs)?;
+            let mut src_val = witness.get_mut_as(self.src_val)?;
+            let mut imm = witness.get_mut_as(self.imm_32b)?;
+
+            for (i, event) in rows.clone().enumerate() {
+                dst_abs[i] = B32::new(event.fp.addr(event.dst));
+                src_abs[i] = B32::new(event.fp.addr(event.src));
+                src_val[i] = event.src_val;
+                imm[i] = event.imm;
+            }
+        }
+        let state_rows = rows.map(|event| StateGadget {
+            pc: event.pc.into(),
+            next_pc: None,
+            fp: *event.fp,
+            arg0: event.dst,
+            arg1: event.src,
+            arg2: event.imm,
+        });
+        self.state_cols.populate(witness, state_rows)?;
+        self.subber.populate(witness)
+    }
+}
+
+/// SLEU table.
+///
+/// This table handles the SLEU instruction, which performs unsigned
+/// integer comparison (set if less or equal than) between two 32-bit elements.
+pub struct SleuTable {
+    id: TableId,
+    state_cols: StateColumns<SLEU_OPCODE>,
+    dst_abs: Col<B32>,
+    dst_val: Col<B32>,
+    src1_abs: Col<B32>,
+    src1_val: Col<B1, 32>,
+    src2_abs: Col<B32>,
+    src2_val: Col<B1, 32>,
+    subber: U32Sub,
+}
+
+impl Table for SleuTable {
+    type Event = SleuEvent;
+
+    fn name(&self) -> &'static str {
+        "SleuTable"
+    }
+
+    fn new(cs: &mut ConstraintSystem, channels: &Channels) -> Self {
+        let mut table = cs.add_table("sleu");
+
+        let Channels {
+            state_channel,
+            prom_channel,
+            vrom_channel,
+            ..
+        } = *channels;
+
+        let state_cols = StateColumns::new(
+            &mut table,
+            state_channel,
+            prom_channel,
+            StateColumnsOptions {
+                next_pc: NextPc::Increment,
+                next_fp: None,
+            },
+        );
+
+        // Pull the destination and source values from the VROM channel.
+        let dst_abs = table.add_computed("dst", state_cols.fp + upcast_col(state_cols.arg0));
+        let src1_abs = table.add_computed("src1", state_cols.fp + upcast_col(state_cols.arg1));
+        let src2_abs = table.add_computed("src2", state_cols.fp + upcast_col(state_cols.arg2));
+
+        let src1_val = table.add_committed("src1_val");
+        let src1_val_packed = table.add_packed("src1_val_packed", src1_val);
+
+        let src2_val = table.add_committed("src2_val");
+        let src2_val_packed = table.add_packed("src2_val_packed", src2_val);
+
+        // Instantiate the subtractor with the appropriate flags
+        let flags = U32SubFlags {
+            borrow_in_bit: None,       // no extra borrow-in
+            expose_final_borrow: true, // we want the "underflow" bit out
+            commit_zout: false,        // we don't need the raw subtraction result
+        };
+        // src1_val <= src2_val <=> !(src2_val < src1_val)
+        let subber = U32Sub::new(&mut table, src2_val, src1_val, flags);
+
+        // `final_borrow` is 1 exactly when src2_val < src1_val
+        let final_borrow: Col<B1> = subber
+            .final_borrow
+            .expect("Flag `expose_final_borrow` was set to `true`");
+
+        // flip the borrow bit
+        let dst_val = table.add_computed("dst_val", final_borrow + B1::one());
+        let dst_val = upcast_col(dst_val);
+
+        // Read src1 and src2
+        table.pull(vrom_channel, [src1_abs, src1_val_packed]);
+        table.pull(vrom_channel, [src2_abs, src2_val_packed]);
+
+        // Read dst
+        table.pull(vrom_channel, [dst_abs, dst_val]);
+
+        Self {
+            id: table.id(),
+            state_cols,
+            dst_abs,
+            dst_val,
+            src1_abs,
+            src1_val,
+            src2_abs,
+            src2_val,
+            subber,
+        }
+    }
+
+    fn as_any(&self) -> &dyn Any {
+        self
+    }
+}
+
+impl TableFiller<ProverPackedField> for SleuTable {
+    type Event = SleuEvent;
+
+    fn id(&self) -> TableId {
+        self.id
+    }
+
+    fn fill<'a>(
+        &self,
+        rows: impl Iterator<Item = &'a Self::Event> + Clone,
+        witness: &'a mut TableWitnessSegment<ProverPackedField>,
+    ) -> Result<(), anyhow::Error> {
+        {
+            let mut dst_abs = witness.get_scalars_mut(self.dst_abs)?;
+            let mut dst_val = witness.get_scalars_mut(self.dst_val)?;
+            let mut src1_abs = witness.get_scalars_mut(self.src1_abs)?;
+            let mut src1_val = witness.get_mut_as(self.src1_val)?;
+            let mut src2_abs = witness.get_scalars_mut(self.src2_abs)?;
+            let mut src2_val = witness.get_mut_as(self.src2_val)?;
+
+            for (i, event) in rows.clone().enumerate() {
+                dst_abs[i] = B32::new(event.fp.addr(event.dst));
+                dst_val[i] = B32::new(event.dst_val);
+                src1_abs[i] = B32::new(event.fp.addr(event.src1));
+                src1_val[i] = event.src1_val;
+                src2_abs[i] = B32::new(event.fp.addr(event.src2));
+                src2_val[i] = event.src2_val;
+            }
+        }
+        let state_rows = rows.map(|event| StateGadget {
+            pc: event.pc.into(),
+            next_pc: None,
+            fp: *event.fp,
+            arg0: event.dst,
+            arg1: event.src1,
+            arg2: event.src2,
+        });
+        self.state_cols.populate(witness, state_rows)?;
+        self.subber.populate(witness)
+    }
+}
+
+/// SLEIU table.
+///
+/// This table handles the SLEIU instruction, which performs unsigned
+/// integer comparison (set if less or equal than) between a 32-bit
+/// element and a 16-bit immediate.
+pub struct SleiuTable {
+    id: TableId,
+    state_cols: StateColumns<SLEIU_OPCODE>,
+    dst_abs: Col<B32>,
+    dst_val: Col<B32>,
+    src_abs: Col<B32>,
+    src_val: Col<B1, 32>,
+    imm_32b: Col<B1, 32>,
+    subber: U32Sub,
+}
+
+impl Table for SleiuTable {
+    type Event = SleiuEvent;
+
+    fn name(&self) -> &'static str {
+        "SleiuTable"
+    }
+
+    fn new(cs: &mut ConstraintSystem, channels: &Channels) -> Self {
+        let mut table = cs.add_table("sleiu");
+
+        let Channels {
+            state_channel,
+            prom_channel,
+            vrom_channel,
+            ..
+        } = *channels;
+
+        let state_cols = StateColumns::new(
+            &mut table,
+            state_channel,
+            prom_channel,
+            StateColumnsOptions {
+                next_pc: NextPc::Increment,
+                next_fp: None,
+            },
+        );
+
+        // Pull the destination and source values from the VROM channel.
+        let dst_abs = table.add_computed("dst", state_cols.fp + upcast_col(state_cols.arg0));
+        let src_abs = table.add_computed("src", state_cols.fp + upcast_col(state_cols.arg1));
+
+        let src_val = table.add_committed("src_val");
+        let src_val_packed = table.add_packed("src_val_packed", src_val);
+
+        let imm_unpacked = state_cols.arg2_unpacked;
+        let imm_32b = table.add_zero_pad("imm_32b", imm_unpacked, 0);
+
+        // Instantiate the subtractor with the appropriate flags
+        let flags = U32SubFlags {
+            borrow_in_bit: None,       // no extra borrow-in
+            expose_final_borrow: true, // we want the "underflow" bit out
+            commit_zout: false,        // we don't need the raw subtraction result
+        };
+        // src_val <= imm_val <=> !(imm_val < src_val)
+        let subber = U32Sub::new(&mut table, imm_32b, src_val, flags);
+
+        // `final_borrow` is 1 exactly when imm_val < src_val
+        let final_borrow: Col<B1> = subber
+            .final_borrow
+            .expect("Flag `expose_final_borrow` was set to `true`");
+
+        // flip the borrow bit
+        let dst_val = table.add_computed("dst_val", final_borrow + B1::one());
+        let dst_val = upcast_col(dst_val);
+
+        // Read src
+        table.pull(vrom_channel, [src_abs, src_val_packed]);
+
+        // Read dst
+        table.pull(vrom_channel, [dst_abs, dst_val]);
+
+        Self {
+            id: table.id(),
+            state_cols,
+            dst_abs,
+            dst_val,
+            src_abs,
+            src_val,
+            imm_32b,
+            subber,
+        }
+    }
+
+    fn as_any(&self) -> &dyn Any {
+        self
+    }
+}
+
+impl TableFiller<ProverPackedField> for SleiuTable {
+    type Event = SleiuEvent;
+
+    fn id(&self) -> TableId {
+        self.id
+    }
+
+    fn fill<'a>(
+        &self,
+        rows: impl Iterator<Item = &'a Self::Event> + Clone,
+        witness: &'a mut TableWitnessSegment<ProverPackedField>,
+    ) -> Result<(), anyhow::Error> {
+        {
+            let mut dst_abs = witness.get_scalars_mut(self.dst_abs)?;
+            let mut dst_val = witness.get_scalars_mut(self.dst_val)?;
+            let mut src_abs = witness.get_scalars_mut(self.src_abs)?;
+            let mut src_val = witness.get_mut_as(self.src_val)?;
+            let mut imm = witness.get_mut_as(self.imm_32b)?;
+
+            for (i, event) in rows.clone().enumerate() {
+                dst_abs[i] = B32::new(event.fp.addr(event.dst));
+                dst_val[i] = B32::new(event.dst_val);
+                src_abs[i] = B32::new(event.fp.addr(event.src));
+                src_val[i] = event.src_val;
+                imm[i] = event.imm;
+            }
+        }
+        let state_rows = rows.map(|event| StateGadget {
+            pc: event.pc.into(),
+            next_pc: None,
+            fp: *event.fp,
+            arg0: event.dst,
+            arg1: event.src,
+            arg2: event.imm,
+        });
+        self.state_cols.populate(witness, state_rows)?;
+        self.subber.populate(witness)
+    }
+}
 
 /// SLT table.
 ///
@@ -342,8 +736,6 @@
         self.subber.populate(witness)
     }
 }
-
-const SLTI_OPCODE: u16 = Opcode::Slti as u16;
 /// SLTI table.
 ///
 /// This table handles the SLT instruction, which performs signed
@@ -376,32 +768,6 @@
     // or using a U32Add gadget.
     fn new(cs: &mut ConstraintSystem, channels: &Channels) -> Self {
         let mut table = cs.add_table("slt");
-=======
-/// SLTIU table.
-///
-/// This table handles the SLTIU instruction, which performs unsigned
-/// integer comparison (set if less than) between a 32-bit element and
-/// a 16-bit immediate.
-pub struct SltiuTable {
-    id: TableId,
-    state_cols: StateColumns<SLTIU_OPCODE>,
-    dst_abs: Col<B32>,
-    src_abs: Col<B32>,
-    src_val: Col<B1, 32>,
-    imm_32b: Col<B1, 32>,
-    subber: U32Sub,
-}
-
-impl Table for SltiuTable {
-    type Event = SltiuEvent;
-
-    fn name(&self) -> &'static str {
-        "SltiuTable"
-    }
-
-    fn new(cs: &mut ConstraintSystem, channels: &Channels) -> Self {
-        let mut table = cs.add_table("sltiu");
->>>>>>> bd97f0db
 
         let Channels {
             state_channel,
@@ -422,16 +788,11 @@
 
         // Pull the destination and source values from the VROM channel.
         let dst_abs = table.add_computed("dst", state_cols.fp + upcast_col(state_cols.arg0));
-<<<<<<< HEAD
         let src_abs = table.add_computed("src1", state_cols.fp + upcast_col(state_cols.arg1));
-=======
-        let src_abs = table.add_computed("src", state_cols.fp + upcast_col(state_cols.arg1));
->>>>>>> bd97f0db
 
         let src_val = table.add_committed("src_val");
         let src_val_packed = table.add_packed("src_val_packed", src_val);
 
-<<<<<<< HEAD
         // Get the sign bits of src and imm
         let src_sign = table.add_selected("src_sign", src_val, 31);
         let imm_unpacked = state_cols.arg2_unpacked;
@@ -460,10 +821,6 @@
             &imm_32b,
             &imm_sign,
         );
-=======
-        let imm_unpacked = state_cols.arg2_unpacked;
-        let imm_32b = table.add_zero_pad("imm_32b", imm_unpacked, 0);
->>>>>>> bd97f0db
 
         // Instantiate the subtractor with the appropriate flags
         let flags = U32SubFlags {
@@ -471,16 +828,11 @@
             expose_final_borrow: true, // we want the "underflow" bit out
             commit_zout: false,        // we don't need the raw subtraction result
         };
-<<<<<<< HEAD
         let subber = U32Sub::new(&mut table, src_val, signed_imm_32b, flags);
-=======
-        let subber = U32Sub::new(&mut table, src_val, imm_32b, flags);
->>>>>>> bd97f0db
         // `final_borrow` is 1 exactly when src_val < imm_val
         let final_borrow: Col<B1> = subber
             .final_borrow
             .expect("Flag `expose_final_borrow` was set to `true`");
-<<<<<<< HEAD
 
         // Direct comparison works whenever both sigs are equal. If not, it's determined
         // by the src_val sign. Therefore, the  bit is computed as (src_sign
@@ -493,11 +845,6 @@
         let dst_val = upcast_col(dst_bit);
 
         // Read src1 and src2
-=======
-        let dst_val = upcast_col(final_borrow);
-
-        // Read src
->>>>>>> bd97f0db
         table.pull(vrom_channel, [src_abs, src_val_packed]);
 
         // Read dst
@@ -509,7 +856,6 @@
             dst_abs,
             src_abs,
             src_val,
-<<<<<<< HEAD
             src_sign,
             imm_sign,
             imm_32b,
@@ -517,29 +863,17 @@
             signed_imm_32b,
             ones,
             dst_bit,
-=======
-            imm_32b,
->>>>>>> bd97f0db
             subber,
         }
     }
 
     fn as_any(&self) -> &dyn Any {
-<<<<<<< HEAD
         todo!()
     }
 }
 
 impl TableFiller<ProverPackedField> for SltiTable {
     type Event = SltiEvent;
-=======
-        self
-    }
-}
-
-impl TableFiller<ProverPackedField> for SltiuTable {
-    type Event = SltiuEvent;
->>>>>>> bd97f0db
 
     fn id(&self) -> TableId {
         self.id
@@ -554,7 +888,6 @@
             let mut dst_abs = witness.get_scalars_mut(self.dst_abs)?;
             let mut src_abs = witness.get_scalars_mut(self.src_abs)?;
             let mut src_val = witness.get_mut_as(self.src_val)?;
-<<<<<<< HEAD
             let mut src_sign = witness.get_mut(self.src_sign)?;
             let mut imm_32b = witness.get_mut_as(self.imm_32b)?;
             let mut imm_sign = witness.get_mut(self.imm_sign)?;
@@ -596,25 +929,12 @@
                         event.src_val < (signed_imm_32b[i] as u32)
                     }),
                 );
-=======
-            let mut imm = witness.get_mut_as(self.imm_32b)?;
-
-            for (i, event) in rows.clone().enumerate() {
-                dst_abs[i] = B32::new(event.fp.addr(event.dst));
-                src_abs[i] = B32::new(event.fp.addr(event.src));
-                src_val[i] = event.src_val;
-                imm[i] = event.imm;
->>>>>>> bd97f0db
             }
         }
         let state_rows = rows.map(|event| StateGadget {
             pc: event.pc.into(),
             next_pc: None,
-<<<<<<< HEAD
             fp: *event.fp.deref(),
-=======
-            fp: *event.fp,
->>>>>>> bd97f0db
             arg0: event.dst,
             arg1: event.src,
             arg2: event.imm,
@@ -624,7 +944,6 @@
     }
 }
 
-<<<<<<< HEAD
 // TODO: move to utils
 // Helper function to set up the multiplexer constraint for bit selection
 fn setup_mux_constraint(
@@ -649,12 +968,10 @@
     );
 }
 
-const SLE_OPCODE: u16 = Opcode::Sle as u16;
-
-/// SLTU table.
+/// SLE table.
 ///
-/// This table handles the SLTU instruction, which performs unsigned
-/// integer comparison (set if less than) between two 32-bit elements.
+/// This table handles the SLE instruction, which performs signed
+/// integer comparison (set if less or equal than) between two 32-bit elements.
 pub struct SleTable {
     id: TableId,
     state_cols: StateColumns<SLE_OPCODE>,
@@ -678,33 +995,6 @@
 
     fn new(cs: &mut ConstraintSystem, channels: &Channels) -> Self {
         let mut table = cs.add_table("sltu");
-=======
-/// SLEU table.
-///
-/// This table handles the SLEU instruction, which performs unsigned
-/// integer comparison (set if less or equal than) between two 32-bit elements.
-pub struct SleuTable {
-    id: TableId,
-    state_cols: StateColumns<SLEU_OPCODE>,
-    dst_abs: Col<B32>,
-    dst_val: Col<B32>,
-    src1_abs: Col<B32>,
-    src1_val: Col<B1, 32>,
-    src2_abs: Col<B32>,
-    src2_val: Col<B1, 32>,
-    subber: U32Sub,
-}
-
-impl Table for SleuTable {
-    type Event = SleuEvent;
-
-    fn name(&self) -> &'static str {
-        "SleuTable"
-    }
-
-    fn new(cs: &mut ConstraintSystem, channels: &Channels) -> Self {
-        let mut table = cs.add_table("sleu");
->>>>>>> bd97f0db
 
         let Channels {
             state_channel,
@@ -734,33 +1024,22 @@
         let src2_val = table.add_committed("src2_val");
         let src2_val_packed = table.add_packed("src2_val_packed", src2_val);
 
-<<<<<<< HEAD
         // Get the sign bits of src1 and src2
         let src1_sign = table.add_selected("src1_sign", src1_val, 31);
         let src2_sign = table.add_selected("src2_sign", src2_val, 31);
 
-=======
->>>>>>> bd97f0db
         // Instantiate the subtractor with the appropriate flags
         let flags = U32SubFlags {
             borrow_in_bit: None,       // no extra borrow-in
             expose_final_borrow: true, // we want the "underflow" bit out
             commit_zout: false,        // we don't need the raw subtraction result
         };
-<<<<<<< HEAD
         let subber = U32Sub::new(&mut table, src2_val, src1_val, flags);
         // `final_borrow` is 1 exactly when src1_val < src2_val
-=======
-        // src1_val <= src2_val <=> !(src2_val < src1_val)
-        let subber = U32Sub::new(&mut table, src2_val, src1_val, flags);
-
-        // `final_borrow` is 1 exactly when src2_val < src1_val
->>>>>>> bd97f0db
         let final_borrow: Col<B1> = subber
             .final_borrow
             .expect("Flag `expose_final_borrow` was set to `true`");
 
-<<<<<<< HEAD
         // Direct comparison works whenever both sigs are equal. If not, it's determined
         // by the src1_val sign. Therefore, the  bit is computed as (src1_sign
         // XOR src2_sign) * src1_sign XOR !(src1_sign XOR src2_sign) *
@@ -771,11 +1050,6 @@
                 + (src1_sign + src2_sign + B1::ONE) * (final_borrow + B1::ONE),
         );
         let dst_val = upcast_col(dst_bit);
-=======
-        // flip the borrow bit
-        let dst_val = table.add_computed("dst_val", final_borrow + B1::one());
-        let dst_val = upcast_col(dst_val);
->>>>>>> bd97f0db
 
         // Read src1 and src2
         table.pull(vrom_channel, [src1_abs, src1_val_packed]);
@@ -788,7 +1062,6 @@
             id: table.id(),
             state_cols,
             dst_abs,
-<<<<<<< HEAD
             src1_abs,
             src1_val,
             src1_sign,
@@ -796,13 +1069,6 @@
             src2_val,
             src2_sign,
             dst_bit,
-=======
-            dst_val,
-            src1_abs,
-            src1_val,
-            src2_abs,
-            src2_val,
->>>>>>> bd97f0db
             subber,
         }
     }
@@ -812,13 +1078,8 @@
     }
 }
 
-<<<<<<< HEAD
 impl TableFiller<ProverPackedField> for SleTable {
     type Event = SleEvent;
-=======
-impl TableFiller<ProverPackedField> for SleuTable {
-    type Event = SleuEvent;
->>>>>>> bd97f0db
 
     fn id(&self) -> TableId {
         self.id
@@ -831,7 +1092,6 @@
     ) -> Result<(), anyhow::Error> {
         {
             let mut dst_abs = witness.get_scalars_mut(self.dst_abs)?;
-<<<<<<< HEAD
             let mut src1_abs = witness.get_scalars_mut(self.src1_abs)?;
             let mut src1_val = witness.get_mut_as(self.src1_val)?;
             let mut src1_sign = witness.get_mut(self.src1_sign)?;
@@ -867,31 +1127,12 @@
                         event.src1_val <= event.src2_val
                     }),
                 );
-=======
-            let mut dst_val = witness.get_scalars_mut(self.dst_val)?;
-            let mut src1_abs = witness.get_scalars_mut(self.src1_abs)?;
-            let mut src1_val = witness.get_mut_as(self.src1_val)?;
-            let mut src2_abs = witness.get_scalars_mut(self.src2_abs)?;
-            let mut src2_val = witness.get_mut_as(self.src2_val)?;
-
-            for (i, event) in rows.clone().enumerate() {
-                dst_abs[i] = B32::new(event.fp.addr(event.dst));
-                dst_val[i] = B32::new(event.dst_val);
-                src1_abs[i] = B32::new(event.fp.addr(event.src1));
-                src1_val[i] = event.src1_val;
-                src2_abs[i] = B32::new(event.fp.addr(event.src2));
-                src2_val[i] = event.src2_val;
->>>>>>> bd97f0db
             }
         }
         let state_rows = rows.map(|event| StateGadget {
             pc: event.pc.into(),
             next_pc: None,
-<<<<<<< HEAD
             fp: *event.fp.deref(),
-=======
-            fp: *event.fp,
->>>>>>> bd97f0db
             arg0: event.dst,
             arg1: event.src1,
             arg2: event.src2,
@@ -901,13 +1142,11 @@
     }
 }
 
-<<<<<<< HEAD
-const SLEI_OPCODE: u16 = Opcode::Slei as u16;
-
-/// SLTU table.
+/// SLEI table.
 ///
-/// This table handles the SLTU instruction, which performs unsigned
-/// integer comparison (set if less than) between two 32-bit elements.
+/// This table handles the SLEI instruction, which performs signed
+/// integer comparison (set if less than) between on 32-bit elementm
+/// and another 16-bit element given as an immediate.
 pub struct SleiTable {
     id: TableId,
     state_cols: StateColumns<SLEI_OPCODE>,
@@ -933,33 +1172,6 @@
 
     fn new(cs: &mut ConstraintSystem, channels: &Channels) -> Self {
         let mut table = cs.add_table("sltu");
-=======
-/// SLEIU table.
-///
-/// This table handles the SLEIU instruction, which performs unsigned
-/// integer comparison (set if less or equal than) between a 32-bit
-/// element and a 16-bit immediate.
-pub struct SleiuTable {
-    id: TableId,
-    state_cols: StateColumns<SLEIU_OPCODE>,
-    dst_abs: Col<B32>,
-    dst_val: Col<B32>,
-    src_abs: Col<B32>,
-    src_val: Col<B1, 32>,
-    imm_32b: Col<B1, 32>,
-    subber: U32Sub,
-}
-
-impl Table for SleiuTable {
-    type Event = SleiuEvent;
-
-    fn name(&self) -> &'static str {
-        "SleiuTable"
-    }
-
-    fn new(cs: &mut ConstraintSystem, channels: &Channels) -> Self {
-        let mut table = cs.add_table("sleiu");
->>>>>>> bd97f0db
 
         let Channels {
             state_channel,
@@ -980,7 +1192,6 @@
 
         // Pull the destination and source values from the VROM channel.
         let dst_abs = table.add_computed("dst", state_cols.fp + upcast_col(state_cols.arg0));
-<<<<<<< HEAD
         let src_abs = table.add_computed("src1", state_cols.fp + upcast_col(state_cols.arg1));
 
         let src_val = table.add_committed("src1_val");
@@ -1014,15 +1225,6 @@
             &imm_32b,
             &imm_sign,
         );
-=======
-        let src_abs = table.add_computed("src", state_cols.fp + upcast_col(state_cols.arg1));
-
-        let src_val = table.add_committed("src_val");
-        let src_val_packed = table.add_packed("src_val_packed", src_val);
-
-        let imm_unpacked = state_cols.arg2_unpacked;
-        let imm_32b = table.add_zero_pad("imm_32b", imm_unpacked, 0);
->>>>>>> bd97f0db
 
         // Instantiate the subtractor with the appropriate flags
         let flags = U32SubFlags {
@@ -1030,20 +1232,12 @@
             expose_final_borrow: true, // we want the "underflow" bit out
             commit_zout: false,        // we don't need the raw subtraction result
         };
-<<<<<<< HEAD
         let subber = U32Sub::new(&mut table, signed_imm_32b, src_val, flags);
         // `final_borrow` is 1 exactly when src_val < imm_val
-=======
-        // src_val <= imm_val <=> !(imm_val < src_val)
-        let subber = U32Sub::new(&mut table, imm_32b, src_val, flags);
-
-        // `final_borrow` is 1 exactly when imm_val < src_val
->>>>>>> bd97f0db
         let final_borrow: Col<B1> = subber
             .final_borrow
             .expect("Flag `expose_final_borrow` was set to `true`");
 
-<<<<<<< HEAD
         // Direct comparison works whenever both sigs are equal. If not, it's determined
         // by the src_val sign. Therefore, the  bit is computed as (src_sign
         // XOR imm_sign) * src_sign XOR !(src_sign XOR imm_sign) *
@@ -1056,13 +1250,6 @@
         let dst_val = upcast_col(dst_bit);
 
         // Read src1 and src2
-=======
-        // flip the borrow bit
-        let dst_val = table.add_computed("dst_val", final_borrow + B1::one());
-        let dst_val = upcast_col(dst_val);
-
-        // Read src
->>>>>>> bd97f0db
         table.pull(vrom_channel, [src_abs, src_val_packed]);
 
         // Read dst
@@ -1072,7 +1259,6 @@
             id: table.id(),
             state_cols,
             dst_abs,
-<<<<<<< HEAD
             src_abs,
             src_val,
             src_sign,
@@ -1082,12 +1268,6 @@
             signed_imm_32b,
             ones,
             dst_bit,
-=======
-            dst_val,
-            src_abs,
-            src_val,
-            imm_32b,
->>>>>>> bd97f0db
             subber,
         }
     }
@@ -1097,13 +1277,8 @@
     }
 }
 
-<<<<<<< HEAD
 impl TableFiller<ProverPackedField> for SleiTable {
     type Event = SleiEvent;
-=======
-impl TableFiller<ProverPackedField> for SleiuTable {
-    type Event = SleiuEvent;
->>>>>>> bd97f0db
 
     fn id(&self) -> TableId {
         self.id
@@ -1116,7 +1291,6 @@
     ) -> Result<(), anyhow::Error> {
         {
             let mut dst_abs = witness.get_scalars_mut(self.dst_abs)?;
-<<<<<<< HEAD
             let mut src_abs = witness.get_scalars_mut(self.src_abs)?;
             let mut src_val = witness.get_mut_as(self.src_val)?;
             let mut src_sign = witness.get_mut(self.src_sign)?;
@@ -1160,29 +1334,12 @@
                         event.src_val <= (signed_imm_32b[i] as u32)
                     }),
                 );
-=======
-            let mut dst_val = witness.get_scalars_mut(self.dst_val)?;
-            let mut src_abs = witness.get_scalars_mut(self.src_abs)?;
-            let mut src_val = witness.get_mut_as(self.src_val)?;
-            let mut imm = witness.get_mut_as(self.imm_32b)?;
-
-            for (i, event) in rows.clone().enumerate() {
-                dst_abs[i] = B32::new(event.fp.addr(event.dst));
-                dst_val[i] = B32::new(event.dst_val);
-                src_abs[i] = B32::new(event.fp.addr(event.src));
-                src_val[i] = event.src_val;
-                imm[i] = event.imm;
->>>>>>> bd97f0db
             }
         }
         let state_rows = rows.map(|event| StateGadget {
             pc: event.pc.into(),
             next_pc: None,
-<<<<<<< HEAD
             fp: *event.fp.deref(),
-=======
-            fp: *event.fp,
->>>>>>> bd97f0db
             arg0: event.dst,
             arg1: event.src,
             arg2: event.imm,
@@ -1195,19 +1352,13 @@
 #[cfg(test)]
 mod tests {
     use anyhow::Result;
-<<<<<<< HEAD
-    use petravm_assembly::isa::GenericISA;
-    use petravm_assembly::Opcode;
-=======
-    use petravm_asm::isa::GenericISA;
->>>>>>> bd97f0db
+    use petravm_asm::{isa::GenericISA, Opcode};
     use proptest::prelude::*;
     use proptest::prop_oneof;
 
     use crate::prover::Prover;
     use crate::test_utils::generate_trace;
 
-<<<<<<< HEAD
     /// Creates an execution trace for a simple program that uses either t
     /// any comparison operation
     fn test_comparison_with_values(opcode: Opcode, src1_val: u32, src2_val: u32) -> Result<()> {
@@ -1221,6 +1372,39 @@
                     RET\n",
                 src1_val, src2_val
             ),
+            Opcode::Sltiu => {
+                let imm = src2_val as u16;
+                format!(
+                    "#[framesize(0x10)]\n\
+                 _start: 
+                    LDI.W @2, #{}\n\
+                    SLTIU @3, @2, #{}\n\
+                    RET\n",
+                    src1_val, imm
+                )
+            }
+            Opcode::Sleu => {
+                format!(
+                    "#[framesize(0x10)]\n\
+                 _start: 
+                    LDI.W @2, #{}\n\
+                    LDI.W @3, #{}\n\
+                    SLEU @4, @2, @3\n\
+                    RET\n",
+                    src1_val, src2_val
+                )
+            }
+            Opcode::Sleiu => {
+                let imm = src2_val as u16;
+                format!(
+                    "#[framesize(0x10)]\n\
+                 _start: 
+                    LDI.W @2, #{}\n\
+                    SLEIU @3, @2, #{}\n\
+                    RET\n",
+                    src1_val, imm
+                )
+            }
             Opcode::Slt => format!(
                 "#[framesize(0x10)]\n\
                  _start: 
@@ -1271,6 +1455,9 @@
         assert_eq!(
             match opcode {
                 Opcode::Sltu => trace.sltu_events().len(),
+                Opcode::Sltiu => trace.sltiu_events().len(),
+                Opcode::Sleu => trace.sleu_events().len(),
+                Opcode::Sleiu => trace.sleiu_events().len(),
                 Opcode::Slt => trace.slt_events().len(),
                 Opcode::Slti => trace.slti_events().len(),
                 Opcode::Sle => trace.sle_events().len(),
@@ -1279,109 +1466,6 @@
             },
             1
         );
-=======
-    /// Creates an execution trace for a simple program that uses the SLEU or
-    /// SLTU instructions.
-    fn generate_unsigned_trace(src1_val: u32, src2_val: u32, op: &str) -> Result<Trace> {
-        let asm_code = format!(
-            "#[framesize(0x10)]\n\
-             _start: 
-                LDI.W @2, #{}\n\
-                LDI.W @3, #{}\n\
-                {} @4, @2, @3\n\
-                RET\n",
-            src1_val,
-            src2_val,
-            op.to_uppercase(),
-        );
-
-        // Calculate the expected result (1 if src1 < src2 (or src1 <= src2), 0
-        // otherwise)
-        let expected = match op {
-            "sltu" => (src1_val < src2_val) as u32,
-            "sleu" => (src1_val <= src2_val) as u32,
-            _ => panic!("Unsupported operation"),
-        };
-
-        // Add VROM writes from LDI and comparison events
-        let vrom_writes = vec![
-            // LDI events
-            (2, src1_val, 2),
-            (3, src2_val, 2),
-            // Initial values
-            (0, 0, 1),
-            (1, 0, 1),
-            // Comparison event
-            (4, expected, 1),
-        ];
-
-        generate_trace(asm_code, None, Some(vrom_writes))
-    }
-
-    fn test_unsigned_comparisons_with_values(src1_val: u32, src2_val: u32, op: &str) -> Result<()> {
-        let trace = generate_unsigned_trace(src1_val, src2_val, op)?;
-        trace.validate()?;
-
-        match op {
-            "sltu" => assert_eq!(trace.sltu_events().len(), 1),
-            "sleu" => assert_eq!(trace.sleu_events().len(), 1),
-            _ => panic!("Unsupported operation"),
-        }
-
-        assert_eq!(trace.ret_events().len(), 1);
-        Prover::new(Box::new(GenericISA)).validate_witness(&trace)
-    }
-
-    /// Creates an execution trace for a simple program that uses the SLEIU or
-    /// SLTIU instructions.
-    fn generate_imm_unsigned_trace(src_val: u32, imm_val: u16, op: &str) -> Result<Trace> {
-        let asm_code = format!(
-            "#[framesize(0x10)]\n\
-             _start: 
-                LDI.W @2, #{}\n\
-                {} @3, @2, #{}\n\
-                RET\n",
-            src_val,
-            op.to_uppercase(),
-            imm_val
-        );
-
-        // Calculate the expected result (1 if src < imm (or src <= imm), 0 otherwise)
-        let expected = match op {
-            "sltiu" => (src_val < imm_val as u32) as u32,
-            "sleiu" => (src_val <= imm_val as u32) as u32,
-            _ => panic!("Unsupported operation"),
-        };
-
-        // Add VROM writes from LDI and comparison events
-        let vrom_writes = vec![
-            // LDI event
-            (2, src_val, 2),
-            // Initial values
-            (0, 0, 1),
-            (1, 0, 1),
-            // Comparison event
-            (3, expected, 1),
-        ];
-
-        generate_trace(asm_code, None, Some(vrom_writes))
-    }
-
-    fn test_imm_unsigned_comparisons_with_values(
-        src_val: u32,
-        imm_val: u16,
-        op: &str,
-    ) -> Result<()> {
-        let trace = generate_imm_unsigned_trace(src_val, imm_val, op)?;
-        trace.validate()?;
-
-        match op {
-            "sltiu" => assert_eq!(trace.sltiu_events().len(), 1),
-            "sleiu" => assert_eq!(trace.sleiu_events().len(), 1),
-            _ => panic!("Unsupported operation"),
-        }
-
->>>>>>> bd97f0db
         assert_eq!(trace.ret_events().len(), 1);
         Prover::new(Box::new(GenericISA)).validate_witness(&trace)
     }
@@ -1410,8 +1494,83 @@
                 Just((u32::MAX - 1, u32::MAX))       // MAX-1 < MAX
             ],
         ) {
-<<<<<<< HEAD
             prop_assert!(test_comparison_with_values(Opcode::Sltu, src1_val, src2_val).is_ok());
+        }
+    }
+
+    proptest! {
+        #![proptest_config(proptest::test_runner::Config::with_cases(20))]
+
+        #[test]
+        fn test_sltiu_operations(
+            // Test both random values and specific edge cases
+            (src_val, imm) in prop_oneof![
+                // Random value pairs
+                (any::<u32>(), any::<u16>()),
+
+                // Edge cases
+                Just((0, 0)),                  // Equal at zero
+                Just((1, 0)),                  // Greater than
+                Just((0, 1)),                  // Less than
+                Just((u32::MAX, u16::MAX)),    // Equal at max
+                Just((1, u16::MAX)),           // 1 < MAX
+                Just((0, u16::MAX)),           // Min < Max
+                Just((u32::MAX, 0)),           // Max > Min
+            ],
+        ) {
+            prop_assert!(test_comparison_with_values(Opcode::Sltiu, src_val, imm as u32).is_ok());
+        }
+    }
+
+    proptest! {
+        #![proptest_config(proptest::test_runner::Config::with_cases(20))]
+
+        #[test]
+        fn test_sleu_operations(
+            // Test both random values and specific edge cases
+            (src1_val, src2_val) in prop_oneof![
+                // Random value pairs
+                (any::<u32>(), any::<u32>()),
+
+                // Edge cases
+                Just((0, 0)),                  // Equal at zero
+                Just((1, 0)),                  // Greater than
+                Just((0, 1)),                  // Less than
+                Just((u32::MAX, u32::MAX)),    // Equal at max
+                Just((0, u32::MAX)),           // Min < Max
+                Just((u32::MAX, 0)),           // Max > Min
+
+                // // Additional interesting cases
+                Just((u32::MAX/2, u32::MAX/2 + 1)),  // Middle values
+                Just((1, u32::MAX)),                // 1 < MAX
+                Just((u32::MAX - 1, u32::MAX))       // MAX-1 < MAX
+            ],
+        ) {
+            prop_assert!(test_comparison_with_values(Opcode::Sleu, src1_val, src2_val).is_ok());
+        }
+    }
+
+    proptest! {
+        #![proptest_config(proptest::test_runner::Config::with_cases(20))]
+
+        #[test]
+        fn test_sleiu_operations(
+            // Test both random values and specific edge cases
+            (src_val, imm) in prop_oneof![
+                // Random value pairs
+                (any::<u32>(), any::<u16>()),
+
+                // Edge cases
+                Just((0, 0)),                  // Equal at zero
+                Just((1, 0)),                  // Greater than
+                Just((0, 1)),                  // Less than
+                Just((u32::MAX, u16::MAX)),    // Equal at max
+                Just((1, u16::MAX)),           // 1 < MAX
+                Just((0, u16::MAX)),           // Min < Max
+                Just((u32::MAX, 0)),           // Max > Min
+            ],
+        ) {
+            prop_assert!(test_comparison_with_values(Opcode::Sleiu, src_val, imm as u32).is_ok());
         }
     }
 
@@ -1454,15 +1613,6 @@
         fn test_slti_operations(
             // Test both random values and specific edge cases
             (src_val, imm) in prop_oneof![
-=======
-            prop_assert!(test_unsigned_comparisons_with_values(src1_val, src2_val, "sltu").is_ok());
-        }
-
-        #[test]
-        fn test_sltiu_operations(
-            // Test both random values and specific edge cases
-            (src_val, imm_val) in prop_oneof![
->>>>>>> bd97f0db
                 // Random value pairs
                 (any::<u32>(), any::<u16>()),
 
@@ -1470,7 +1620,6 @@
                 Just((0, 0)),                  // Equal at zero
                 Just((1, 0)),                  // Greater than
                 Just((0, 1)),                  // Less than
-<<<<<<< HEAD
                 Just((-1i32 as u32, 0)),          // -1 < 0
 
                 // Additional interesting cases
@@ -1488,19 +1637,6 @@
 
         #[test]
         fn test_sle_operations(
-=======
-                Just((u32::MAX, u16::MAX)),    // Equal at max
-                Just((1, u16::MAX)),           // 1 < MAX
-                Just((0, u16::MAX)),           // Min < Max
-                Just((u32::MAX, 0)),           // Max > Min
-            ],
-        ) {
-            prop_assert!(test_imm_unsigned_comparisons_with_values(src_val, imm_val, "sltiu").is_ok());
-        }
-
-        #[test]
-        fn test_sleu_operations(
->>>>>>> bd97f0db
             // Test both random values and specific edge cases
             (src1_val, src2_val) in prop_oneof![
                 // Random value pairs
@@ -1510,7 +1646,6 @@
                 Just((0, 0)),                  // Equal at zero
                 Just((1, 0)),                  // Greater than
                 Just((0, 1)),                  // Less than
-<<<<<<< HEAD
                 Just((-1i32 as u32, 0)),          // -1 < 0
                 Just((i32::MAX as u32, i32::MAX as u32)),   // Equal at max
                 Just((i32::MIN as u32, i32::MIN as u32)),   // Equal at min
@@ -1536,25 +1671,6 @@
         fn test_slei_operations(
             // Test both random values and specific edge cases
             (src_val, imm) in prop_oneof![
-=======
-                Just((u32::MAX, u32::MAX)),    // Equal at max
-                Just((0, u32::MAX)),           // Min < Max
-                Just((u32::MAX, 0)),           // Max > Min
-
-                // // Additional interesting cases
-                Just((u32::MAX/2, u32::MAX/2 + 1)),  // Middle values
-                Just((1, u32::MAX)),                // 1 < MAX
-                Just((u32::MAX - 1, u32::MAX))       // MAX-1 < MAX
-            ],
-        ) {
-            prop_assert!(test_unsigned_comparisons_with_values(src1_val, src2_val, "sleu").is_ok());
-        }
-
-        #[test]
-        fn test_sleiu_operations(
-            // Test both random values and specific edge cases
-            (src_val, imm_val) in prop_oneof![
->>>>>>> bd97f0db
                 // Random value pairs
                 (any::<u32>(), any::<u16>()),
 
@@ -1562,7 +1678,6 @@
                 Just((0, 0)),                  // Equal at zero
                 Just((1, 0)),                  // Greater than
                 Just((0, 1)),                  // Less than
-<<<<<<< HEAD
                 Just((-1i32 as u32, 0)),          // -1 < 0
 
                 // Additional interesting cases
@@ -1572,15 +1687,6 @@
             ],
         ) {
             prop_assert!(test_comparison_with_values(Opcode::Slei, src_val, imm as u32).is_ok());
-=======
-                Just((u32::MAX, u16::MAX)),    // Equal at max
-                Just((1, u16::MAX)),           // 1 < MAX
-                Just((0, u16::MAX)),           // Min < Max
-                Just((u32::MAX, 0)),           // Max > Min
-            ],
-        ) {
-            prop_assert!(test_imm_unsigned_comparisons_with_values(src_val, imm_val, "sleiu").is_ok());
->>>>>>> bd97f0db
         }
     }
 }