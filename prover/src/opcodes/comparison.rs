--- conflicted
+++ resolved
@@ -1,9 +1,6 @@
-<<<<<<< HEAD
 use std::{any::Any, ops::Deref};
-=======
-use std::ops::Deref;
->>>>>>> 55760a37
-
+
+use binius_field::{Field, PackedField};
 use binius_field::{Field, PackedField};
 use binius_m3::{
     builder::{
@@ -16,6 +13,10 @@
     opcodes::Opcode, SleEvent, SleiEvent, SleiuEvent, SleuEvent, SltEvent, SltiEvent, SltiuEvent,
     SltuEvent,
 };
+use petravm_asm::{
+    opcodes::Opcode, SleEvent, SleiEvent, SleiuEvent, SleuEvent, SltEvent, SltiEvent, SltiuEvent,
+    SltuEvent,
+};
 
 use super::integer_ops::{setup_sign_extended_immediate, SignExtendedImmediateOutput};
 use crate::{
@@ -29,6 +30,10 @@
 const SLTIU_OPCODE: u16 = Opcode::Sltiu as u16;
 const SLEU_OPCODE: u16 = Opcode::Sleu as u16;
 const SLEIU_OPCODE: u16 = Opcode::Sleiu as u16;
+const SLT_OPCODE: u16 = Opcode::Slt as u16;
+const SLTI_OPCODE: u16 = Opcode::Slti as u16;
+const SLE_OPCODE: u16 = Opcode::Sle as u16;
+const SLEI_OPCODE: u16 = Opcode::Slei as u16;
 const SLT_OPCODE: u16 = Opcode::Slt as u16;
 const SLTI_OPCODE: u16 = Opcode::Slti as u16;
 const SLE_OPCODE: u16 = Opcode::Sle as u16;
@@ -571,11 +576,8 @@
         "SltTable"
     }
 
-<<<<<<< HEAD
     // TODO: Consider swapping the order of src1 and src2 depending on the sign,
     // or using a U32Add gadget.
-=======
->>>>>>> 55760a37
     fn new(cs: &mut ConstraintSystem, channels: &Channels) -> Self {
         let mut table = cs.add_table("slt");
 
@@ -623,17 +625,10 @@
             .final_borrow
             .expect("Flag `expose_final_borrow` was set to `true`");
 
-<<<<<<< HEAD
         // Direct comparison works whenever both sigs are equal. If not, it's determined
         // by the src1_val sign. Therefore, the  bit is computed as (src1_sign
         // XOR src2_sign) * src1_sign XOR !(src1_sign XOR src2_sign) *
         // final_borrow
-=======
-        // Direct comparison works whenever both signs are equal. If not, it's
-        // determined by the src1_val sign. Therefore, the  bit is computed as
-        // (src1_sign XOR src2_sign) * src1_sign XOR !(src1_sign XOR src2_sign)
-        // * final_borrow
->>>>>>> 55760a37
         let dst_bit = table.add_computed(
             "dst_val",
             (src1_sign + src2_sign) * src1_sign + (src1_sign + src2_sign + B1::ONE) * final_borrow,
@@ -655,18 +650,17 @@
             src1_val,
             src1_sign,
             src2_abs,
+            src1_sign,
+            src2_abs,
             src2_val,
             src2_sign,
             dst_bit,
             subber,
         }
-<<<<<<< HEAD
     }
 
     fn as_any(&self) -> &dyn Any {
         todo!()
-=======
->>>>>>> 55760a37
     }
 }
 
@@ -740,11 +734,7 @@
 }
 /// SLTI table.
 ///
-<<<<<<< HEAD
 /// This table handles the SLT instruction, which performs signed
-=======
-/// This table handles the SLTI instruction, which performs signed
->>>>>>> 55760a37
 /// integer comparison (set if less than) between one 32-bit signed elements
 /// read from memory, and another 16-bit element given as an immediate.
 pub struct SltiTable {
@@ -767,21 +757,13 @@
     type Event = SltiEvent;
 
     fn name(&self) -> &'static str {
-<<<<<<< HEAD
         "SltTable"
-=======
-        "SltiTable"
->>>>>>> 55760a37
     }
 
     // TODO: Consider swapping the order of src1 and src2 depending on the sign,
     // or using a U32Add gadget.
     fn new(cs: &mut ConstraintSystem, channels: &Channels) -> Self {
-<<<<<<< HEAD
         let mut table = cs.add_table("slt");
-=======
-        let mut table = cs.add_table("slti");
->>>>>>> 55760a37
 
         let Channels {
             state_channel,
@@ -807,7 +789,6 @@
         let src_val = table.add_committed("src_val");
         let src_val_packed = table.add_packed("src_val_packed", src_val);
 
-<<<<<<< HEAD
         // Get the sign bits of src and imm
         let src_sign = table.add_selected("src_sign", src_val, 31);
         let imm_unpacked = state_cols.arg2_unpacked;
@@ -856,40 +837,6 @@
         let dst_bit = table.add_computed(
             "dst_val",
             (src_sign + imm_sign) * src_sign + (src_sign + imm_sign + B1::ONE) * final_borrow,
-=======
-        // Get the sign bits of src
-        let src_sign = table.add_selected("src_sign", src_val, 31);
-
-        // Get the sign bit of imm and compute the sign extension
-        let imm_unpacked = state_cols.arg2_unpacked;
-        let SignExtendedImmediateOutput {
-            imm_unpacked,
-            msb,
-            negative_unpacked,
-            signed_imm_unpacked,
-            ones,
-        } = setup_sign_extended_immediate(&mut table, imm_unpacked);
-
-        // Instantiate the subtractor with the appropriate flags
-        let flags = U32SubFlags {
-            borrow_in_bit: None,       // no extra borrow-in
-            expose_final_borrow: true, // we want the "underflow" bit out
-            commit_zout: false,        // we don't need the raw subtraction result
-        };
-        let subber = U32Sub::new(&mut table, src_val, signed_imm_unpacked, flags);
-        // `final_borrow` is 1 exactly when src_val < imm_val
-        let final_borrow: Col<B1> = subber
-            .final_borrow
-            .expect("Flag `expose_final_borrow` was set to `true`");
-
-        // Direct comparison works whenever both signs are equal. If not, it's
-        // determined by the src_val sign. Therefore, the  bit is computed as
-        // (src_sign XOR imm_sign) * src_sign XOR !(src_sign XOR imm_sign) *
-        // final_borrow
-        let dst_bit = table.add_computed(
-            "dst_val",
-            (src_sign + msb) * src_sign + (src_sign + msb + B1::ONE) * final_borrow,
->>>>>>> 55760a37
         );
         let dst_val = upcast_col(dst_bit);
 
@@ -906,23 +853,15 @@
             src_abs,
             src_val,
             src_sign,
-<<<<<<< HEAD
             imm_sign,
             imm_32b,
             imm_32b_negative,
             signed_imm_32b,
-=======
-            imm_sign: msb,
-            imm_32b: imm_unpacked,
-            imm_32b_negative: negative_unpacked,
-            signed_imm_32b: signed_imm_unpacked,
->>>>>>> 55760a37
             ones,
             dst_bit,
             subber,
         }
     }
-<<<<<<< HEAD
 
     fn as_any(&self) -> &dyn Any {
         todo!()
@@ -932,13 +871,6 @@
 impl TableFiller<ProverPackedField> for SltiTable {
     type Event = SltiEvent;
 
-=======
-}
-
-impl TableFiller<ProverPackedField> for SltiTable {
-    type Event = SltiEvent;
-
->>>>>>> 55760a37
     fn id(&self) -> TableId {
         self.id
     }
@@ -1008,7 +940,6 @@
     }
 }
 
-<<<<<<< HEAD
 // TODO: move to utils
 // Helper function to set up the multiplexer constraint for bit selection
 fn setup_mux_constraint(
@@ -1033,8 +964,6 @@
     );
 }
 
-=======
->>>>>>> 55760a37
 /// SLE table.
 ///
 /// This table handles the SLE instruction, which performs signed
@@ -1057,19 +986,11 @@
     type Event = SleEvent;
 
     fn name(&self) -> &'static str {
-<<<<<<< HEAD
         "SltuTable"
     }
 
     fn new(cs: &mut ConstraintSystem, channels: &Channels) -> Self {
         let mut table = cs.add_table("sltu");
-=======
-        "SleTable"
-    }
-
-    fn new(cs: &mut ConstraintSystem, channels: &Channels) -> Self {
-        let mut table = cs.add_table("sle");
->>>>>>> 55760a37
 
         let Channels {
             state_channel,
@@ -1115,17 +1036,10 @@
             .final_borrow
             .expect("Flag `expose_final_borrow` was set to `true`");
 
-<<<<<<< HEAD
         // Direct comparison works whenever both sigs are equal. If not, it's determined
         // by the src1_val sign. Therefore, the  bit is computed as (src1_sign
         // XOR src2_sign) * src1_sign XOR !(src1_sign XOR src2_sign) *
         // final_borrow
-=======
-        // Direct comparison works whenever both signs are equal. If not, it's
-        // determined by the src1_val sign. Therefore, the  bit is computed as
-        // (src1_sign XOR src2_sign) * src1_sign XOR !(src1_sign XOR src2_sign)
-        // * final_borrow
->>>>>>> 55760a37
         let dst_bit = table.add_computed(
             "dst_val",
             (src1_sign + src2_sign) * src1_sign
@@ -1154,13 +1068,10 @@
             subber,
         }
     }
-<<<<<<< HEAD
 
     fn as_any(&self) -> &dyn Any {
         self
     }
-=======
->>>>>>> 55760a37
 }
 
 impl TableFiller<ProverPackedField> for SleTable {
@@ -1252,19 +1163,11 @@
     type Event = SleiEvent;
 
     fn name(&self) -> &'static str {
-<<<<<<< HEAD
         "SltuTable"
     }
 
     fn new(cs: &mut ConstraintSystem, channels: &Channels) -> Self {
         let mut table = cs.add_table("sltu");
-=======
-        "SleiTable"
-    }
-
-    fn new(cs: &mut ConstraintSystem, channels: &Channels) -> Self {
-        let mut table = cs.add_table("slei");
->>>>>>> 55760a37
 
         let Channels {
             state_channel,
@@ -1290,7 +1193,6 @@
         let src_val = table.add_committed("src1_val");
         let src_val_packed = table.add_packed("src1_val_packed", src_val);
 
-<<<<<<< HEAD
         // Get the sign bits of src and imm
         let src_sign = table.add_selected("src_sign", src_val, 31);
         let imm_unpacked = state_cols.arg2_unpacked;
@@ -1319,20 +1221,6 @@
             &imm_32b,
             &imm_sign,
         );
-=======
-        // Get the sign bits of src
-        let src_sign = table.add_selected("src_sign", src_val, 31);
-
-        // Get the sign bit of imm and compute the sign extension
-        let imm_unpacked = state_cols.arg2_unpacked;
-        let SignExtendedImmediateOutput {
-            imm_unpacked,
-            msb,
-            negative_unpacked,
-            signed_imm_unpacked,
-            ones,
-        } = setup_sign_extended_immediate(&mut table, imm_unpacked);
->>>>>>> 55760a37
 
         // Instantiate the subtractor with the appropriate flags
         let flags = U32SubFlags {
@@ -1340,11 +1228,7 @@
             expose_final_borrow: true, // we want the "underflow" bit out
             commit_zout: false,        // we don't need the raw subtraction result
         };
-<<<<<<< HEAD
         let subber = U32Sub::new(&mut table, signed_imm_32b, src_val, flags);
-=======
-        let subber = U32Sub::new(&mut table, signed_imm_unpacked, src_val, flags);
->>>>>>> 55760a37
         // `final_borrow` is 1 exactly when src_val < imm_val
         let final_borrow: Col<B1> = subber
             .final_borrow
@@ -1353,18 +1237,11 @@
         // Direct comparison works whenever both sigs are equal. If not, it's determined
         // by the src_val sign. Therefore, the  bit is computed as (src_sign
         // XOR imm_sign) * src_sign XOR !(src_sign XOR imm_sign) *
-<<<<<<< HEAD
         // final_borrow
         let dst_bit = table.add_computed(
             "dst_val",
             (src_sign + imm_sign) * src_sign
                 + (src_sign + imm_sign + B1::ONE) * (final_borrow + B1::ONE),
-=======
-        // !final_borrow
-        let dst_bit = table.add_computed(
-            "dst_val",
-            (src_sign + msb) * src_sign + (src_sign + msb + B1::ONE) * (final_borrow + B1::ONE),
->>>>>>> 55760a37
         );
         let dst_val = upcast_col(dst_bit);
 
@@ -1381,29 +1258,19 @@
             src_abs,
             src_val,
             src_sign,
-<<<<<<< HEAD
             imm_sign,
             imm_32b,
             imm_32b_negative,
             signed_imm_32b,
-=======
-            imm_sign: msb,
-            imm_32b: imm_unpacked,
-            imm_32b_negative: negative_unpacked,
-            signed_imm_32b: signed_imm_unpacked,
->>>>>>> 55760a37
             ones,
             dst_bit,
             subber,
         }
     }
-<<<<<<< HEAD
 
     fn as_any(&self) -> &dyn Any {
         self
     }
-=======
->>>>>>> 55760a37
 }
 
 impl TableFiller<ProverPackedField> for SleiTable {
@@ -1488,65 +1355,39 @@
     use crate::prover::Prover;
     use crate::test_utils::generate_trace;
 
-<<<<<<< HEAD
     /// Creates an execution trace for a simple program that uses either t
     /// any comparison operation
-=======
-    /// Creates an execution trace for a simple program that uses a single
-    /// comparison operation.
->>>>>>> 55760a37
     fn test_comparison_with_values(opcode: Opcode, src1_val: u32, src2_val: u32) -> Result<()> {
         let asm_code = match opcode {
             Opcode::Sltu => format!(
                 "#[framesize(0x10)]\n\
-<<<<<<< HEAD
                  _start: 
                     LDI.W @2, #{}\n\
                     LDI.W @3, #{}\n\
                     SLTU @4, @2, @3\n\
                     RET\n",
                 src1_val, src2_val
-=======
-                    _start: 
-                        LDI.W @2, #{src1_val}\n\
-                        LDI.W @3, #{src2_val}\n\
-                        SLTU @4, @2, @3\n\
-                        RET\n",
->>>>>>> 55760a37
             ),
             Opcode::Sltiu => {
                 let imm = src2_val as u16;
                 format!(
                     "#[framesize(0x10)]\n\
                  _start: 
-<<<<<<< HEAD
                     LDI.W @2, #{}\n\
                     SLTIU @3, @2, #{}\n\
                     RET\n",
                     src1_val, imm
-=======
-                    LDI.W @2, #{src1_val}\n\
-                    SLTIU @3, @2, #{imm}\n\
-                    RET\n",
->>>>>>> 55760a37
                 )
             }
             Opcode::Sleu => {
                 format!(
                     "#[framesize(0x10)]\n\
                  _start: 
-<<<<<<< HEAD
                     LDI.W @2, #{}\n\
                     LDI.W @3, #{}\n\
                     SLEU @4, @2, @3\n\
                     RET\n",
                     src1_val, src2_val
-=======
-                    LDI.W @2, #{src1_val}\n\
-                    LDI.W @3, #{src2_val}\n\
-                    SLEU @4, @2, @3\n\
-                    RET\n"
->>>>>>> 55760a37
                 )
             }
             Opcode::Sleiu => {
@@ -1554,67 +1395,41 @@
                 format!(
                     "#[framesize(0x10)]\n\
                  _start: 
-<<<<<<< HEAD
                     LDI.W @2, #{}\n\
                     SLEIU @3, @2, #{}\n\
                     RET\n",
                     src1_val, imm
-=======
-                    LDI.W @2, #{src1_val}\n\
-                    SLEIU @3, @2, #{imm}\n\
-                    RET\n"
->>>>>>> 55760a37
                 )
             }
             Opcode::Slt => format!(
                 "#[framesize(0x10)]\n\
                  _start: 
-<<<<<<< HEAD
                     LDI.W @2, #{}\n\
                     LDI.W @3, #{}\n\
                     SLT @4, @2, @3\n\
                     RET\n",
                 src1_val, src2_val
-=======
-                    LDI.W @2, #{src1_val}\n\
-                    LDI.W @3, #{src2_val}\n\
-                    SLT @4, @2, @3\n\
-                    RET\n"
->>>>>>> 55760a37
             ),
             Opcode::Slti => {
                 let imm = src2_val as u16;
                 format!(
                     "#[framesize(0x10)]\n\
                  _start: 
-<<<<<<< HEAD
                     LDI.W @2, #{}\n\
                     SLTI @3, @2, #{}\n\
                     RET\n",
                     src1_val, imm
-=======
-                    LDI.W @2, #{src1_val}\n\
-                    SLTI @3, @2, #{imm}\n\
-                    RET\n"
->>>>>>> 55760a37
                 )
             }
             Opcode::Sle => {
                 format!(
                     "#[framesize(0x10)]\n\
                  _start: 
-<<<<<<< HEAD
                     LDI.W @2, #{}\n\
                     LDI.W @3, #{}\n\
                     SLE @4, @2, @3\n\
                     RET\n",
                     src1_val, src2_val
-=======
-                    LDI.W @2, #{src1_val}\n\
-                    LDI.W @3, #{src2_val}\n\
-                    SLE @4, @2, @3\n\
-                    RET\n"
->>>>>>> 55760a37
                 )
             }
             Opcode::Slei => {
@@ -1622,16 +1437,10 @@
                 format!(
                     "#[framesize(0x10)]\n\
                  _start: 
-<<<<<<< HEAD
                     LDI.W @2, #{}\n\
                     SLEI @3, @2, #{}\n\
                     RET\n",
                     src1_val, imm
-=======
-                    LDI.W @2, #{src1_val}\n\
-                    SLEI @3, @2, #{imm}\n\
-                    RET\n"
->>>>>>> 55760a37
                 )
             }
             _ => panic!("Not a comparison opcode"),
@@ -1653,6 +1462,20 @@
             },
             1
         );
+        assert_eq!(
+            match opcode {
+                Opcode::Sltu => trace.sltu_events().len(),
+                Opcode::Sltiu => trace.sltiu_events().len(),
+                Opcode::Sleu => trace.sleu_events().len(),
+                Opcode::Sleiu => trace.sleiu_events().len(),
+                Opcode::Slt => trace.slt_events().len(),
+                Opcode::Slti => trace.slti_events().len(),
+                Opcode::Sle => trace.sle_events().len(),
+                Opcode::Slei => trace.slei_events().len(),
+                _ => panic!("Not a comparison opcode"),
+            },
+            1
+        );
         assert_eq!(trace.ret_events().len(), 1);
         Prover::new(Box::new(GenericISA)).validate_witness(&trace)
     }
@@ -1692,58 +1515,6 @@
         fn test_sltiu_operations(
             // Test both random values and specific edge cases
             (src_val, imm) in prop_oneof![
-                // Random value pairs
-                (any::<u32>(), any::<u16>()),
-
-                // Edge cases
-                Just((0, 0)),                  // Equal at zero
-                Just((1, 0)),                  // Greater than
-                Just((0, 1)),                  // Less than
-                Just((u32::MAX, u16::MAX)),    // Equal at max
-                Just((1, u16::MAX)),           // 1 < MAX
-                Just((0, u16::MAX)),           // Min < Max
-<<<<<<< HEAD
-                Just((u32::MAX, 0)),           // Max > Min
-            ],
-        ) {
-            prop_assert!(test_comparison_with_values(Opcode::Sltiu, src_val, imm as u32).is_ok());
-        }
-    }
-
-    proptest! {
-        #![proptest_config(proptest::test_runner::Config::with_cases(20))]
-
-        #[test]
-        fn test_sleu_operations(
-            // Test both random values and specific edge cases
-            (src1_val, src2_val) in prop_oneof![
-                // Random value pairs
-                (any::<u32>(), any::<u32>()),
-
-                // Edge cases
-                Just((0, 0)),                  // Equal at zero
-                Just((1, 0)),                  // Greater than
-                Just((0, 1)),                  // Less than
-                Just((u32::MAX, u32::MAX)),    // Equal at max
-                Just((0, u32::MAX)),           // Min < Max
-                Just((u32::MAX, 0)),           // Max > Min
-
-                // // Additional interesting cases
-                Just((u32::MAX/2, u32::MAX/2 + 1)),  // Middle values
-                Just((1, u32::MAX)),                // 1 < MAX
-                Just((u32::MAX - 1, u32::MAX))       // MAX-1 < MAX
-            ],
-        ) {
-            prop_assert!(test_comparison_with_values(Opcode::Sleu, src1_val, src2_val).is_ok());
-        }
-    }
-
-    proptest! {
-        #![proptest_config(proptest::test_runner::Config::with_cases(20))]
-
-        #[test]
-        fn test_sleiu_operations(
-            // Test both random values and specific edge cases
             (src_val, imm) in prop_oneof![
                 // Random value pairs
                 (any::<u32>(), any::<u16>()),
@@ -1758,10 +1529,6 @@
                 Just((u32::MAX, 0)),           // Max > Min
             ],
         ) {
-=======
-                Just((u32::MAX, 0)),           // Max > Min
-            ],
-        ) {
             prop_assert!(test_comparison_with_values(Opcode::Sltiu, src_val, imm as u32).is_ok());
         }
     }
@@ -1800,6 +1567,7 @@
         #[test]
         fn test_sleiu_operations(
             // Test both random values and specific edge cases
+            (src_val, imm) in prop_oneof![
             (src_val, imm) in prop_oneof![
                 // Random value pairs
                 (any::<u32>(), any::<u16>()),
@@ -1814,7 +1582,6 @@
                 Just((u32::MAX, 0)),           // Max > Min
             ],
         ) {
->>>>>>> 55760a37
             prop_assert!(test_comparison_with_values(Opcode::Sleiu, src_val, imm as u32).is_ok());
         }
     }
@@ -1932,6 +1699,123 @@
             ],
         ) {
             prop_assert!(test_comparison_with_values(Opcode::Slei, src_val, imm as u32).is_ok());
+            prop_assert!(test_comparison_with_values(Opcode::Sleiu, src_val, imm as u32).is_ok());
+        }
+    }
+
+    proptest! {
+        #![proptest_config(proptest::test_runner::Config::with_cases(20))]
+
+        #[test]
+        fn test_slt_operations(
+            // Test both random values and specific edge cases
+            (src1_val, src2_val) in prop_oneof![
+                // Random value pairs
+                (any::<u32>(), any::<u32>()),
+
+                // Edge cases
+                Just((0, 0)),                  // Equal at zero
+                Just((1, 0)),                  // Greater than
+                Just((0, 1)),                  // Less than
+                Just((-1i32 as u32, 0)),          // -1 < 0
+                Just((i32::MAX as u32, i32::MAX as u32)),   // Equal at max
+                Just((i32::MIN as u32, i32::MIN as u32)),   // Equal at min
+                Just((i32::MIN as u32, i32::MAX as u32)),   // Min < Max
+                Just((i32::MAX as u32, i32::MIN as u32)),   // Max > Min
+
+                // Additional interesting cases
+                Just(((i32::MAX/2 - 1) as u32, (i32::MAX/2) as u32)),  // Middle values
+                Just(((i32::MIN/2) as u32, (i32::MIN/2 + 1) as u32)),  // Middle values
+                Just((1, i32::MAX as u32)),                // 1 < MAX
+                Just(((i32::MAX - 1) as u32, i32::MAX as u32)),       // MAX-1 < MAX
+                Just((i32::MIN as u32, (i32::MIN + 1) as u32)),      // MIN < MIN + 1
+            ],
+        ) {
+            prop_assert!(test_comparison_with_values(Opcode::Slt, src1_val, src2_val).is_ok());
+        }
+    }
+
+    proptest! {
+        #![proptest_config(proptest::test_runner::Config::with_cases(20))]
+
+        #[test]
+        fn test_slti_operations(
+            // Test both random values and specific edge cases
+            (src_val, imm) in prop_oneof![
+                // Random value pairs
+                (any::<u32>(), any::<u16>()),
+
+                // Edge cases
+                Just((0, 0)),                  // Equal at zero
+                Just((1, 0)),                  // Greater than
+                Just((0, 1)),                  // Less than
+                Just((-1i32 as u32, 0)),          // -1 < 0
+
+                // Additional interesting cases
+                Just((1, i16::MAX as u16)),                // 1 < MAX
+                Just(((i16::MAX - 1) as u32, i16::MAX as u16)),       // MAX-1 < MAX
+                Just((i16::MIN as u32, (i16::MIN + 1) as u16)),      // MIN < MIN + 1
+            ],
+        ) {
+            prop_assert!(test_comparison_with_values(Opcode::Slti, src_val, imm as u32).is_ok());
+        }
+    }
+
+    proptest! {
+        #![proptest_config(proptest::test_runner::Config::with_cases(20))]
+
+        #[test]
+        fn test_sle_operations(
+            // Test both random values and specific edge cases
+            (src1_val, src2_val) in prop_oneof![
+                // Random value pairs
+                (any::<u32>(), any::<u32>()),
+
+                // Edge cases
+                Just((0, 0)),                  // Equal at zero
+                Just((1, 0)),                  // Greater than
+                Just((0, 1)),                  // Less than
+                Just((-1i32 as u32, 0)),          // -1 < 0
+                Just((i32::MAX as u32, i32::MAX as u32)),   // Equal at max
+                Just((i32::MIN as u32, i32::MIN as u32)),   // Equal at min
+                Just((i32::MIN as u32, i32::MAX as u32)),   // Min < Max
+                Just((i32::MAX as u32, i32::MIN as u32)),   // Max > Min
+
+                // Additional interesting cases
+                Just(((i32::MAX/2 - 1) as u32, (i32::MAX/2) as u32)),  // Middle values
+                Just(((i32::MIN/2) as u32, (i32::MIN/2 + 1) as u32)),  // Middle values
+                Just((1, i32::MAX as u32)),                // 1 < MAX
+                Just(((i32::MAX - 1) as u32, i32::MAX as u32)),       // MAX-1 < MAX
+                Just((i32::MIN as u32, (i32::MIN + 1) as u32)),      // MIN < MIN + 1
+            ],
+        ) {
+            prop_assert!(test_comparison_with_values(Opcode::Sle, src1_val, src2_val).is_ok());
+        }
+    }
+
+    proptest! {
+        #![proptest_config(proptest::test_runner::Config::with_cases(20))]
+
+        #[test]
+        fn test_slei_operations(
+            // Test both random values and specific edge cases
+            (src_val, imm) in prop_oneof![
+                // Random value pairs
+                (any::<u32>(), any::<u16>()),
+
+                // Edge cases
+                Just((0, 0)),                  // Equal at zero
+                Just((1, 0)),                  // Greater than
+                Just((0, 1)),                  // Less than
+                Just((-1i32 as u32, 0)),          // -1 < 0
+
+                // Additional interesting cases
+                Just((1, i16::MAX as u16)),                // 1 < MAX
+                Just(((i16::MAX - 1) as u32, i16::MAX as u16)),       // MAX-1 < MAX
+                Just((i16::MIN as u32, (i16::MIN + 1) as u16)),      // MIN < MIN + 1
+            ],
+        ) {
+            prop_assert!(test_comparison_with_values(Opcode::Slei, src_val, imm as u32).is_ok());
         }
     }
 }