--- conflicted
+++ resolved
@@ -8,11 +8,7 @@
     },
     gadgets::u32::{U32Sub, U32SubFlags},
 };
-<<<<<<< HEAD
-use zcrayvm_assembly::{opcodes::Opcode, SltEvent, SltuEvent};
-=======
-use petravm_assembly::{opcodes::Opcode, SltuEvent};
->>>>>>> fc1f4826
+use petravm_assembly::{opcodes::Opcode, SltEvent, SltuEvent};
 
 use crate::{
     channels::Channels,
@@ -159,7 +155,6 @@
 ///
 /// This table handles the SLT instruction, which performs signed
 /// integer comparison (set if less than) between two 32-bit elements.
-
 pub struct SltTable {
     id: TableId,
     state_cols: StateColumns<SLT_OPCODE>,
