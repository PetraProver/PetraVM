//! Binary field operation tables for the zCrayVM M3 circuit.
//!
//! This module contains tables for binary field arithmetic operations.

use std::any::Any;

use binius_field::{underlier::Divisible, Field};
use binius_m3::builder::{
    upcast_col, upcast_expr, Col, ConstraintSystem, TableFiller, TableId, TableWitnessSegment, B1,
    B128, B16, B32,
};
use zcrayvm_assembly::{
    opcodes::Opcode, AndEvent, AndiEvent, B128AddEvent, B128MulEvent, B32MulEvent, B32MuliEvent,
    OrEvent, OriEvent, XorEvent, XoriEvent,
};

use crate::{
    channels::Channels,
    gadgets::{
<<<<<<< HEAD
        cpu::{CpuColumns, CpuColumnsOptions, CpuGadget, NextPc},
        multiple_lookup::{MultipleVromLookupColumns, MultipleVromLookupGadget},
=======
        multiple_lookup::{MultipleLookupColumns, MultipleLookupGadget},
        state::{NextPc, StateColumns, StateColumnsOptions, StateGadget},
>>>>>>> 06fae9e9
    },
    table::Table,
    types::ProverPackedField,
    utils::{pack_b16_into_b32, pack_instruction_one_arg},
};
use crate::{opcodes::G, utils::pack_instruction_with_32bits_imm_b128};

// Constants for opcodes
const B32_MUL_OPCODE: u16 = Opcode::B32Mul as u16;
const B128_ADD_OPCODE: u16 = Opcode::B128Add as u16;
const B128_MUL_OPCODE: u16 = Opcode::B128Mul as u16;

/// B32_MUL (Binary Field Multiplication) table.
///
/// This table handles the B32_MUL instruction, which performs multiplication
/// in the binary field GF(2^32).
pub struct B32MulTable {
    /// Table ID
    pub id: TableId,
    /// State columns
    state_cols: StateColumns<{ B32_MUL_OPCODE }>,
    /// First source value
    pub src1_val: Col<B32>,
    /// Second source value
    pub src2_val: Col<B32>,
    /// Result value
    pub dst_val: Col<B32>, // Virtual
    /// PROM channel pull value
    pub src1_abs_addr: Col<B32>,
    /// Second source absolute address
    pub src2_abs_addr: Col<B32>,
    /// Destination absolute address
    pub dst_abs_addr: Col<B32>,
}

impl Table for B32MulTable {
    type Event = B32MulEvent;

    fn name(&self) -> &'static str {
        "B32MulTable"
    }

    fn new(cs: &mut ConstraintSystem, channels: &Channels) -> Self {
        let mut table = cs.add_table("b32_mul");

        let state_cols = StateColumns::new(
            &mut table,
            channels.state_channel,
            channels.prom_channel,
            StateColumnsOptions {
                next_pc: NextPc::Increment,
                next_fp: None,
            },
        );

        let StateColumns {
            fp,
            arg0: dst,
            arg1: src1,
            arg2: src2,
            ..
        } = state_cols;

        let src1_val = table.add_committed("b32_mul_src1_val");
        let src2_val = table.add_committed("b32_mul_src2_val");

        // Pull source values from VROM channel
        let src1_abs_addr = table.add_computed("src1_addr", fp + upcast_expr(src1.into()));
        let src2_abs_addr = table.add_computed("src2_addr", fp + upcast_expr(src2.into()));
        table.pull(channels.vrom_channel, [src1_abs_addr, src1_val]);
        table.pull(channels.vrom_channel, [src2_abs_addr, src2_val]);

        // Compute the result
        let dst_val = table.add_computed("b32_mul_dst_val", src1_val * src2_val);

        // Pull result from VROM channel
        let dst_abs_addr = table.add_computed("dst_addr", fp + upcast_expr(dst.into()));
        table.pull(channels.vrom_channel, [dst_abs_addr, dst_val]);

        Self {
            id: table.id(),
            state_cols,
            src1_val,
            src2_val,
            dst_val,
            src1_abs_addr,
            src2_abs_addr,
            dst_abs_addr,
        }
    }

    fn as_any(&self) -> &dyn Any {
        self
    }
}

impl TableFiller<ProverPackedField> for B32MulTable {
    type Event = B32MulEvent;

    fn id(&self) -> TableId {
        self.id
    }

    fn fill<'a>(
        &'a self,
        rows: impl Iterator<Item = &'a Self::Event> + Clone,
        witness: &'a mut TableWitnessSegment<ProverPackedField>,
    ) -> anyhow::Result<()> {
        {
            let mut src1_val_col = witness.get_scalars_mut(self.src1_val)?;
            let mut src2_val_col = witness.get_scalars_mut(self.src2_val)?;
            let mut dst_val_col = witness.get_scalars_mut(self.dst_val)?;
            let mut src1_abs_addr_col = witness.get_scalars_mut(self.src1_abs_addr)?;
            let mut src2_abs_addr_col = witness.get_scalars_mut(self.src2_abs_addr)?;
            let mut dst_abs_addr_col = witness.get_scalars_mut(self.dst_abs_addr)?;

            for (i, event) in rows.clone().enumerate() {
                src1_val_col[i] = B32::new(event.src1_val);
                src2_val_col[i] = B32::new(event.src2_val);
                dst_val_col[i] = B32::new(event.dst_val);
                src1_abs_addr_col[i] = B32::new(event.fp.addr(event.src1));
                src2_abs_addr_col[i] = B32::new(event.fp.addr(event.src2));
                dst_abs_addr_col[i] = B32::new(event.fp.addr(event.dst));
            }
        }
        let state_rows = rows.map(|event| StateGadget {
            pc: event.pc.val(),
            next_pc: None,
            fp: *event.fp,
            arg0: event.dst,
            arg1: event.src1,
            arg2: event.src2,
        });
        self.state_cols.populate(witness, state_rows)
    }
}

/// B128_ADD (Binary Field Addition) table.
///
/// This table handles the B128_ADD instruction, which performs addition
/// in the binary field GF(2^128).
pub struct B128AddTable {
    /// Table ID
    pub id: TableId,
    /// State columns
    state_cols: StateColumns<{ B128_ADD_OPCODE }>,
    /// First source value
    pub src1_val_unpacked: Col<B32, 4>,
    /// Lookup for first source
<<<<<<< HEAD
    src1_lookup: MultipleVromLookupColumns<4>,
    /// Second source value
    pub src2_val_unpacked: Col<B32, 4>,
    /// Lookup for second source
    src2_lookup: MultipleVromLookupColumns<4>,
    /// Result value
    pub result_val_unpacked: Col<B32, 4>, // Virtual
    /// Lookup for result
    result_lookup: MultipleVromLookupColumns<4>,
=======
    src1_lookup: MultipleLookupColumns<4>,
    /// Second source value
    pub src2_val_unpacked: Col<B32, 4>,
    /// Lookup for second source
    src2_lookup: MultipleLookupColumns<4>,
    /// Result value
    pub result_val_unpacked: Col<B32, 4>, // Virtual
    /// Lookup for result
    result_lookup: MultipleLookupColumns<4>,
>>>>>>> 06fae9e9
    /// First source absolute address
    pub src1_abs_addr: Col<B32>,
    /// Second source absolute address
    pub src2_abs_addr: Col<B32>,
    /// Destination absolute address
    pub dst_abs_addr: Col<B32>,
}

impl Table for B128AddTable {
    type Event = B128AddEvent;

    fn name(&self) -> &'static str {
        "B128AddTable"
    }

    /// Create a new B128_ADD table with the given constraint system and
    /// channels.
    fn new(cs: &mut ConstraintSystem, channels: &Channels) -> Self {
        let mut table = cs.add_table("b128_add");

        let state_cols = StateColumns::new(
            &mut table,
            channels.state_channel,
            channels.prom_channel,
            StateColumnsOptions {
                next_pc: NextPc::Increment,
                next_fp: None,
            },
        );

        let StateColumns {
            fp,
            arg0: dst,
            arg1: src1,
            arg2: src2,
            ..
        } = state_cols;

        let src1_val_unpacked = table.add_committed("b128_add_src1_val_unpacked");
        let src2_val_unpacked = table.add_committed("b128_add_src2_val_unpacked");
        let result_val_unpacked = table.add_computed(
            "b128_add_result_val_unpacked",
            src1_val_unpacked + src2_val_unpacked,
        );

        // Pull source values from VROM channel
        let src1_abs_addr = table.add_computed("src1_addr", fp + upcast_expr(src1.into()));
<<<<<<< HEAD
        let src1_lookup = MultipleVromLookupColumns::new(
=======
        let src1_lookup = MultipleLookupColumns::new(
>>>>>>> 06fae9e9
            &mut table,
            channels.vrom_channel,
            src1_abs_addr,
            src1_val_unpacked,
            "b128_add_src1",
        );
        let src2_abs_addr = table.add_computed("src2_addr", fp + upcast_expr(src2.into()));
<<<<<<< HEAD
        let src2_lookup = MultipleVromLookupColumns::new(
=======
        let src2_lookup = MultipleLookupColumns::new(
>>>>>>> 06fae9e9
            &mut table,
            channels.vrom_channel,
            src2_abs_addr,
            src2_val_unpacked,
            "b128_add_src2",
        );

        // Pull result from VROM channel
        let dst_abs_addr = table.add_computed("dst_addr", fp + upcast_expr(dst.into()));
<<<<<<< HEAD
        let result_lookup = MultipleVromLookupColumns::new(
=======
        let result_lookup = MultipleLookupColumns::new(
>>>>>>> 06fae9e9
            &mut table,
            channels.vrom_channel,
            dst_abs_addr,
            result_val_unpacked,
            "b128_add_dst",
        );

        Self {
            id: table.id(),
            state_cols,
            src1_val_unpacked,
            src1_lookup,
            src2_val_unpacked,
            src2_lookup,
            result_val_unpacked,
            result_lookup,
            src1_abs_addr,
            src2_abs_addr,
            dst_abs_addr,
        }
    }

    fn as_any(&self) -> &dyn Any {
        self
    }
}

impl TableFiller<ProverPackedField> for B128AddTable {
    type Event = B128AddEvent;

    fn id(&self) -> TableId {
        self.id
    }

    fn fill<'a>(
        &'a self,
        rows: impl Iterator<Item = &'a Self::Event> + Clone,
        witness: &'a mut TableWitnessSegment<ProverPackedField>,
    ) -> anyhow::Result<()> {
        {
            let mut src1_val_col_unpacked = witness.get_mut_as(self.src1_val_unpacked)?;
            let mut src2_val_col_unpacked = witness.get_mut_as(self.src2_val_unpacked)?;
            let mut result_val_col_unpacked = witness.get_mut_as(self.result_val_unpacked)?;
            let mut src1_abs_addr_col = witness.get_scalars_mut(self.src1_abs_addr)?;
            let mut src2_abs_addr_col = witness.get_scalars_mut(self.src2_abs_addr)?;
            let mut dst_abs_addr_col = witness.get_scalars_mut(self.dst_abs_addr)?;

            for (i, event) in rows.clone().enumerate() {
                src1_val_col_unpacked[i] = B128::new(event.src1_val);
                src2_val_col_unpacked[i] = B128::new(event.src2_val);
                result_val_col_unpacked[i] = B128::new(event.dst_val);
                src1_abs_addr_col[i] = B32::new(event.fp.addr(event.src1));
                src2_abs_addr_col[i] = B32::new(event.fp.addr(event.src2));
                dst_abs_addr_col[i] = B32::new(event.fp.addr(event.dst));
            }
        }

        let state_iter = rows.clone().map(|ev| StateGadget {
            pc: ev.pc.val(),
            next_pc: None,
            fp: *ev.fp,
            arg0: ev.dst,
            arg1: ev.src1,
            arg2: ev.src2,
        });
        self.state_cols.populate(witness, state_iter)?;

        let src1_iter = rows.clone().map(|ev| {
            let vals: [u32; 4] = <u128 as Divisible<u32>>::split_val(ev.src1_val);
<<<<<<< HEAD
            MultipleVromLookupGadget {
=======
            MultipleLookupGadget {
>>>>>>> 06fae9e9
                addr: ev.fp.addr(ev.src1),
                vals,
            }
        });
        self.src1_lookup.populate(witness, src1_iter)?;

        let src2_iter = rows.clone().map(|ev| {
            let vals: [u32; 4] = <u128 as Divisible<u32>>::split_val(ev.src2_val);
<<<<<<< HEAD
            MultipleVromLookupGadget {
=======
            MultipleLookupGadget {
>>>>>>> 06fae9e9
                addr: ev.fp.addr(ev.src2),
                vals,
            }
        });
        self.src2_lookup.populate(witness, src2_iter)?;

        let result_iter = rows.map(|ev| {
            let vals: [u32; 4] = <u128 as Divisible<u32>>::split_val(ev.dst_val);
<<<<<<< HEAD
            MultipleVromLookupGadget {
=======
            MultipleLookupGadget {
>>>>>>> 06fae9e9
                addr: ev.fp.addr(ev.dst),
                vals,
            }
        });
        self.result_lookup.populate(witness, result_iter)
    }
}

/// B128_MUL (Binary Field Multiplication) table.
///
/// This table handles the B128_MUL instruction, which performs multiplication
/// in the binary field GF(2^128).
pub struct B128MulTable {
    /// Table ID
    pub id: TableId,
    /// State columns
    state_cols: StateColumns<{ B128_MUL_OPCODE }>,
    /// First source value
    pub src1_val: Col<B128>,
    pub src1_val_unpacked: Col<B32, 4>,
    /// Lookup for first source
<<<<<<< HEAD
    src1_lookup: MultipleVromLookupColumns<4>,
=======
    src1_lookup: MultipleLookupColumns<4>,
>>>>>>> 06fae9e9
    /// Second source value
    pub src2_val: Col<B128>,
    pub src2_val_unpacked: Col<B32, 4>,
    /// Lookup for second source
<<<<<<< HEAD
    src2_lookup: MultipleVromLookupColumns<4>,
=======
    src2_lookup: MultipleLookupColumns<4>,
>>>>>>> 06fae9e9
    /// Result value
    pub result_val: Col<B128>,
    pub result_val_unpacked: Col<B32, 4>,
    /// Lookup for result
<<<<<<< HEAD
    result_lookup: MultipleVromLookupColumns<4>,
=======
    result_lookup: MultipleLookupColumns<4>,
>>>>>>> 06fae9e9
    /// First source absolute address
    pub src1_abs_addr: Col<B32>,
    /// Second source absolute address
    pub src2_abs_addr: Col<B32>,
    /// Destination absolute address
    pub dst_abs_addr: Col<B32>,
}

impl Table for B128MulTable {
    type Event = B128MulEvent;

    fn name(&self) -> &'static str {
        "B128MulTable"
    }

    /// Create a new B128_MUL table with the given constraint system and
    /// channels.
    fn new(cs: &mut ConstraintSystem, channels: &Channels) -> Self {
        let mut table = cs.add_table("b128_mul");

        let state_cols = StateColumns::new(
            &mut table,
            channels.state_channel,
            channels.prom_channel,
            StateColumnsOptions {
                next_pc: NextPc::Increment,
                next_fp: None,
            },
        );

        let StateColumns {
            fp,
            arg0: dst,
            arg1: src1,
            arg2: src2,
            ..
        } = state_cols;

        let src1_val_unpacked = table.add_committed("b128_mul_src1_val_unpacked");
        let src1_val = table.add_packed("b128_mul_src1_val", src1_val_unpacked);
        let src2_val_unpacked = table.add_committed("b128_mul_src2_val_unpacked");
        let src2_val = table.add_packed("b128_mul_src2_val", src2_val_unpacked);
        let result_val_unpacked = table.add_committed("b128_mul_result_val_unpacked");
        let result_val = table.add_packed("b128_mul_result_val", result_val_unpacked);

        // Pull source values from VROM channel
        let src1_abs_addr = table.add_computed("src1_addr", fp + upcast_expr(src1.into()));
<<<<<<< HEAD
        let src1_lookup = MultipleVromLookupColumns::new(
=======
        let src1_lookup = MultipleLookupColumns::new(
>>>>>>> 06fae9e9
            &mut table,
            channels.vrom_channel,
            src1_abs_addr,
            src1_val_unpacked,
            "b128_mul_src1",
        );

        let src2_abs_addr = table.add_computed("src2_addr", fp + upcast_expr(src2.into()));
<<<<<<< HEAD
        let src2_lookup = MultipleVromLookupColumns::new(
=======
        let src2_lookup = MultipleLookupColumns::new(
>>>>>>> 06fae9e9
            &mut table,
            channels.vrom_channel,
            src2_abs_addr,
            src2_val_unpacked,
            "b128_mul_src2",
        );

        table.assert_zero("check_b128_mul_result", src1_val * src2_val - result_val);

        // Pull result from VROM channel
        let dst_abs_addr = table.add_computed("dst_addr", fp + upcast_expr(dst.into()));
<<<<<<< HEAD
        let result_lookup = MultipleVromLookupColumns::new(
=======
        let result_lookup = MultipleLookupColumns::new(
>>>>>>> 06fae9e9
            &mut table,
            channels.vrom_channel,
            dst_abs_addr,
            result_val_unpacked,
            "b128_mul_dst",
        );

        Self {
            id: table.id(),
            state_cols,
            src1_val,
            src1_val_unpacked,
            src1_lookup,
            src2_val,
            src2_val_unpacked,
            src2_lookup,
            result_val,
            result_val_unpacked,
            result_lookup,
            src1_abs_addr,
            src2_abs_addr,
            dst_abs_addr,
        }
    }

    fn as_any(&self) -> &dyn Any {
        self
    }
}

impl TableFiller<ProverPackedField> for B128MulTable {
    type Event = B128MulEvent;

    fn id(&self) -> TableId {
        self.id
    }

    fn fill<'a>(
        &'a self,
        rows: impl Iterator<Item = &'a Self::Event> + Clone,
        witness: &'a mut TableWitnessSegment<ProverPackedField>,
    ) -> anyhow::Result<()> {
        {
            let mut src1_val_col_unpacked = witness.get_mut_as(self.src1_val_unpacked)?;
            let mut src2_val_col_unpacked = witness.get_mut_as(self.src2_val_unpacked)?;
            let mut result_val_col_unpacked = witness.get_mut_as(self.result_val_unpacked)?;
            let mut src1_abs_addr_col = witness.get_scalars_mut(self.src1_abs_addr)?;
            let mut src2_abs_addr_col = witness.get_scalars_mut(self.src2_abs_addr)?;
            let mut dst_abs_addr_col = witness.get_scalars_mut(self.dst_abs_addr)?;

            for (i, event) in rows.clone().enumerate() {
                src1_val_col_unpacked[i] = B128::new(event.src1_val);
                src2_val_col_unpacked[i] = B128::new(event.src2_val);
                result_val_col_unpacked[i] = B128::new(event.dst_val);
                src1_abs_addr_col[i] = B32::new(event.fp.addr(event.src1));
                src2_abs_addr_col[i] = B32::new(event.fp.addr(event.src2));
                dst_abs_addr_col[i] = B32::new(event.fp.addr(event.dst));
            }
        }

        let state_iter = rows.clone().map(|ev| StateGadget {
            pc: ev.pc.val(),
            next_pc: None,
            fp: *ev.fp,
            arg0: ev.dst,
            arg1: ev.src1,
            arg2: ev.src2,
        });
        self.state_cols.populate(witness, state_iter)?;

        let src1_iter = rows.clone().map(|ev| {
            let vals = <u128 as Divisible<u32>>::split_val(ev.src1_val);
<<<<<<< HEAD
            MultipleVromLookupGadget {
=======
            MultipleLookupGadget {
>>>>>>> 06fae9e9
                addr: ev.fp.addr(ev.src1),
                vals,
            }
        });
        self.src1_lookup.populate(witness, src1_iter)?;

        let src2_iter = rows.clone().map(|ev| {
            let vals = <u128 as Divisible<u32>>::split_val(ev.src2_val);
<<<<<<< HEAD
            MultipleVromLookupGadget {
=======
            MultipleLookupGadget {
>>>>>>> 06fae9e9
                addr: ev.fp.addr(ev.src2),
                vals,
            }
        });
        self.src2_lookup.populate(witness, src2_iter)?;

        let result_iter = rows.map(|ev| {
            let vals = <u128 as Divisible<u32>>::split_val(ev.dst_val);
<<<<<<< HEAD
            MultipleVromLookupGadget {
=======
            MultipleLookupGadget {
>>>>>>> 06fae9e9
                addr: ev.fp.addr(ev.dst),
                vals,
            }
        });
        self.result_lookup.populate(witness, result_iter)
    }
}

pub struct XorTable {
    /// Table ID
    id: TableId,
    /// State columns
    state_cols: StateColumns<{ Opcode::Xor as u16 }>,
    /// First source value
    pub src1_val: Col<B32>,
    /// Second source value
    pub src2_val: Col<B32>,
    /// Result value
    pub dst_val: Col<B32>,
    /// PROM channel pull value
    pub src1_abs_addr: Col<B32>,
    /// Second source absolute address
    pub src2_abs_addr: Col<B32>,
    /// Destination absolute address
    pub dst_abs_addr: Col<B32>,
}

impl Table for XorTable {
    type Event = XorEvent;

    fn name(&self) -> &'static str {
        "XorTable"
    }

    fn new(cs: &mut ConstraintSystem, channels: &Channels) -> Self {
        let mut table = cs.add_table("xor");
        let src1_val = table.add_committed("src1_val");
        let src2_val = table.add_committed("src2_val");

        let state_cols = StateColumns::new(
            &mut table,
            channels.state_channel,
            channels.prom_channel,
            StateColumnsOptions::default(),
        );
        let dst_abs_addr =
            table.add_computed("dst_abs_addr", state_cols.fp + upcast_col(state_cols.arg0));
        let src1_abs_addr =
            table.add_computed("src1_abs_addr", state_cols.fp + upcast_col(state_cols.arg1));
        let src2_abs_addr =
            table.add_computed("src2_abs_addr", state_cols.fp + upcast_col(state_cols.arg2));

        let dst_val = table.add_computed("dst_val", src1_val + src2_val);

        // Read src1_val and src2_val
        table.pull(channels.vrom_channel, [src1_abs_addr, src1_val]);
        table.pull(channels.vrom_channel, [src2_abs_addr, src2_val]);

        // Read dst_val
        table.pull(channels.vrom_channel, [dst_abs_addr, dst_val]);

        Self {
            id: table.id(),
            state_cols,
            src1_abs_addr,
            src1_val,
            src2_abs_addr,
            src2_val,
            dst_abs_addr,
            dst_val,
        }
    }

    fn as_any(&self) -> &dyn Any {
        self
    }
}

impl TableFiller<ProverPackedField> for XorTable {
    type Event = XorEvent;

    fn id(&self) -> TableId {
        self.id
    }

    fn fill<'a>(
        &self,
        rows: impl Iterator<Item = &'a Self::Event> + Clone,
        witness: &'a mut TableWitnessSegment<ProverPackedField>,
    ) -> Result<(), anyhow::Error> {
        {
            let mut dst_abs_addr = witness.get_scalars_mut(self.dst_abs_addr)?;
            let mut dst_val = witness.get_scalars_mut(self.dst_val)?;
            let mut src1_abs_addr = witness.get_scalars_mut(self.src1_abs_addr)?;
            let mut src1_val = witness.get_scalars_mut(self.src1_val)?;
            let mut src2_abs_addr = witness.get_scalars_mut(self.src2_abs_addr)?;
            let mut src2_val = witness.get_scalars_mut(self.src2_val)?;
            for (i, event) in rows.clone().enumerate() {
                dst_abs_addr[i] = B32::new(event.fp.addr(event.dst));
                dst_val[i] = B32::new(event.dst_val);
                src1_abs_addr[i] = B32::new(event.fp.addr(event.src1));
                src1_val[i] = B32::new(event.src1_val);
                src2_abs_addr[i] = B32::new(event.fp.addr(event.src2));
                src2_val[i] = B32::new(event.src2_val);
            }
        }
        let state_rows = rows.map(|event| StateGadget {
            pc: event.pc.into(),
            next_pc: None,
            fp: *event.fp,
            arg0: event.dst,
            arg1: event.src1,
            arg2: event.src2,
        });
        self.state_cols.populate(witness, state_rows)
    }
}

pub struct AndTable {
    /// Table ID
    id: TableId,
    /// State columns
    state_cols: StateColumns<{ Opcode::And as u16 }>,
    /// First source value
    pub src1_val: Col<B32>,
    /// First source value, unpacked
    src1_val_unpacked: Col<B1, 32>,
    /// Second source value
    pub src2_val: Col<B32>,
    /// Second source value, unpacked
    src2_val_unpacked: Col<B1, 32>,
    /// Result value
    pub dst_val: Col<B32>,
    /// Result value, unpacked
    dst_val_unpacked: Col<B1, 32>,
    /// PROM channel pull value
    pub src1_abs_addr: Col<B32>,
    /// Second source absolute address
    pub src2_abs_addr: Col<B32>,
    /// Destination absolute address
    pub dst_abs_addr: Col<B32>,
}

impl Table for AndTable {
    type Event = AndEvent;

    fn name(&self) -> &'static str {
        "AndTable"
    }

    fn new(cs: &mut ConstraintSystem, channels: &Channels) -> Self {
        let mut table = cs.add_table("and");
        let src1_val_unpacked: Col<B1, 32> = table.add_committed("src1_val");
        let src1_val = table.add_packed("src1_val", src1_val_unpacked);
        let src2_val_unpacked: Col<B1, 32> = table.add_committed("src2_val");
        let src2_val = table.add_packed("src2_val", src2_val_unpacked);

        let state_cols = StateColumns::new(
            &mut table,
            channels.state_channel,
            channels.prom_channel,
            StateColumnsOptions::default(),
        );

        let dst_abs_addr =
            table.add_computed("dst_abs_addr", state_cols.fp + upcast_col(state_cols.arg0));
        let src1_abs_addr =
            table.add_computed("src1_abs_addr", state_cols.fp + upcast_col(state_cols.arg1));
        let src2_abs_addr =
            table.add_computed("src2_abs_addr", state_cols.fp + upcast_col(state_cols.arg2));

        let dst_val_unpacked =
            table.add_computed("dst_val_unpacked", src1_val_unpacked * src2_val_unpacked);
        let dst_val = table.add_packed("dst_val", dst_val_unpacked);

        // Read src1_val and src2_val
        table.pull(channels.vrom_channel, [src1_abs_addr, src1_val]);
        table.pull(channels.vrom_channel, [src2_abs_addr, src2_val]);

        // Read dst_val
        table.pull(channels.vrom_channel, [dst_abs_addr, dst_val]);

        Self {
            id: table.id(),
            state_cols,
            src1_abs_addr,
            src1_val,
            src1_val_unpacked,
            src2_abs_addr,
            src2_val,
            src2_val_unpacked,
            dst_abs_addr,
            dst_val,
            dst_val_unpacked,
        }
    }

    fn as_any(&self) -> &dyn Any {
        self
    }
}

impl TableFiller<ProverPackedField> for AndTable {
    type Event = AndEvent;

    fn id(&self) -> TableId {
        self.id
    }

    fn fill<'a>(
        &self,
        rows: impl Iterator<Item = &'a Self::Event> + Clone,
        witness: &'a mut TableWitnessSegment<ProverPackedField>,
    ) -> Result<(), anyhow::Error> {
        {
            let mut dst_abs_addr = witness.get_scalars_mut(self.dst_abs_addr)?;
            let mut dst_val_unpacked = witness.get_mut_as(self.dst_val_unpacked)?;
            let mut src1_abs_addr = witness.get_scalars_mut(self.src1_abs_addr)?;
            let mut src1_val_unpacked = witness.get_mut_as(self.src1_val_unpacked)?;
            let mut src2_abs_addr = witness.get_scalars_mut(self.src2_abs_addr)?;
            let mut src2_val_unpacked = witness.get_mut_as(self.src2_val_unpacked)?;
            for (i, event) in rows.clone().enumerate() {
                dst_abs_addr[i] = B32::new(event.fp.addr(event.dst));
                dst_val_unpacked[i] = event.dst_val;
                src1_abs_addr[i] = B32::new(event.fp.addr(event.src1));
                src1_val_unpacked[i] = event.src1_val;
                src2_abs_addr[i] = B32::new(event.fp.addr(event.src2));
                src2_val_unpacked[i] = event.src2_val;
            }
        }
        let state_rows = rows.map(|event| StateGadget {
            pc: event.pc.into(),
            next_pc: None,
            fp: *event.fp,
            arg0: event.dst,
            arg1: event.src1,
            arg2: event.src2,
        });
        self.state_cols.populate(witness, state_rows)
    }
}

pub struct OrTable {
    /// Table ID
    id: TableId,
    /// State columns
    state_cols: StateColumns<{ Opcode::Or as u16 }>,
    /// First source value
    pub src1_val: Col<B32>,
    /// First source value, unpacked
    src1_val_unpacked: Col<B1, 32>,
    /// Second source value
    pub src2_val: Col<B32>,
    /// Second source value, unpacked
    src2_val_unpacked: Col<B1, 32>,
    /// Result value
    pub dst_val: Col<B32>,
    /// Result value, unpacked
    dst_val_unpacked: Col<B1, 32>,
    /// PROM channel pull value
    pub src1_abs_addr: Col<B32>,
    /// Second source absolute address
    pub src2_abs_addr: Col<B32>,
    /// Destination absolute address
    pub dst_abs_addr: Col<B32>,
}

impl Table for OrTable {
    type Event = OrEvent;

    fn name(&self) -> &'static str {
        "OrTable"
    }

    fn new(cs: &mut ConstraintSystem, channels: &Channels) -> Self {
        let mut table = cs.add_table("or");
        let src1_val_unpacked: Col<B1, 32> = table.add_committed("src1_val");
        let src1_val = table.add_packed("src1_val", src1_val_unpacked);
        let src2_val_unpacked: Col<B1, 32> = table.add_committed("src2_val");
        let src2_val = table.add_packed("src2_val", src2_val_unpacked);

        let state_cols = StateColumns::new(
            &mut table,
            channels.state_channel,
            channels.prom_channel,
            StateColumnsOptions::default(),
        );

        let dst_abs_addr =
            table.add_computed("dst_abs_addr", state_cols.fp + upcast_col(state_cols.arg0));
        let src1_abs_addr =
            table.add_computed("src1_abs_addr", state_cols.fp + upcast_col(state_cols.arg1));
        let src2_abs_addr =
            table.add_computed("src2_abs_addr", state_cols.fp + upcast_col(state_cols.arg2));

        let dst_val_unpacked = table.add_computed(
            "dst_val_unpacked",
            // DeMorgan Law: a | b == a + b + (a * b)
            src1_val_unpacked + src2_val_unpacked + (src1_val_unpacked * src2_val_unpacked),
        );
        let dst_val = table.add_packed("dst_val", dst_val_unpacked);

        // Read src1_val and src2_val
        table.pull(channels.vrom_channel, [src1_abs_addr, src1_val]);
        table.pull(channels.vrom_channel, [src2_abs_addr, src2_val]);

        // Read dst_val
        table.pull(channels.vrom_channel, [dst_abs_addr, dst_val]);

        Self {
            id: table.id(),
            state_cols,
            src1_abs_addr,
            src1_val,
            src1_val_unpacked,
            src2_abs_addr,
            src2_val,
            src2_val_unpacked,
            dst_abs_addr,
            dst_val,
            dst_val_unpacked,
        }
    }

    fn as_any(&self) -> &dyn Any {
        self
    }
}

impl TableFiller<ProverPackedField> for OrTable {
    type Event = OrEvent;

    fn id(&self) -> TableId {
        self.id
    }

    fn fill<'a>(
        &self,
        rows: impl Iterator<Item = &'a Self::Event> + Clone,
        witness: &'a mut TableWitnessSegment<ProverPackedField>,
    ) -> Result<(), anyhow::Error> {
        {
            let mut dst_abs_addr = witness.get_scalars_mut(self.dst_abs_addr)?;
            let mut dst_val_unpacked = witness.get_mut_as(self.dst_val_unpacked)?;
            let mut src1_abs_addr = witness.get_scalars_mut(self.src1_abs_addr)?;
            let mut src1_val_unpacked = witness.get_mut_as(self.src1_val_unpacked)?;
            let mut src2_abs_addr = witness.get_scalars_mut(self.src2_abs_addr)?;
            let mut src2_val_unpacked = witness.get_mut_as(self.src2_val_unpacked)?;

            for (i, event) in rows.clone().enumerate() {
                dst_abs_addr[i] = B32::new(event.fp.addr(event.dst));
                dst_val_unpacked[i] = event.dst_val;
                src1_abs_addr[i] = B32::new(event.fp.addr(event.src1));
                src1_val_unpacked[i] = event.src1_val;
                src2_abs_addr[i] = B32::new(event.fp.addr(event.src2));
                src2_val_unpacked[i] = event.src2_val;
            }
        }
        let state_rows = rows.map(|event| StateGadget {
            pc: event.pc.into(),
            next_pc: None,
            fp: *event.fp,
            arg0: event.dst,
            arg1: event.src1,
            arg2: event.src2,
        });
        self.state_cols.populate(witness, state_rows)
    }
}

pub struct OriTable {
    /// Table ID
    id: TableId,
    /// State columns
    state_cols: StateColumns<{ Opcode::Ori as u16 }>,
    /// Source value
    pub src_val: Col<B32>,
    /// Source value, unpacked
    src_val_unpacked: Col<B1, 32>,
    // TODO: `imm` and `imm_32b_unpacked` should not need to be part of this table as fetched
    // directly from the [`StateGadget`]. Revamp this once a new version of `ZeroPadding` is
    // implemented on the binius side.
    /// Immediate value
    imm: Col<B1, 16>,
    /// Immediate value, unpacked
    imm_32b_unpacked: Col<B1, 32>,
    /// Result value
    pub dst_val: Col<B32>,
    /// Result value, unpacked
    dst_val_unpacked: Col<B1, 32>,
    /// PROM channel pull value
    pub src_abs_addr: Col<B32>,
    /// Destination absolute address
    pub dst_abs_addr: Col<B32>,
}

impl Table for OriTable {
    type Event = OriEvent;

    fn name(&self) -> &'static str {
        "OriTable"
    }

    fn new(cs: &mut ConstraintSystem, channels: &Channels) -> Self {
        let mut table = cs.add_table("ori");
        let src_val_unpacked: Col<B1, 32> = table.add_committed("src_val");
        let src_val = table.add_packed("src_val", src_val_unpacked);
        let imm_32b_unpacked: Col<B1, 32> = table.add_committed("imm_32b");

        let state_cols = StateColumns::new(
            &mut table,
            channels.state_channel,
            channels.prom_channel,
            StateColumnsOptions::default(),
        );

        let dst_abs_addr =
            table.add_computed("dst_abs_addr", state_cols.fp + upcast_col(state_cols.arg0));
        let src_abs_addr =
            table.add_computed("src_abs_addr", state_cols.fp + upcast_col(state_cols.arg1));

        let imm: Col<B1, 16> = table.add_selected_block("imm", imm_32b_unpacked, 0);
        table.assert_zero("imm_check", imm - state_cols.arg2_unpacked);

        let imm_high: Col<B1, 16> = table.add_selected_block("imm_high", imm_32b_unpacked, 1);
        table.assert_zero("imm_high_check", imm_high.into());

        let dst_val_unpacked = table.add_computed(
            "dst_val_unpacked",
            // DeMorgan Law: a | b == a + b + (a * b)
            src_val_unpacked + imm_32b_unpacked + (src_val_unpacked * imm_32b_unpacked),
        );
        let dst_val = table.add_packed("dst_val", dst_val_unpacked);

        // Read src_val
        table.pull(channels.vrom_channel, [src_abs_addr, src_val]);

        // Read dst_val
        table.pull(channels.vrom_channel, [dst_abs_addr, dst_val]);

        Self {
            id: table.id(),
            state_cols,
            src_abs_addr,
            src_val,
            src_val_unpacked,
            imm,
            imm_32b_unpacked,
            dst_abs_addr,
            dst_val,
            dst_val_unpacked,
        }
    }

    fn as_any(&self) -> &dyn Any {
        self
    }
}

impl TableFiller<ProverPackedField> for OriTable {
    type Event = OriEvent;

    fn id(&self) -> TableId {
        self.id
    }

    fn fill<'a>(
        &self,
        rows: impl Iterator<Item = &'a Self::Event> + Clone,
        witness: &'a mut TableWitnessSegment<ProverPackedField>,
    ) -> Result<(), anyhow::Error> {
        {
            let mut dst_abs_addr = witness.get_scalars_mut(self.dst_abs_addr)?;
            let mut dst_val_unpacked = witness.get_mut_as(self.dst_val_unpacked)?;
            let mut src_abs_addr = witness.get_scalars_mut(self.src_abs_addr)?;
            let mut src_val_unpacked = witness.get_mut_as(self.src_val_unpacked)?;
            let mut imm_32b_unpacked = witness.get_mut_as(self.imm_32b_unpacked)?;
            let mut imm = witness.get_mut_as(self.imm)?;

            for (i, event) in rows.clone().enumerate() {
                dst_abs_addr[i] = B32::new(event.fp.addr(event.dst));
                dst_val_unpacked[i] = event.dst_val;
                src_abs_addr[i] = B32::new(event.fp.addr(event.src));
                src_val_unpacked[i] = event.src_val;
                imm[i] = event.imm;
                imm_32b_unpacked[i] = event.imm as u32;
            }
        }
        let state_rows = rows.map(|event| StateGadget {
            pc: event.pc.into(),
            next_pc: None,
            fp: *event.fp,
            arg0: event.dst,
            arg1: event.src,
            arg2: event.imm,
        });
        self.state_cols.populate(witness, state_rows)
    }
}

pub struct XoriTable {
    id: TableId,
    state_cols: StateColumns<{ Opcode::Xori as u16 }>,
    dst_abs: Col<B32>, // Virtual
    dst_val: Col<B32>, // Virtual
    src_abs: Col<B32>, // Virtual
    src_val: Col<B32>,
}

impl Table for XoriTable {
    type Event = XoriEvent;

    fn name(&self) -> &'static str {
        "XoriTable"
    }

    fn new(cs: &mut ConstraintSystem, channels: &Channels) -> Self {
        let mut table = cs.add_table("xori");
        let src_val = table.add_committed("src_val");

        let state_cols = StateColumns::new(
            &mut table,
            channels.state_channel,
            channels.prom_channel,
            StateColumnsOptions::default(),
        );
        let dst_abs = table.add_computed("dst_abs", state_cols.fp + upcast_col(state_cols.arg0));
        let src_abs = table.add_computed("src_abs", state_cols.fp + upcast_col(state_cols.arg1));
        let imm = state_cols.arg2;

        let dst_val = table.add_computed("dst_val", src_val + upcast_expr(imm.into()));

        // Read dst_val
        table.pull(channels.vrom_channel, [dst_abs, dst_val]);

        // Read src_val
        table.pull(channels.vrom_channel, [src_abs, src_val]);

        Self {
            id: table.id(),
            state_cols,
            dst_abs,
            dst_val,
            src_abs,
            src_val,
        }
    }

    fn as_any(&self) -> &dyn Any {
        self
    }
}

impl TableFiller<ProverPackedField> for XoriTable {
    type Event = XoriEvent;

    fn id(&self) -> TableId {
        self.id
    }

    // TODO: This implementation might be very similar for all immediate binary
    // operations
    fn fill<'a>(
        &self,
        rows: impl Iterator<Item = &'a Self::Event> + Clone,
        witness: &'a mut TableWitnessSegment<ProverPackedField>,
    ) -> Result<(), anyhow::Error> {
        {
            let mut dst_abs = witness.get_scalars_mut(self.dst_abs)?;
            let mut dst_val = witness.get_scalars_mut(self.dst_val)?;
            let mut src_abs = witness.get_scalars_mut(self.src_abs)?;
            let mut src_val = witness.get_scalars_mut(self.src_val)?;
            for (i, event) in rows.clone().enumerate() {
                dst_abs[i] = B32::new(event.fp.addr(event.dst));
                dst_val[i] = B32::new(event.dst_val);
                src_abs[i] = B32::new(event.fp.addr(event.src));
                src_val[i] = B32::new(event.src_val);
            }
        }
        let state_rows = rows.map(|event| StateGadget {
            pc: event.pc.into(),
            next_pc: None,
            fp: *event.fp,
            arg0: event.dst,
            arg1: event.src,
            arg2: event.imm,
        });
        self.state_cols.populate(witness, state_rows)
    }
}

pub struct AndiTable {
    id: TableId,
    state_cols: StateColumns<{ Opcode::Andi as u16 }>,
    dst_abs: Col<B32>,             // Virtual
    src_abs: Col<B32>,             // Virtual
    dst_val_unpacked: Col<B1, 16>, // Virtual
    src_val_unpacked: Col<B1, 32>,
    src_val: Col<B32>, // Virtual
    dst_val: Col<B16>, // Virtual
    /// The lower 16 bits of src_val.
    src_val_low: Col<B1, 16>,
}

impl Table for AndiTable {
    type Event = AndiEvent;

    fn name(&self) -> &'static str {
        "AndiTable"
    }

    fn new(cs: &mut ConstraintSystem, channels: &Channels) -> Self {
        let mut table = cs.add_table("andi");
        let src_val_unpacked: Col<B1, 32> = table.add_committed("src_val");
        let src_val = table.add_packed("src_val", src_val_unpacked);

        let state_cols = StateColumns::new(
            &mut table,
            channels.state_channel,
            channels.prom_channel,
            StateColumnsOptions::default(),
        );

        let dst_abs = table.add_computed("dst_abs", state_cols.fp + upcast_col(state_cols.arg0));
        let src_abs = table.add_computed("src_abs", state_cols.fp + upcast_col(state_cols.arg1));
        let imm = state_cols.arg2_unpacked;

        let src_val_low: Col<B1, 16> = table.add_selected_block("src_val_low", src_val_unpacked, 0);

        let dst_val_unpacked = table.add_computed("dst_val", src_val_low * imm);
        let dst_val = table.add_packed("dst_val", dst_val_unpacked);

        // Read dst_val
        table.pull(channels.vrom_channel, [dst_abs, upcast_col(dst_val)]);

        // Read src_val
        table.pull(channels.vrom_channel, [src_abs, src_val]);

        Self {
            id: table.id(),
            state_cols,
            dst_abs,
            src_abs,
            dst_val,
            src_val,
            dst_val_unpacked,
            src_val_unpacked,
            src_val_low,
        }
    }

    fn as_any(&self) -> &dyn Any {
        self
    }
}

impl TableFiller<ProverPackedField> for AndiTable {
    type Event = AndiEvent;

    fn id(&self) -> TableId {
        self.id
    }

    fn fill<'a>(
        &self,
        rows: impl Iterator<Item = &'a Self::Event> + Clone,
        witness: &'a mut TableWitnessSegment<ProverPackedField>,
    ) -> Result<(), anyhow::Error> {
        {
            let mut dst_abs = witness.get_scalars_mut(self.dst_abs)?;
            let mut dst_val_unpacked = witness.get_mut_as(self.dst_val_unpacked)?;
            let mut src_abs = witness.get_scalars_mut(self.src_abs)?;
            let mut src_val_unpacked = witness.get_mut_as(self.src_val_unpacked)?;
            let mut src_val_low = witness.get_mut_as(self.src_val_low)?;
            for (i, event) in rows.clone().enumerate() {
                dst_abs[i] = B32::new(event.fp.addr(event.dst));
                dst_val_unpacked[i] = event.dst_val as u16;
                src_abs[i] = B32::new(event.fp.addr(event.src));
                src_val_unpacked[i] = event.src_val;
                src_val_low[i] = B16::new(event.src_val as u16);
            }
        }
        let state_rows = rows.map(|event| StateGadget {
            pc: event.pc.into(),
            next_pc: None,
            fp: *event.fp,
            arg0: event.dst,
            arg1: event.src,
            arg2: event.imm,
        });
        self.state_cols.populate(witness, state_rows)
    }
}

/// B32_MULI (Binary Field Multiplication with Immediate) table.
///
/// This table handles the B32_MULI instruction, which performs multiplication
/// in the binary field GF(2^32) with a 32-bit immediate value.
/// This operation is special as it spans two instructions, with the immediate
/// split across them.
pub struct B32MuliTable {
    /// Table ID
    pub id: TableId,
    /// State columns for first instruction
    state_cols: StateColumns<{ Opcode::B32Muli as u16 }>,
    /// Source value
    pub src_val: Col<B32>,
    /// Immediate value (32-bit constructed from two 16-bit values)
    pub imm_val: Col<B32>,
    /// Result value
    pub dst_val: Col<B32>,
    /// Source absolute address
    pub src_abs_addr: Col<B32>,
    /// Destination absolute address
    pub dst_abs_addr: Col<B32>,
    /// Second instruction packed
    pub second_instruction_packed: Col<B128>,
    /// Second instruction PC
    pub second_instruction_pc: Col<B32>,
    /// Second instruction arg0
    pub imm_high: Col<B16>,
}

impl Table for B32MuliTable {
    type Event = B32MuliEvent;

    fn name(&self) -> &'static str {
        "B32MuliTable"
    }

    fn new(cs: &mut ConstraintSystem, channels: &Channels) -> Self {
        let mut table = cs.add_table("b32_muli");
        let next_pc = table.add_committed("next_pc");

        // First instruction - captures the initial opcode, dst, src, and imm_low
        let state_cols = StateColumns::new(
            &mut table,
            channels.state_channel,
            channels.prom_channel,
            StateColumnsOptions {
                next_pc: NextPc::Target(next_pc),
                next_fp: None,
            },
        );

        let StateColumns {
            pc,
            fp,
            arg0: dst,
            arg1: src,
            arg2: imm_low,
            ..
        } = state_cols;

        // Checks that the next PC is PC * G * G
        let second_instruction_pc = table.add_computed("second_instruction_pc", pc * G);
        table.assert_zero("next_pc_check", next_pc - second_instruction_pc * G);

        // Create columns for values
        let src_val = table.add_committed("b32_muli_src_val");

        // Construct the 32-bit immediate from the two 16-bit parts
        let imm_high = table.add_committed("imm_high_col");
        let imm_val = table.add_computed("b32_muli_imm_val", pack_b16_into_b32(imm_low, imm_high));

        // Pull source value from VROM channel
        let src_abs_addr = table.add_computed("src_addr", fp + upcast_expr(src.into()));
        table.pull(channels.vrom_channel, [src_abs_addr, src_val]);

        // Compute the result
        let dst_val = table.add_computed("b32_muli_dst_val", src_val * imm_val);

        // Pull result from VROM channel
        let dst_abs_addr = table.add_computed("dst_addr", fp + upcast_expr(dst.into()));
        table.pull(channels.vrom_channel, [dst_abs_addr, dst_val]);

        // Pack the second instruction
        let second_instruction_packed = pack_instruction_one_arg(
            &mut table,
            "second_instruction_packed",
            second_instruction_pc,
            Opcode::B32Muli as u16,
            imm_high,
        );
        table.pull(channels.prom_channel, [second_instruction_packed]);

        Self {
            id: table.id(),
            state_cols,
            src_val,
            imm_val,
            dst_val,
            src_abs_addr,
            dst_abs_addr,
            second_instruction_packed,
            second_instruction_pc,
            imm_high,
        }
    }

    fn as_any(&self) -> &dyn Any {
        self
    }
}

impl TableFiller<ProverPackedField> for B32MuliTable {
    type Event = B32MuliEvent;

    fn id(&self) -> TableId {
        self.id
    }

    fn fill<'a>(
        &'a self,
        rows: impl Iterator<Item = &'a Self::Event> + Clone,
        witness: &'a mut TableWitnessSegment<ProverPackedField>,
    ) -> anyhow::Result<()> {
        {
            let mut src_val_col = witness.get_scalars_mut(self.src_val)?;
            let mut imm_val_col = witness.get_scalars_mut(self.imm_val)?;
            let mut dst_val_col = witness.get_scalars_mut(self.dst_val)?;
            let mut src_abs_addr_col = witness.get_scalars_mut(self.src_abs_addr)?;
            let mut dst_abs_addr_col = witness.get_scalars_mut(self.dst_abs_addr)?;
            let mut second_instruction_pc_col =
                witness.get_scalars_mut(self.second_instruction_pc)?;
            let mut imm_high_col = witness.get_scalars_mut(self.imm_high)?;
            let mut second_instruction_packed_col =
                witness.get_scalars_mut(self.second_instruction_packed)?;

            for (i, event) in rows.clone().enumerate() {
                src_val_col[i] = B32::new(event.src_val);
                imm_val_col[i] = B32::new(event.imm);
                dst_val_col[i] = B32::new(event.dst_val);
                src_abs_addr_col[i] = B32::new(event.fp.addr(event.src));
                dst_abs_addr_col[i] = B32::new(event.fp.addr(event.dst));
                second_instruction_pc_col[i] = event.pc * G;
                imm_high_col[i] = B16::new((event.imm >> 16) as u16);
                second_instruction_packed_col[i] = pack_instruction_with_32bits_imm_b128(
                    second_instruction_pc_col[i],
                    B16::new(Opcode::B32Muli as u16),
                    imm_high_col[i],
                    B32::ZERO,
                );
            }
        }

        // Populate the first instruction State rows
        let state_rows = rows.clone().map(|event| StateGadget {
            pc: event.pc.val(),
            next_pc: Some((event.pc * G * G).val()),
            fp: *event.fp,
            arg0: event.dst,
            arg1: event.src,
            arg2: event.imm as u16, // imm_low
        });

        self.state_cols.populate(witness, state_rows)?;

        Ok(())
    }
}<|MERGE_RESOLUTION|>--- conflicted
+++ resolved
@@ -17,13 +17,8 @@
 use crate::{
     channels::Channels,
     gadgets::{
-<<<<<<< HEAD
-        cpu::{CpuColumns, CpuColumnsOptions, CpuGadget, NextPc},
-        multiple_lookup::{MultipleVromLookupColumns, MultipleVromLookupGadget},
-=======
         multiple_lookup::{MultipleLookupColumns, MultipleLookupGadget},
         state::{NextPc, StateColumns, StateColumnsOptions, StateGadget},
->>>>>>> 06fae9e9
     },
     table::Table,
     types::ProverPackedField,
@@ -173,17 +168,6 @@
     /// First source value
     pub src1_val_unpacked: Col<B32, 4>,
     /// Lookup for first source
-<<<<<<< HEAD
-    src1_lookup: MultipleVromLookupColumns<4>,
-    /// Second source value
-    pub src2_val_unpacked: Col<B32, 4>,
-    /// Lookup for second source
-    src2_lookup: MultipleVromLookupColumns<4>,
-    /// Result value
-    pub result_val_unpacked: Col<B32, 4>, // Virtual
-    /// Lookup for result
-    result_lookup: MultipleVromLookupColumns<4>,
-=======
     src1_lookup: MultipleLookupColumns<4>,
     /// Second source value
     pub src2_val_unpacked: Col<B32, 4>,
@@ -193,7 +177,6 @@
     pub result_val_unpacked: Col<B32, 4>, // Virtual
     /// Lookup for result
     result_lookup: MultipleLookupColumns<4>,
->>>>>>> 06fae9e9
     /// First source absolute address
     pub src1_abs_addr: Col<B32>,
     /// Second source absolute address
@@ -241,11 +224,7 @@
 
         // Pull source values from VROM channel
         let src1_abs_addr = table.add_computed("src1_addr", fp + upcast_expr(src1.into()));
-<<<<<<< HEAD
-        let src1_lookup = MultipleVromLookupColumns::new(
-=======
         let src1_lookup = MultipleLookupColumns::new(
->>>>>>> 06fae9e9
             &mut table,
             channels.vrom_channel,
             src1_abs_addr,
@@ -253,11 +232,7 @@
             "b128_add_src1",
         );
         let src2_abs_addr = table.add_computed("src2_addr", fp + upcast_expr(src2.into()));
-<<<<<<< HEAD
-        let src2_lookup = MultipleVromLookupColumns::new(
-=======
         let src2_lookup = MultipleLookupColumns::new(
->>>>>>> 06fae9e9
             &mut table,
             channels.vrom_channel,
             src2_abs_addr,
@@ -267,11 +242,7 @@
 
         // Pull result from VROM channel
         let dst_abs_addr = table.add_computed("dst_addr", fp + upcast_expr(dst.into()));
-<<<<<<< HEAD
-        let result_lookup = MultipleVromLookupColumns::new(
-=======
         let result_lookup = MultipleLookupColumns::new(
->>>>>>> 06fae9e9
             &mut table,
             channels.vrom_channel,
             dst_abs_addr,
@@ -341,11 +312,7 @@
 
         let src1_iter = rows.clone().map(|ev| {
             let vals: [u32; 4] = <u128 as Divisible<u32>>::split_val(ev.src1_val);
-<<<<<<< HEAD
-            MultipleVromLookupGadget {
-=======
             MultipleLookupGadget {
->>>>>>> 06fae9e9
                 addr: ev.fp.addr(ev.src1),
                 vals,
             }
@@ -354,11 +321,7 @@
 
         let src2_iter = rows.clone().map(|ev| {
             let vals: [u32; 4] = <u128 as Divisible<u32>>::split_val(ev.src2_val);
-<<<<<<< HEAD
-            MultipleVromLookupGadget {
-=======
             MultipleLookupGadget {
->>>>>>> 06fae9e9
                 addr: ev.fp.addr(ev.src2),
                 vals,
             }
@@ -367,11 +330,7 @@
 
         let result_iter = rows.map(|ev| {
             let vals: [u32; 4] = <u128 as Divisible<u32>>::split_val(ev.dst_val);
-<<<<<<< HEAD
-            MultipleVromLookupGadget {
-=======
             MultipleLookupGadget {
->>>>>>> 06fae9e9
                 addr: ev.fp.addr(ev.dst),
                 vals,
             }
@@ -393,29 +352,17 @@
     pub src1_val: Col<B128>,
     pub src1_val_unpacked: Col<B32, 4>,
     /// Lookup for first source
-<<<<<<< HEAD
-    src1_lookup: MultipleVromLookupColumns<4>,
-=======
     src1_lookup: MultipleLookupColumns<4>,
->>>>>>> 06fae9e9
     /// Second source value
     pub src2_val: Col<B128>,
     pub src2_val_unpacked: Col<B32, 4>,
     /// Lookup for second source
-<<<<<<< HEAD
-    src2_lookup: MultipleVromLookupColumns<4>,
-=======
     src2_lookup: MultipleLookupColumns<4>,
->>>>>>> 06fae9e9
     /// Result value
     pub result_val: Col<B128>,
     pub result_val_unpacked: Col<B32, 4>,
     /// Lookup for result
-<<<<<<< HEAD
-    result_lookup: MultipleVromLookupColumns<4>,
-=======
     result_lookup: MultipleLookupColumns<4>,
->>>>>>> 06fae9e9
     /// First source absolute address
     pub src1_abs_addr: Col<B32>,
     /// Second source absolute address
@@ -463,11 +410,7 @@
 
         // Pull source values from VROM channel
         let src1_abs_addr = table.add_computed("src1_addr", fp + upcast_expr(src1.into()));
-<<<<<<< HEAD
-        let src1_lookup = MultipleVromLookupColumns::new(
-=======
         let src1_lookup = MultipleLookupColumns::new(
->>>>>>> 06fae9e9
             &mut table,
             channels.vrom_channel,
             src1_abs_addr,
@@ -476,11 +419,7 @@
         );
 
         let src2_abs_addr = table.add_computed("src2_addr", fp + upcast_expr(src2.into()));
-<<<<<<< HEAD
-        let src2_lookup = MultipleVromLookupColumns::new(
-=======
         let src2_lookup = MultipleLookupColumns::new(
->>>>>>> 06fae9e9
             &mut table,
             channels.vrom_channel,
             src2_abs_addr,
@@ -492,11 +431,7 @@
 
         // Pull result from VROM channel
         let dst_abs_addr = table.add_computed("dst_addr", fp + upcast_expr(dst.into()));
-<<<<<<< HEAD
-        let result_lookup = MultipleVromLookupColumns::new(
-=======
         let result_lookup = MultipleLookupColumns::new(
->>>>>>> 06fae9e9
             &mut table,
             channels.vrom_channel,
             dst_abs_addr,
@@ -569,11 +504,7 @@
 
         let src1_iter = rows.clone().map(|ev| {
             let vals = <u128 as Divisible<u32>>::split_val(ev.src1_val);
-<<<<<<< HEAD
-            MultipleVromLookupGadget {
-=======
             MultipleLookupGadget {
->>>>>>> 06fae9e9
                 addr: ev.fp.addr(ev.src1),
                 vals,
             }
@@ -582,11 +513,7 @@
 
         let src2_iter = rows.clone().map(|ev| {
             let vals = <u128 as Divisible<u32>>::split_val(ev.src2_val);
-<<<<<<< HEAD
-            MultipleVromLookupGadget {
-=======
             MultipleLookupGadget {
->>>>>>> 06fae9e9
                 addr: ev.fp.addr(ev.src2),
                 vals,
             }
@@ -595,11 +522,7 @@
 
         let result_iter = rows.map(|ev| {
             let vals = <u128 as Divisible<u32>>::split_val(ev.dst_val);
-<<<<<<< HEAD
-            MultipleVromLookupGadget {
-=======
             MultipleLookupGadget {
->>>>>>> 06fae9e9
                 addr: ev.fp.addr(ev.dst),
                 vals,
             }
