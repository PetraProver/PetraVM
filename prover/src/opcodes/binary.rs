//! Binary field operation tables for the zCrayVM M3 circuit.
//!
//! This module contains tables for binary field arithmetic operations.

use std::any::Any;

use binius_field::BinaryField;
use binius_m3::builder::{
    upcast_col, upcast_expr, Col, ConstraintSystem, TableFiller, TableId, TableWitnessSegment, B1,
    B128, B16, B32,
};
use zcrayvm_assembly::{
<<<<<<< HEAD
    opcodes::Opcode, AndEvent, AndiEvent, B128AddEvent, B32MulEvent, B32MuliEvent, OrEvent,
=======
    opcodes::Opcode, AndEvent, AndiEvent, B128AddEvent, B128MulEvent, B32MulEvent, OrEvent,
>>>>>>> d3cb117a
    OriEvent, XorEvent, XoriEvent,
};

use crate::{
    channels::Channels,
    gadgets::{
        b128_lookup::{B128LookupColumns, B128LookupGadget},
        cpu::{CpuColumns, CpuColumnsOptions, CpuGadget, NextPc},
    },
    table::Table,
    types::ProverPackedField,
    utils::pack_b16_into_b32,
};

// Constants for opcodes
const B32_MUL_OPCODE: u16 = Opcode::B32Mul as u16;
const B128_ADD_OPCODE: u16 = Opcode::B128Add as u16;
const B128_MUL_OPCODE: u16 = Opcode::B128Mul as u16;

/// B32_MUL (Binary Field Multiplication) table.
///
/// This table handles the B32_MUL instruction, which performs multiplication
/// in the binary field GF(2^32).
pub struct B32MulTable {
    /// Table ID
    pub id: TableId,
    /// CPU columns
    cpu_cols: CpuColumns<{ B32_MUL_OPCODE }>,
    /// First source value
    pub src1_val: Col<B32>,
    /// Second source value
    pub src2_val: Col<B32>,
    /// Result value
    pub dst_val: Col<B32>,
    /// PROM channel pull value
    pub src1_abs_addr: Col<B32>,
    /// Second source absolute address
    pub src2_abs_addr: Col<B32>,
    /// Destination absolute address
    pub dst_abs_addr: Col<B32>,
}

impl Table for B32MulTable {
    type Event = B32MulEvent;

    fn name(&self) -> &'static str {
        "B32MulTable"
    }

    fn new(cs: &mut ConstraintSystem, channels: &Channels) -> Self {
        let mut table = cs.add_table("b32_mul");

        let cpu_cols = CpuColumns::new(
            &mut table,
            channels.state_channel,
            channels.prom_channel,
            CpuColumnsOptions {
                next_pc: NextPc::Increment,
                next_fp: None,
            },
        );

        let CpuColumns {
            fp,
            arg0: dst,
            arg1: src1,
            arg2: src2,
            ..
        } = cpu_cols;

        let src1_val = table.add_committed("b32_mul_src1_val");
        let src2_val = table.add_committed("b32_mul_src2_val");

        // Pull source values from VROM channel
        let src1_abs_addr = table.add_computed("src1_addr", fp + upcast_expr(src1.into()));
        let src2_abs_addr = table.add_computed("src2_addr", fp + upcast_expr(src2.into()));
        table.pull(channels.vrom_channel, [src1_abs_addr, src1_val]);
        table.pull(channels.vrom_channel, [src2_abs_addr, src2_val]);

        // Compute the result
        let dst_val = table.add_computed("b32_mul_dst_val", src1_val * src2_val);

        // Pull result from VROM channel
        let dst_abs_addr = table.add_computed("dst_addr", fp + upcast_expr(dst.into()));
        table.pull(channels.vrom_channel, [dst_abs_addr, dst_val]);

        Self {
            id: table.id(),
            cpu_cols,
            src1_val,
            src2_val,
            dst_val,
            src1_abs_addr,
            src2_abs_addr,
            dst_abs_addr,
        }
    }

    fn as_any(&self) -> &dyn Any {
        self
    }
}

impl TableFiller<ProverPackedField> for B32MulTable {
    type Event = B32MulEvent;

    fn id(&self) -> TableId {
        self.id
    }

    fn fill<'a>(
        &'a self,
        rows: impl Iterator<Item = &'a Self::Event> + Clone,
        witness: &'a mut TableWitnessSegment<ProverPackedField>,
    ) -> anyhow::Result<()> {
        {
            let mut src1_val_col = witness.get_scalars_mut(self.src1_val)?;
            let mut src2_val_col = witness.get_scalars_mut(self.src2_val)?;
            let mut dst_val_col = witness.get_scalars_mut(self.dst_val)?;
            let mut src1_abs_addr_col = witness.get_scalars_mut(self.src1_abs_addr)?;
            let mut src2_abs_addr_col = witness.get_scalars_mut(self.src2_abs_addr)?;
            let mut dst_abs_addr_col = witness.get_scalars_mut(self.dst_abs_addr)?;

            for (i, event) in rows.clone().enumerate() {
                src1_val_col[i] = B32::new(event.src1_val);
                src2_val_col[i] = B32::new(event.src2_val);
                dst_val_col[i] = B32::new(event.dst_val);
                src1_abs_addr_col[i] = B32::new(event.fp.addr(event.src1));
                src2_abs_addr_col[i] = B32::new(event.fp.addr(event.src2));
                dst_abs_addr_col[i] = B32::new(event.fp.addr(event.dst));
            }
        }
        let cpu_rows = rows.map(|event| CpuGadget {
            pc: event.pc.val(),
            next_pc: None,
            fp: *event.fp,
            arg0: event.dst,
            arg1: event.src1,
            arg2: event.src2,
        });
        self.cpu_cols.populate(witness, cpu_rows)
    }
}

/// B128_ADD (Binary Field Addition) table.
///
/// This table handles the B128_ADD instruction, which performs addition
/// in the binary field GF(2^128).
pub struct B128AddTable {
    /// Table ID
    pub id: TableId,
    /// CPU columns
    cpu_cols: CpuColumns<{ B128_ADD_OPCODE }>,
    /// First source value
    pub src1_val: Col<B128>,
    pub src1_val_unpacked: Col<B32, 4>,
    /// Lookup for first source
    src1_lookup: B128LookupColumns,
    /// Second source value
    pub src2_val: Col<B128>,
    pub src2_val_unpacked: Col<B32, 4>,
    /// Lookup for second source
    src2_lookup: B128LookupColumns,
    /// Result value
    pub result_val: Col<B128>,
    pub result_val_unpacked: Col<B32, 4>,
    /// Lookup for result
    result_lookup: B128LookupColumns,
    /// First source absolute address
    pub src1_abs_addr: Col<B32>,
    /// Second source absolute address
    pub src2_abs_addr: Col<B32>,
    /// Destination absolute address
    pub dst_abs_addr: Col<B32>,
}

impl Table for B128AddTable {
    type Event = B128AddEvent;

    fn name(&self) -> &'static str {
        "B128AddTable"
    }

    /// Create a new B128_ADD table with the given constraint system and
    /// channels.
    fn new(cs: &mut ConstraintSystem, channels: &Channels) -> Self {
        let mut table = cs.add_table("b128_add");

        let cpu_cols = CpuColumns::new(
            &mut table,
            channels.state_channel,
            channels.prom_channel,
            CpuColumnsOptions {
                next_pc: NextPc::Increment,
                next_fp: None,
            },
        );

        let CpuColumns {
            fp,
            arg0: dst,
            arg1: src1,
            arg2: src2,
            ..
        } = cpu_cols;

        let src1_val_unpacked = table.add_committed("b128_add_src1_val_unpacked");
        let src1_val = table.add_packed("b128_add_src1_val", src1_val_unpacked);
        let src2_val_unpacked = table.add_committed("b128_add_src2_val_unpacked");
        let src2_val = table.add_packed("b128_add_src2_val", src2_val_unpacked);
        let result_val_unpacked = table.add_committed("b128_add_result_val_unpacked");
        let result_val = table.add_packed("b128_add_result_val", result_val_unpacked);

        // Pull source values from VROM channel
        let src1_abs_addr = table.add_computed("src1_addr", fp + upcast_expr(src1.into()));
        let src1_lookup = B128LookupColumns::new(
            &mut table,
            channels.vrom_channel,
            src1_abs_addr,
            src1_val_unpacked,
            "b128_add_src1",
        );
        let src2_abs_addr = table.add_computed("src2_addr", fp + upcast_expr(src2.into()));
        let src2_lookup = B128LookupColumns::new(
            &mut table,
            channels.vrom_channel,
            src2_abs_addr,
            src2_val_unpacked,
            "b128_add_src2",
        );
        table.assert_zero("check_b128_add_result", src1_val + src2_val - result_val);

        // Pull result from VROM channel
        let dst_abs_addr = table.add_computed("dst_addr", fp + upcast_expr(dst.into()));
        let result_lookup = B128LookupColumns::new(
            &mut table,
            channels.vrom_channel,
            dst_abs_addr,
            result_val_unpacked,
            "b128_add_dst",
        );

        Self {
            id: table.id(),
            cpu_cols,
            src1_val,
            src1_val_unpacked,
            src1_lookup,
            src2_val,
            src2_val_unpacked,
            src2_lookup,
            result_val,
            result_val_unpacked,
            result_lookup,
            src1_abs_addr,
            src2_abs_addr,
            dst_abs_addr,
        }
    }

    fn as_any(&self) -> &dyn Any {
        self
    }
}

impl TableFiller<ProverPackedField> for B128AddTable {
    type Event = B128AddEvent;

    fn id(&self) -> TableId {
        self.id
    }

    fn fill<'a>(
        &'a self,
        rows: impl Iterator<Item = &'a Self::Event> + Clone,
        witness: &'a mut TableWitnessSegment<ProverPackedField>,
    ) -> anyhow::Result<()> {
        {
            let mut src1_val_col_unpacked = witness.get_mut_as(self.src1_val_unpacked)?;
            let mut src2_val_col_unpacked = witness.get_mut_as(self.src2_val_unpacked)?;
            let mut result_val_col_unpacked = witness.get_mut_as(self.result_val_unpacked)?;
            let mut src1_abs_addr_col = witness.get_scalars_mut(self.src1_abs_addr)?;
            let mut src2_abs_addr_col = witness.get_scalars_mut(self.src2_abs_addr)?;
            let mut dst_abs_addr_col = witness.get_scalars_mut(self.dst_abs_addr)?;

            for (i, event) in rows.clone().enumerate() {
                src1_val_col_unpacked[i] = B128::new(event.src1_val);
                src2_val_col_unpacked[i] = B128::new(event.src2_val);
                result_val_col_unpacked[i] = B128::new(event.dst_val);
                src1_abs_addr_col[i] = B32::new(event.fp.addr(event.src1));
                src2_abs_addr_col[i] = B32::new(event.fp.addr(event.src2));
                dst_abs_addr_col[i] = B32::new(event.fp.addr(event.dst));
            }
        }

        let cpu_iter = rows.clone().map(|ev| CpuGadget {
            pc: ev.pc.val(),
            next_pc: None,
            fp: *ev.fp,
            arg0: ev.dst,
            arg1: ev.src1,
            arg2: ev.src2,
        });
        self.cpu_cols.populate(witness, cpu_iter)?;

        let src1_iter = rows.clone().map(|ev| B128LookupGadget {
            addr: ev.fp.addr(ev.src1),
            val: ev.src1_val,
        });
        self.src1_lookup.populate(witness, src1_iter)?;

        let src2_iter = rows.clone().map(|ev| B128LookupGadget {
            addr: ev.fp.addr(ev.src2),
            val: ev.src2_val,
        });
        self.src2_lookup.populate(witness, src2_iter)?;

        let result_iter = rows.map(|ev| B128LookupGadget {
            addr: ev.fp.addr(ev.dst),
            val: ev.dst_val,
        });
        self.result_lookup.populate(witness, result_iter)
    }
}

/// B128_MUL (Binary Field Multiplication) table.
///
/// This table handles the B128_MUL instruction, which performs multiplication
/// in the binary field GF(2^128).
pub struct B128MulTable {
    /// Table ID
    pub id: TableId,
    /// CPU columns
    cpu_cols: CpuColumns<{ B128_MUL_OPCODE }>,
    /// First source value
    pub src1_val: Col<B128>,
    pub src1_val_unpacked: Col<B32, 4>,
    /// Lookup for first source
    src1_lookup: B128LookupColumns,
    /// Second source value
    pub src2_val: Col<B128>,
    pub src2_val_unpacked: Col<B32, 4>,
    /// Lookup for second source
    src2_lookup: B128LookupColumns,
    /// Result value
    pub result_val: Col<B128>,
    pub result_val_unpacked: Col<B32, 4>,
    /// Lookup for result
    result_lookup: B128LookupColumns,
    /// First source absolute address
    pub src1_abs_addr: Col<B32>,
    /// Second source absolute address
    pub src2_abs_addr: Col<B32>,
    /// Destination absolute address
    pub dst_abs_addr: Col<B32>,
}

impl Table for B128MulTable {
    type Event = B128MulEvent;

    fn name(&self) -> &'static str {
        "B128MulTable"
    }

    /// Create a new B128_MUL table with the given constraint system and
    /// channels.
    fn new(cs: &mut ConstraintSystem, channels: &Channels) -> Self {
        let mut table = cs.add_table("b128_mul");

        let cpu_cols = CpuColumns::new(
            &mut table,
            channels.state_channel,
            channels.prom_channel,
            CpuColumnsOptions {
                next_pc: NextPc::Increment,
                next_fp: None,
            },
        );

        let CpuColumns {
            fp,
            arg0: dst,
            arg1: src1,
            arg2: src2,
            ..
        } = cpu_cols;

        let src1_val_unpacked = table.add_committed("b128_mul_src1_val_unpacked");
        let src1_val = table.add_packed("b128_mul_src1_val", src1_val_unpacked);
        let src2_val_unpacked = table.add_committed("b128_mul_src2_val_unpacked");
        let src2_val = table.add_packed("b128_mul_src2_val", src2_val_unpacked);
        let result_val_unpacked = table.add_committed("b128_mul_result_val_unpacked");
        let result_val = table.add_packed("b128_mul_result_val", result_val_unpacked);

        // Pull source values from VROM channel
        let src1_abs_addr = table.add_computed("src1_addr", fp + upcast_expr(src1.into()));
        let src1_lookup = B128LookupColumns::new(
            &mut table,
            channels.vrom_channel,
            src1_abs_addr,
            src1_val_unpacked,
            "b128_mul_src1",
        );

        let src2_abs_addr = table.add_computed("src2_addr", fp + upcast_expr(src2.into()));
        let src2_lookup = B128LookupColumns::new(
            &mut table,
            channels.vrom_channel,
            src2_abs_addr,
            src2_val_unpacked,
            "b128_mul_src2",
        );

        table.assert_zero("check_b128_mul_result", src1_val * src2_val - result_val);

        // Pull result from VROM channel
        let dst_abs_addr = table.add_computed("dst_addr", fp + upcast_expr(dst.into()));
        let result_lookup = B128LookupColumns::new(
            &mut table,
            channels.vrom_channel,
            dst_abs_addr,
            result_val_unpacked,
            "b128_mul_dst",
        );

        Self {
            id: table.id(),
            cpu_cols,
            src1_val,
            src1_val_unpacked,
            src1_lookup,
            src2_val,
            src2_val_unpacked,
            src2_lookup,
            result_val,
            result_val_unpacked,
            result_lookup,
            src1_abs_addr,
            src2_abs_addr,
            dst_abs_addr,
        }
    }

    fn as_any(&self) -> &dyn Any {
        self
    }
}

impl TableFiller<ProverPackedField> for B128MulTable {
    type Event = B128MulEvent;

    fn id(&self) -> TableId {
        self.id
    }

    fn fill<'a>(
        &'a self,
        rows: impl Iterator<Item = &'a Self::Event> + Clone,
        witness: &'a mut TableWitnessSegment<ProverPackedField>,
    ) -> anyhow::Result<()> {
        {
            let mut src1_val_col_unpacked = witness.get_mut_as(self.src1_val_unpacked)?;
            let mut src2_val_col_unpacked = witness.get_mut_as(self.src2_val_unpacked)?;
            let mut result_val_col_unpacked = witness.get_mut_as(self.result_val_unpacked)?;
            let mut src1_abs_addr_col = witness.get_scalars_mut(self.src1_abs_addr)?;
            let mut src2_abs_addr_col = witness.get_scalars_mut(self.src2_abs_addr)?;
            let mut dst_abs_addr_col = witness.get_scalars_mut(self.dst_abs_addr)?;

            for (i, event) in rows.clone().enumerate() {
                src1_val_col_unpacked[i] = B128::new(event.src1_val);
                src2_val_col_unpacked[i] = B128::new(event.src2_val);
                result_val_col_unpacked[i] = B128::new(event.dst_val);
                src1_abs_addr_col[i] = B32::new(event.fp.addr(event.src1));
                src2_abs_addr_col[i] = B32::new(event.fp.addr(event.src2));
                dst_abs_addr_col[i] = B32::new(event.fp.addr(event.dst));
            }
        }

        let cpu_iter = rows.clone().map(|ev| CpuGadget {
            pc: ev.pc.val(),
            next_pc: None,
            fp: *ev.fp,
            arg0: ev.dst,
            arg1: ev.src1,
            arg2: ev.src2,
        });
        self.cpu_cols.populate(witness, cpu_iter)?;

        let src1_iter = rows.clone().map(|ev| B128LookupGadget {
            addr: ev.fp.addr(ev.src1),
            val: ev.src1_val,
        });
        self.src1_lookup.populate(witness, src1_iter)?;

        let src2_iter = rows.clone().map(|ev| B128LookupGadget {
            addr: ev.fp.addr(ev.src2),
            val: ev.src2_val,
        });
        self.src2_lookup.populate(witness, src2_iter)?;

        let result_iter = rows.map(|ev| B128LookupGadget {
            addr: ev.fp.addr(ev.dst),
            val: ev.dst_val,
        });
        self.result_lookup.populate(witness, result_iter)
    }
}

pub struct XorTable {
    /// Table ID
    id: TableId,
    /// CPU columns
    cpu_cols: CpuColumns<{ Opcode::Xor as u16 }>,
    /// First source value
    pub src1_val: Col<B32>,
    /// Second source value
    pub src2_val: Col<B32>,
    /// Result value
    pub dst_val: Col<B32>,
    /// PROM channel pull value
    pub src1_abs_addr: Col<B32>,
    /// Second source absolute address
    pub src2_abs_addr: Col<B32>,
    /// Destination absolute address
    pub dst_abs_addr: Col<B32>,
}

impl Table for XorTable {
    type Event = XorEvent;

    fn name(&self) -> &'static str {
        "XorTable"
    }

    fn new(cs: &mut ConstraintSystem, channels: &Channels) -> Self {
        let mut table = cs.add_table("xor");
        let src1_val = table.add_committed("src1_val");
        let src2_val = table.add_committed("src2_val");

        let cpu_cols = CpuColumns::new(
            &mut table,
            channels.state_channel,
            channels.prom_channel,
            CpuColumnsOptions::default(),
        );
        let dst_abs_addr =
            table.add_computed("dst_abs_addr", cpu_cols.fp + upcast_col(cpu_cols.arg0));
        let src1_abs_addr =
            table.add_computed("src1_abs_addr", cpu_cols.fp + upcast_col(cpu_cols.arg1));
        let src2_abs_addr =
            table.add_computed("src2_abs_addr", cpu_cols.fp + upcast_col(cpu_cols.arg2));

        let dst_val = table.add_computed("dst_val", src1_val + src2_val);

        // Read src1_val and src2_val
        table.pull(channels.vrom_channel, [src1_abs_addr, src1_val]);
        table.pull(channels.vrom_channel, [src2_abs_addr, src2_val]);

        // Read dst_val
        table.pull(channels.vrom_channel, [dst_abs_addr, dst_val]);

        Self {
            id: table.id(),
            cpu_cols,
            src1_abs_addr,
            src1_val,
            src2_abs_addr,
            src2_val,
            dst_abs_addr,
            dst_val,
        }
    }

    fn as_any(&self) -> &dyn Any {
        self
    }
}

impl TableFiller<ProverPackedField> for XorTable {
    type Event = XorEvent;

    fn id(&self) -> TableId {
        self.id
    }

    fn fill<'a>(
        &self,
        rows: impl Iterator<Item = &'a Self::Event> + Clone,
        witness: &'a mut TableWitnessSegment<ProverPackedField>,
    ) -> Result<(), anyhow::Error> {
        {
            let mut dst_abs_addr = witness.get_mut_as(self.dst_abs_addr)?;
            let mut dst_val = witness.get_mut_as(self.dst_val)?;
            let mut src1_abs_addr = witness.get_mut_as(self.src1_abs_addr)?;
            let mut src1_val = witness.get_mut_as(self.src1_val)?;
            let mut src2_abs_addr = witness.get_mut_as(self.src2_abs_addr)?;
            let mut src2_val = witness.get_mut_as(self.src2_val)?;
            for (i, event) in rows.clone().enumerate() {
                dst_abs_addr[i] = event.fp.addr(event.dst);
                dst_val[i] = event.dst_val;
                src1_abs_addr[i] = event.fp.addr(event.src1);
                src1_val[i] = event.src1_val;
                src2_abs_addr[i] = event.fp.addr(event.src2);
                src2_val[i] = event.src2_val;
            }
        }
        let cpu_rows = rows.map(|event| CpuGadget {
            pc: event.pc.into(),
            next_pc: None,
            fp: *event.fp,
            arg0: event.dst,
            arg1: event.src1,
            arg2: event.src2,
        });
        self.cpu_cols.populate(witness, cpu_rows)
    }
}

pub struct AndTable {
    /// Table ID
    id: TableId,
    /// CPU columns
    cpu_cols: CpuColumns<{ Opcode::And as u16 }>,
    /// First source value
    pub src1_val: Col<B32>,
    /// First source value, unpacked
    src1_val_unpacked: Col<B1, 32>,
    /// Second source value
    pub src2_val: Col<B32>,
    /// Second source value, unpacked
    src2_val_unpacked: Col<B1, 32>,
    /// Result value
    pub dst_val: Col<B32>,
    /// Result value, unpacked
    dst_val_unpacked: Col<B1, 32>,
    /// PROM channel pull value
    pub src1_abs_addr: Col<B32>,
    /// Second source absolute address
    pub src2_abs_addr: Col<B32>,
    /// Destination absolute address
    pub dst_abs_addr: Col<B32>,
}

impl Table for AndTable {
    type Event = AndEvent;

    fn name(&self) -> &'static str {
        "AndTable"
    }

    fn new(cs: &mut ConstraintSystem, channels: &Channels) -> Self {
        let mut table = cs.add_table("and");
        let src1_val_unpacked: Col<B1, 32> = table.add_committed("src1_val");
        let src1_val = table.add_packed("src1_val", src1_val_unpacked);
        let src2_val_unpacked: Col<B1, 32> = table.add_committed("src2_val");
        let src2_val = table.add_packed("src2_val", src2_val_unpacked);

        let cpu_cols = CpuColumns::new(
            &mut table,
            channels.state_channel,
            channels.prom_channel,
            CpuColumnsOptions::default(),
        );

        let dst_abs_addr =
            table.add_computed("dst_abs_addr", cpu_cols.fp + upcast_col(cpu_cols.arg0));
        let src1_abs_addr =
            table.add_computed("src1_abs_addr", cpu_cols.fp + upcast_col(cpu_cols.arg1));
        let src2_abs_addr =
            table.add_computed("src2_abs_addr", cpu_cols.fp + upcast_col(cpu_cols.arg2));

        let dst_val_unpacked =
            table.add_computed("dst_val_unpacked", src1_val_unpacked * src2_val_unpacked);
        let dst_val = table.add_packed("dst_val", dst_val_unpacked);

        // Read src1_val and src2_val
        table.pull(channels.vrom_channel, [src1_abs_addr, src1_val]);
        table.pull(channels.vrom_channel, [src2_abs_addr, src2_val]);

        // Read dst_val
        table.pull(channels.vrom_channel, [dst_abs_addr, dst_val]);

        Self {
            id: table.id(),
            cpu_cols,
            src1_abs_addr,
            src1_val,
            src1_val_unpacked,
            src2_abs_addr,
            src2_val,
            src2_val_unpacked,
            dst_abs_addr,
            dst_val,
            dst_val_unpacked,
        }
    }

    fn as_any(&self) -> &dyn Any {
        self
    }
}

impl TableFiller<ProverPackedField> for AndTable {
    type Event = AndEvent;

    fn id(&self) -> TableId {
        self.id
    }

    fn fill<'a>(
        &self,
        rows: impl Iterator<Item = &'a Self::Event> + Clone,
        witness: &'a mut TableWitnessSegment<ProverPackedField>,
    ) -> Result<(), anyhow::Error> {
        {
            let mut dst_abs_addr = witness.get_mut_as(self.dst_abs_addr)?;
            let mut dst_val_unpacked = witness.get_mut_as(self.dst_val_unpacked)?;
            let mut src1_abs_addr = witness.get_mut_as(self.src1_abs_addr)?;
            let mut src1_val_unpacked = witness.get_mut_as(self.src1_val_unpacked)?;
            let mut src2_abs_addr = witness.get_mut_as(self.src2_abs_addr)?;
            let mut src2_val_unpacked = witness.get_mut_as(self.src2_val_unpacked)?;
            for (i, event) in rows.clone().enumerate() {
                dst_abs_addr[i] = event.fp.addr(event.dst);
                dst_val_unpacked[i] = event.dst_val;
                src1_abs_addr[i] = event.fp.addr(event.src1);
                src1_val_unpacked[i] = event.src1_val;
                src2_abs_addr[i] = event.fp.addr(event.src2);
                src2_val_unpacked[i] = event.src2_val;
            }
        }
        let cpu_rows = rows.map(|event| CpuGadget {
            pc: event.pc.into(),
            next_pc: None,
            fp: *event.fp,
            arg0: event.dst,
            arg1: event.src1,
            arg2: event.src2,
        });
        self.cpu_cols.populate(witness, cpu_rows)
    }
}

pub struct OrTable {
    /// Table ID
    id: TableId,
    /// CPU columns
    cpu_cols: CpuColumns<{ Opcode::Or as u16 }>,
    /// First source value
    pub src1_val: Col<B32>,
    /// First source value, unpacked
    src1_val_unpacked: Col<B1, 32>,
    /// Second source value
    pub src2_val: Col<B32>,
    /// Second source value, unpacked
    src2_val_unpacked: Col<B1, 32>,
    /// Result value
    pub dst_val: Col<B32>,
    /// Result value, unpacked
    dst_val_unpacked: Col<B1, 32>,
    /// PROM channel pull value
    pub src1_abs_addr: Col<B32>,
    /// Second source absolute address
    pub src2_abs_addr: Col<B32>,
    /// Destination absolute address
    pub dst_abs_addr: Col<B32>,
}

impl Table for OrTable {
    type Event = OrEvent;

    fn name(&self) -> &'static str {
        "OrTable"
    }

    fn new(cs: &mut ConstraintSystem, channels: &Channels) -> Self {
        let mut table = cs.add_table("or");
        let src1_val_unpacked: Col<B1, 32> = table.add_committed("src1_val");
        let src1_val = table.add_packed("src1_val", src1_val_unpacked);
        let src2_val_unpacked: Col<B1, 32> = table.add_committed("src2_val");
        let src2_val = table.add_packed("src2_val", src2_val_unpacked);

        let cpu_cols = CpuColumns::new(
            &mut table,
            channels.state_channel,
            channels.prom_channel,
            CpuColumnsOptions::default(),
        );

        let dst_abs_addr =
            table.add_computed("dst_abs_addr", cpu_cols.fp + upcast_col(cpu_cols.arg0));
        let src1_abs_addr =
            table.add_computed("src1_abs_addr", cpu_cols.fp + upcast_col(cpu_cols.arg1));
        let src2_abs_addr =
            table.add_computed("src2_abs_addr", cpu_cols.fp + upcast_col(cpu_cols.arg2));

        let dst_val_unpacked = table.add_computed(
            "dst_val_unpacked",
            // DeMorgan Law: a | b == a + b + (a * b)
            src1_val_unpacked + src2_val_unpacked + (src1_val_unpacked * src2_val_unpacked),
        );
        let dst_val = table.add_packed("dst_val", dst_val_unpacked);

        // Read src1_val and src2_val
        table.pull(channels.vrom_channel, [src1_abs_addr, src1_val]);
        table.pull(channels.vrom_channel, [src2_abs_addr, src2_val]);

        // Read dst_val
        table.pull(channels.vrom_channel, [dst_abs_addr, dst_val]);

        Self {
            id: table.id(),
            cpu_cols,
            src1_abs_addr,
            src1_val,
            src1_val_unpacked,
            src2_abs_addr,
            src2_val,
            src2_val_unpacked,
            dst_abs_addr,
            dst_val,
            dst_val_unpacked,
        }
    }

    fn as_any(&self) -> &dyn Any {
        self
    }
}

impl TableFiller<ProverPackedField> for OrTable {
    type Event = OrEvent;

    fn id(&self) -> TableId {
        self.id
    }

    fn fill<'a>(
        &self,
        rows: impl Iterator<Item = &'a Self::Event> + Clone,
        witness: &'a mut TableWitnessSegment<ProverPackedField>,
    ) -> Result<(), anyhow::Error> {
        {
            let mut dst_abs_addr = witness.get_mut_as(self.dst_abs_addr)?;
            let mut dst_val_unpacked = witness.get_mut_as(self.dst_val_unpacked)?;
            let mut src1_abs_addr = witness.get_mut_as(self.src1_abs_addr)?;
            let mut src1_val_unpacked = witness.get_mut_as(self.src1_val_unpacked)?;
            let mut src2_abs_addr = witness.get_mut_as(self.src2_abs_addr)?;
            let mut src2_val_unpacked = witness.get_mut_as(self.src2_val_unpacked)?;

            for (i, event) in rows.clone().enumerate() {
                dst_abs_addr[i] = event.fp.addr(event.dst);
                dst_val_unpacked[i] = event.dst_val;
                src1_abs_addr[i] = event.fp.addr(event.src1);
                src1_val_unpacked[i] = event.src1_val;
                src2_abs_addr[i] = event.fp.addr(event.src2);
                src2_val_unpacked[i] = event.src2_val;
            }
        }
        let cpu_rows = rows.map(|event| CpuGadget {
            pc: event.pc.into(),
            next_pc: None,
            fp: *event.fp,
            arg0: event.dst,
            arg1: event.src1,
            arg2: event.src2,
        });
        self.cpu_cols.populate(witness, cpu_rows)
    }
}

pub struct OriTable {
    /// Table ID
    id: TableId,
    /// CPU columns
    cpu_cols: CpuColumns<{ Opcode::Ori as u16 }>,
    /// Source value
    pub src_val: Col<B32>,
    /// Source value, unpacked
    src_val_unpacked: Col<B1, 32>,
    // TODO: `imm` and `imm_32b_unpacked` should not need to be part of this table as fetched
    // directly from the CPU gadget. Revamp this once a new version of `ZeroPadding` is implemented
    // on the binius side.
    /// Immediate value
    imm: Col<B1, 16>,
    /// Immediate value, unpacked
    imm_32b_unpacked: Col<B1, 32>,
    /// Result value
    pub dst_val: Col<B32>,
    /// Result value, unpacked
    dst_val_unpacked: Col<B1, 32>,
    /// PROM channel pull value
    pub src_abs_addr: Col<B32>,
    /// Destination absolute address
    pub dst_abs_addr: Col<B32>,
}

impl Table for OriTable {
    type Event = OriEvent;

    fn name(&self) -> &'static str {
        "OriTable"
    }

    fn new(cs: &mut ConstraintSystem, channels: &Channels) -> Self {
        let mut table = cs.add_table("ori");
        let src_val_unpacked: Col<B1, 32> = table.add_committed("src_val");
        let src_val = table.add_packed("src_val", src_val_unpacked);
        let imm_32b_unpacked: Col<B1, 32> = table.add_committed("imm_32b");

        let cpu_cols = CpuColumns::new(
            &mut table,
            channels.state_channel,
            channels.prom_channel,
            CpuColumnsOptions::default(),
        );

        let dst_abs_addr =
            table.add_computed("dst_abs_addr", cpu_cols.fp + upcast_col(cpu_cols.arg0));
        let src_abs_addr =
            table.add_computed("src_abs_addr", cpu_cols.fp + upcast_col(cpu_cols.arg1));

        let imm: Col<B1, 16> = table.add_selected_block("imm", imm_32b_unpacked, 0);
        table.assert_zero("imm_check", imm - cpu_cols.arg2_unpacked);

        let imm_high: Col<B1, 16> = table.add_selected_block("imm_high", imm_32b_unpacked, 1);
        table.assert_zero("imm_high_check", imm_high.into());

        let dst_val_unpacked = table.add_computed(
            "dst_val_unpacked",
            // DeMorgan Law: a | b == a + b + (a * b)
            src_val_unpacked + imm_32b_unpacked + (src_val_unpacked * imm_32b_unpacked),
        );
        let dst_val = table.add_packed("dst_val", dst_val_unpacked);

        // Read src_val
        table.pull(channels.vrom_channel, [src_abs_addr, src_val]);

        // Read dst_val
        table.pull(channels.vrom_channel, [dst_abs_addr, dst_val]);

        Self {
            id: table.id(),
            cpu_cols,
            src_abs_addr,
            src_val,
            src_val_unpacked,
            imm,
            imm_32b_unpacked,
            dst_abs_addr,
            dst_val,
            dst_val_unpacked,
        }
    }

    fn as_any(&self) -> &dyn Any {
        self
    }
}

impl TableFiller<ProverPackedField> for OriTable {
    type Event = OriEvent;

    fn id(&self) -> TableId {
        self.id
    }

    fn fill<'a>(
        &self,
        rows: impl Iterator<Item = &'a Self::Event> + Clone,
        witness: &'a mut TableWitnessSegment<ProverPackedField>,
    ) -> Result<(), anyhow::Error> {
        {
            let mut dst_abs_addr = witness.get_mut_as(self.dst_abs_addr)?;
            let mut dst_val_unpacked = witness.get_mut_as(self.dst_val_unpacked)?;
            let mut src_abs_addr = witness.get_mut_as(self.src_abs_addr)?;
            let mut src_val_unpacked = witness.get_mut_as(self.src_val_unpacked)?;
            let mut imm_32b_unpacked = witness.get_mut_as(self.imm_32b_unpacked)?;
            let mut imm = witness.get_mut_as(self.imm)?;

            for (i, event) in rows.clone().enumerate() {
                dst_abs_addr[i] = event.fp.addr(event.dst);
                dst_val_unpacked[i] = event.dst_val;
                src_abs_addr[i] = event.fp.addr(event.src);
                src_val_unpacked[i] = event.src_val;
                imm[i] = event.imm;
                imm_32b_unpacked[i] = event.imm as u32;
            }
        }
        let cpu_rows = rows.map(|event| CpuGadget {
            pc: event.pc.into(),
            next_pc: None,
            fp: *event.fp,
            arg0: event.dst,
            arg1: event.src,
            arg2: event.imm,
        });
        self.cpu_cols.populate(witness, cpu_rows)
    }
}

pub struct XoriTable {
    id: TableId,
    cpu_cols: CpuColumns<{ Opcode::Xori as u16 }>,
    dst_abs: Col<B32>, // Virtual
    dst_val: Col<B32>, // Virtual
    src_abs: Col<B32>, // Virtual
    src_val: Col<B32>,
}

impl Table for XoriTable {
    type Event = XoriEvent;

    fn name(&self) -> &'static str {
        "XoriTable"
    }

    fn new(cs: &mut ConstraintSystem, channels: &Channels) -> Self {
        let mut table = cs.add_table("xori");
        let src_val = table.add_committed("src_val");

        let cpu_cols = CpuColumns::new(
            &mut table,
            channels.state_channel,
            channels.prom_channel,
            CpuColumnsOptions::default(),
        );
        let dst_abs = table.add_computed("dst_abs", cpu_cols.fp + upcast_col(cpu_cols.arg0));
        let src_abs = table.add_computed("src_abs", cpu_cols.fp + upcast_col(cpu_cols.arg1));
        let imm = cpu_cols.arg2;

        let dst_val = table.add_computed("dst_val", src_val + upcast_expr(imm.into()));

        // Read dst_val
        table.pull(channels.vrom_channel, [dst_abs, dst_val]);

        // Read src_val
        table.pull(channels.vrom_channel, [src_abs, src_val]);

        Self {
            id: table.id(),
            cpu_cols,
            dst_abs,
            dst_val,
            src_abs,
            src_val,
        }
    }

    fn as_any(&self) -> &dyn Any {
        self
    }
}

impl TableFiller<ProverPackedField> for XoriTable {
    type Event = XoriEvent;

    fn id(&self) -> TableId {
        self.id
    }

    // TODO: This implementation might be very similar for all immediate binary
    // operations
    fn fill<'a>(
        &self,
        rows: impl Iterator<Item = &'a Self::Event> + Clone,
        witness: &'a mut TableWitnessSegment<ProverPackedField>,
    ) -> Result<(), anyhow::Error> {
        {
            let mut dst_abs = witness.get_mut_as(self.dst_abs)?;
            let mut dst_val = witness.get_mut_as(self.dst_val)?;
            let mut src_abs = witness.get_mut_as(self.src_abs)?;
            let mut src_val = witness.get_mut_as(self.src_val)?;
            for (i, event) in rows.clone().enumerate() {
                dst_abs[i] = event.fp.addr(event.dst);
                dst_val[i] = event.dst_val;
                src_abs[i] = event.fp.addr(event.src);
                src_val[i] = event.src_val;
            }
        }
        let cpu_rows = rows.map(|event| CpuGadget {
            pc: event.pc.into(),
            next_pc: None,
            fp: *event.fp,
            arg0: event.dst,
            arg1: event.src,
            arg2: event.imm,
        });
        self.cpu_cols.populate(witness, cpu_rows)
    }
}

pub struct AndiTable {
    id: TableId,
    cpu_cols: CpuColumns<{ Opcode::Andi as u16 }>,
    dst_abs: Col<B32>,             // Virtual
    src_abs: Col<B32>,             // Virtual
    dst_val_unpacked: Col<B1, 16>, // Virtual
    src_val_unpacked: Col<B1, 32>,
    src_val: Col<B32>, // Virtual
    dst_val: Col<B16>, // Virtual
    /// The lower 16 bits of src_val.
    src_val_low: Col<B1, 16>,
}

impl Table for AndiTable {
    type Event = AndiEvent;

    fn name(&self) -> &'static str {
        "AndiTable"
    }

    fn new(cs: &mut ConstraintSystem, channels: &Channels) -> Self {
        let mut table = cs.add_table("andi");
        let src_val_unpacked: Col<B1, 32> = table.add_committed("src_val");
        let src_val = table.add_packed("src_val", src_val_unpacked);

        let cpu_cols = CpuColumns::new(
            &mut table,
            channels.state_channel,
            channels.prom_channel,
            CpuColumnsOptions::default(),
        );

        let dst_abs = table.add_computed("dst_abs", cpu_cols.fp + upcast_col(cpu_cols.arg0));
        let src_abs = table.add_computed("src_abs", cpu_cols.fp + upcast_col(cpu_cols.arg1));
        let imm = cpu_cols.arg2_unpacked;

        let src_val_low: Col<B1, 16> = table.add_selected_block("src_val_low", src_val_unpacked, 0);

        let dst_val_unpacked = table.add_computed("dst_val", src_val_low * imm);
        let dst_val = table.add_packed("dst_val", dst_val_unpacked);

        // Read dst_val
        table.pull(channels.vrom_channel, [dst_abs, upcast_col(dst_val)]);

        // Read src_val
        table.pull(channels.vrom_channel, [src_abs, src_val]);

        Self {
            id: table.id(),
            cpu_cols,
            dst_abs,
            src_abs,
            dst_val,
            src_val,
            dst_val_unpacked,
            src_val_unpacked,
            src_val_low,
        }
    }

    fn as_any(&self) -> &dyn Any {
        self
    }
}

impl TableFiller<ProverPackedField> for AndiTable {
    type Event = AndiEvent;

    fn id(&self) -> TableId {
        self.id
    }

    fn fill<'a>(
        &self,
        rows: impl Iterator<Item = &'a Self::Event> + Clone,
        witness: &'a mut TableWitnessSegment<ProverPackedField>,
    ) -> Result<(), anyhow::Error> {
        {
            let mut dst_abs = witness.get_mut_as(self.dst_abs)?;
            let mut dst_val_unpacked = witness.get_mut_as(self.dst_val_unpacked)?;
            let mut src_abs = witness.get_mut_as(self.src_abs)?;
            let mut src_val_unpacked = witness.get_mut_as(self.src_val_unpacked)?;
            let mut src_val_low = witness.get_mut_as(self.src_val_low)?;
            for (i, event) in rows.clone().enumerate() {
                dst_abs[i] = event.fp.addr(event.dst);
                dst_val_unpacked[i] = event.dst_val as u16;
                src_abs[i] = event.fp.addr(event.src);
                src_val_unpacked[i] = event.src_val;
                src_val_low[i] = event.src_val as u16;
            }
        }
        let cpu_rows = rows.map(|event| CpuGadget {
            pc: event.pc.into(),
            next_pc: None,
            fp: *event.fp,
            arg0: event.dst,
            arg1: event.src,
            arg2: event.imm,
        });
        self.cpu_cols.populate(witness, cpu_rows)
    }
}

/// B32_MULI (Binary Field Multiplication with Immediate) table.
///
/// This table handles the B32_MULI instruction, which performs multiplication
/// in the binary field GF(2^32) with a 32-bit immediate value.
/// This operation is special as it spans two instructions, with the immediate
/// split across them.
pub struct B32MuliTable {
    /// Table ID
    pub id: TableId,
    /// CPU columns for first instruction
    cpu_cols_first: CpuColumns<{ Opcode::B32Muli as u16 }>,
    /// CPU columns for second instruction
    cpu_cols_second: CpuColumns<{ Opcode::B32Muli as u16 }>,
    /// Source value
    pub src_val: Col<B32>,
    /// Immediate value (32-bit constructed from two 16-bit values)
    pub imm_val: Col<B32>,
    /// Result value
    pub dst_val: Col<B32>,
    /// Source absolute address
    pub src_abs_addr: Col<B32>,
    /// Destination absolute address
    pub dst_abs_addr: Col<B32>,
}

impl Table for B32MuliTable {
    type Event = B32MuliEvent;

    fn name(&self) -> &'static str {
        "B32MuliTable"
    }

    fn new(cs: &mut ConstraintSystem, channels: &Channels) -> Self {
        let mut table = cs.add_table("b32_muli");

        // First instruction - captures the initial opcode, dst, src, and imm_low
        let cpu_cols_first = CpuColumns::new(
            &mut table,
            channels.state_channel,
            channels.prom_channel,
            CpuColumnsOptions {
                next_pc: NextPc::Increment,
                next_fp: None,
            },
        );

        // Second instruction - captures the opcode continuation with imm_high
        let cpu_cols_second = CpuColumns::new(
            &mut table,
            channels.state_channel,
            channels.prom_channel,
            CpuColumnsOptions {
                next_pc: NextPc::Increment,
                next_fp: None,
            },
        );

        let CpuColumns {
            fp,
            arg0: dst,
            arg1: src,
            arg2: imm_low_col,
            ..
        } = cpu_cols_first;

        let CpuColumns {
            arg0: imm_high_col, ..
        } = cpu_cols_second;

        // Create columns for values
        let src_val = table.add_committed("b32_muli_src_val");

        // Construct the 32-bit immediate from the two 16-bit parts
        let imm_val = table.add_computed(
            "b32_muli_imm_val",
            pack_b16_into_b32([imm_low_col.into(), imm_high_col.into()]),
        );

        // Pull source value from VROM channel
        let src_abs_addr = table.add_computed("src_addr", fp + upcast_expr(src.into()));
        table.pull(channels.vrom_channel, [src_abs_addr, src_val]);

        // Compute the result
        let dst_val = table.add_computed("b32_muli_dst_val", src_val * imm_val);

        // Pull result from VROM channel
        let dst_abs_addr = table.add_computed("dst_addr", fp + upcast_expr(dst.into()));
        table.pull(channels.vrom_channel, [dst_abs_addr, dst_val]);

        Self {
            id: table.id(),
            cpu_cols_first,
            cpu_cols_second,
            src_val,
            imm_val,
            dst_val,
            src_abs_addr,
            dst_abs_addr,
        }
    }

    fn as_any(&self) -> &dyn Any {
        self
    }
}

impl TableFiller<ProverPackedField> for B32MuliTable {
    type Event = B32MuliEvent;

    fn id(&self) -> TableId {
        self.id
    }

    fn fill<'a>(
        &'a self,
        rows: impl Iterator<Item = &'a Self::Event> + Clone,
        witness: &'a mut TableWitnessSegment<ProverPackedField>,
    ) -> anyhow::Result<()> {
        {
            let mut src_val_col = witness.get_scalars_mut(self.src_val)?;
            let mut imm_val_col = witness.get_scalars_mut(self.imm_val)?;
            let mut dst_val_col = witness.get_scalars_mut(self.dst_val)?;
            let mut src_abs_addr_col = witness.get_scalars_mut(self.src_abs_addr)?;
            let mut dst_abs_addr_col = witness.get_scalars_mut(self.dst_abs_addr)?;

            for (i, event) in rows.clone().enumerate() {
                src_val_col[i] = B32::new(event.src_val);
                imm_val_col[i] = B32::new(event.imm);
                dst_val_col[i] = B32::new(event.dst_val);
                src_abs_addr_col[i] = B32::new(event.fp.addr(event.src));
                dst_abs_addr_col[i] = B32::new(event.fp.addr(event.dst));
            }
        }

        // Populate the first instruction CPU rows
        let cpu_rows_first = rows.clone().map(|event| CpuGadget {
            pc: event.pc.val(),
            next_pc: None, // NextPc::Increment handles this
            fp: *event.fp,
            arg0: event.dst,
            arg1: event.src,
            arg2: event.imm as u16, // imm_low
        });

        // Populate the second instruction CPU rows
        let cpu_rows_second = rows.map(|event| CpuGadget {
            pc: (event.pc * B32::MULTIPLICATIVE_GENERATOR).val(), // PC for the second instruction
            next_pc: None,                                        // NextPc::Increment handles this
            fp: *event.fp,
            arg0: (event.imm >> 16) as u16, // imm_high
            arg1: 0,                        /* This arg should be 0 according to
                                             * B32MuliEvent::generate */
            arg2: 0, // This arg should be 0 according to B32MuliEvent::generate
        });

        self.cpu_cols_first.populate(witness, cpu_rows_first)?;
        self.cpu_cols_second.populate(witness, cpu_rows_second)?;

        Ok(())
    }
}<|MERGE_RESOLUTION|>--- conflicted
+++ resolved
@@ -10,11 +10,7 @@
     B128, B16, B32,
 };
 use zcrayvm_assembly::{
-<<<<<<< HEAD
     opcodes::Opcode, AndEvent, AndiEvent, B128AddEvent, B32MulEvent, B32MuliEvent, OrEvent,
-=======
-    opcodes::Opcode, AndEvent, AndiEvent, B128AddEvent, B128MulEvent, B32MulEvent, OrEvent,
->>>>>>> d3cb117a
     OriEvent, XorEvent, XoriEvent,
 };
 
