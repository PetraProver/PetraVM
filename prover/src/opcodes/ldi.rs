--- conflicted
+++ resolved
@@ -3,32 +3,18 @@
 //! This module contains the LDI table which handles loading immediate values
 //! into VROM locations in the zCrayVM execution.
 
-<<<<<<< HEAD
 use binius_field::{as_packed_field::PackScalar, underlier::UnderlierType, BinaryField, BinaryField32b};
 use binius_m3::builder::{
     upcast_col, Col, ConstraintSystem, TableFiller, TableId, TableWitnessIndexSegment, B1, B32, B64
-=======
-use binius_field::{as_packed_field::PackScalar, BinaryField};
-use binius_m3::builder::{
-    upcast_expr, Col, ConstraintSystem, TableFiller, TableId, TableWitnessIndexSegment, B1, B128,
-    B16, B32,
->>>>>>> 36424ead
 };
 use bytemuck::Pod;
 use zcrayvm_assembly::{LDIEvent, Opcode};
 
-<<<<<<< HEAD
 use super::{
     cpu::{CpuColumns, CpuColumnsOptions, CpuEvent, NextPc},
     util::{pack_b16_into_b32, pack_b32_into_b64},
 };
 use crate::channels::ZkVMChannels;
-=======
-use crate::{
-    channels::ZkVMChannels,
-    utils::{pack_prom_entry_b128, pack_prom_opcode},
-};
->>>>>>> 36424ead
 
 const LDI_OPCODE: u32 = 0x0f;
 
@@ -47,31 +33,10 @@
 pub struct LdiTable {
     /// Table ID
     pub id: TableId,
-<<<<<<< HEAD
     /// CPU columns
     cpu_cols: CpuColumns<{ Opcode::Ldi as u16 }>,
     vrom_push: Col<B64>, // Virtual
     abs_addr: Col<B32>,  // Virtual
-=======
-    /// PC column
-    pub pc: Col<B32, 1>,
-    /// Frame pointer column
-    pub fp: Col<B32, 1>,
-    /// Destination VROM offset column
-    pub dst: Col<B16, 1>,
-    /// Immediate value low bits column
-    pub imm_low: Col<B16, 1>,
-    /// Immediate value high bits column
-    pub imm_high: Col<B16, 1>,
-    /// PROM channel pull value
-    pub prom_pull: Col<B128, 1>,
-    /// Next PC column
-    pub next_pc: Col<B32, 1>,
-    /// VROM absolute address column
-    pub vrom_abs_addr: Col<B32, 1>,
-    /// Computed immediate value column
-    pub computed_imm: Col<B32, 1>,
->>>>>>> 36424ead
 }
 
 impl LdiTable {
@@ -83,7 +48,6 @@
     pub fn new(cs: &mut ConstraintSystem, channels: &ZkVMChannels) -> Self {
         let mut table = cs.add_table("ldi");
 
-<<<<<<< HEAD
         let ZkVMChannels {
             state_channel,
             prom_channel,
@@ -128,59 +92,6 @@
             cpu_cols,
             vrom_push,
             abs_addr,
-=======
-        // Add columns for PC, FP, and other instruction components
-        let pc = table.add_committed("pc");
-        let fp = table.add_committed("cur_fp");
-        let dst = table.add_committed("dst");
-        let imm_low = table.add_committed("imm_low");
-        let imm_high = table.add_committed("imm_high");
-
-        // Pull from state channel (get current state)
-        table.pull(channels.state_channel, [pc, fp]);
-
-        // Pack instruction for PROM channel pull
-        let prom_pull = pack_prom_opcode(
-            &mut table,
-            "prom_pull",
-            pc,
-            LDI_OPCODE,
-            [dst, imm_low, imm_high],
-        );
-
-        // Pull from PROM channel
-        table.pull(channels.prom_channel, [prom_pull]);
-
-        // Compute the immediate value (combine low and high parts)
-        let computed_imm = table.add_computed::<B32, 1>(
-            "computed_imm",
-            upcast_expr(imm_low.into()) + upcast_expr(imm_high.into()) * B32::from(65536), // 2^16
-        );
-
-        // Compute absolute address for VROM
-        let vrom_abs_addr = table.add_computed::<B32, 1>("abs_addr", fp + upcast_expr(dst.into()));
-
-        // Pull from VROM channel
-        table.pull(channels.vrom_channel, [vrom_abs_addr, computed_imm]);
-
-        // Compute next PC
-        let next_pc = table.add_computed::<B32, 1>("next_pc", pc * B32::MULTIPLICATIVE_GENERATOR);
-
-        // Push to state channel
-        table.push(channels.state_channel, [next_pc, fp]);
-
-        Self {
-            id: table.id(),
-            pc,
-            fp,
-            dst,
-            imm_low,
-            imm_high,
-            prom_pull,
-            next_pc,
-            vrom_abs_addr,
-            computed_imm,
->>>>>>> 36424ead
         }
     }
 }
@@ -200,7 +111,6 @@
         rows: impl Iterator<Item = &'a Self::Event> + Clone,
         witness: &'a mut TableWitnessIndexSegment<U>,
     ) -> anyhow::Result<()> {
-<<<<<<< HEAD
         {
             let mut vrom_push = witness.get_mut_as(self.vrom_push)?;
             for (i, event) in rows.clone().enumerate() {
@@ -210,37 +120,6 @@
                     &vrom_push[i]
                 );
             }
-=======
-        let mut pc_col = witness.get_mut_as(self.pc)?;
-        let mut fp_col = witness.get_mut_as(self.fp)?;
-        let mut dst_col = witness.get_mut_as(self.dst)?;
-        let mut imm_low_col = witness.get_mut_as(self.imm_low)?;
-        let mut imm_high_col = witness.get_mut_as(self.imm_high)?;
-        let mut next_pc_col = witness.get_mut_as(self.next_pc)?;
-        let mut prom_pull_col = witness.get_mut_as(self.prom_pull)?;
-        let mut vrom_abs_addr_col = witness.get_mut_as(self.vrom_abs_addr)?;
-        let mut computed_imm_col = witness.get_mut_as(self.computed_imm)?;
-
-        for (i, event) in rows.enumerate() {
-            pc_col[i] = event.pc;
-            fp_col[i] = event.fp;
-            dst_col[i] = event.dst;
-
-            // Split the immediate value into low and high parts
-            imm_low_col[i] = (event.imm & 0xFFFF) as u16;
-            imm_high_col[i] = ((event.imm >> 16) & 0xFFFF) as u16;
-
-            next_pc_col[i] = pc_col[i] * B32::MULTIPLICATIVE_GENERATOR;
-            prom_pull_col[i] = pack_prom_entry_b128(
-                pc_col[i].val(),
-                LDI_OPCODE as u16,
-                dst_col[i],
-                imm_low_col[i],
-                imm_high_col[i],
-            );
-            vrom_abs_addr_col[i] = fp_col[i] + dst_col[i] as u32;
-            computed_imm_col[i] = event.imm;
->>>>>>> 36424ead
         }
         let cpu_rows = rows.map(|event| CpuEvent {
             pc: event.pc.val(),
