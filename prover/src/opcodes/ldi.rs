--- conflicted
+++ resolved
@@ -8,11 +8,7 @@
 };
 use zcrayvm_assembly::{opcodes::Opcode, LDIEvent};
 
-<<<<<<< HEAD
-use super::cpu::{CpuColumns, CpuColumnsOptions, CpuEvent, NextPc};
-=======
 use crate::gadgets::cpu::{CpuColumns, CpuColumnsOptions, CpuGadget, NextPc};
->>>>>>> f7de9777
 use crate::{channels::Channels, types::ProverPackedField, utils::pack_b16_into_b32};
 
 /// LDI (Load Immediate) table.
@@ -65,11 +61,7 @@
 
         let vrom_abs_addr = table.add_computed("abs_addr", fp + upcast_col(dst));
 
-<<<<<<< HEAD
-        // Push value to VROM write table using absolute address
-=======
         // Pull value to VROM write table using absolute address
->>>>>>> f7de9777
         let imm = table.add_computed("imm", pack_b16_into_b32([imm_low.into(), imm_high.into()]));
         table.pull(channels.vrom_channel, [vrom_abs_addr, imm]);
 
@@ -102,11 +94,7 @@
                 imm[i] = event.imm;
             }
         }
-<<<<<<< HEAD
-        let cpu_rows = rows.map(|event| CpuEvent {
-=======
         let cpu_rows = rows.map(|event| CpuGadget {
->>>>>>> f7de9777
             pc: event.pc.val(),
             next_pc: None,
             fp: *event.fp,
