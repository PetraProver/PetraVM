--- conflicted
+++ resolved
@@ -20,16 +20,11 @@
 pub use binary::*;
 pub use branch::{BnzTable, BzTable};
 pub use call::{CalliTable, CallvTable, TailiTable, TailvTable};
-<<<<<<< HEAD
-pub use comparison::SltuTable;
+pub use comparison::*;
 pub use groestl::{Groestl256CompressTable, Groestl256OutputTable};
-pub use integer_ops::{AddTable, SubTable};
-=======
-pub use comparison::*;
 pub use integer_ops::{
     SubTable, {AddTable, AddiTable},
 };
->>>>>>> a9b67952
 pub use jump::{JumpiTable, JumpvTable};
 pub use ldi::LdiTable;
 pub use mv::{MvihTable, MvvlTable, MvvwTable};
