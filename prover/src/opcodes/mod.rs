--- conflicted
+++ resolved
@@ -8,11 +8,8 @@
 pub mod binary;
 pub mod branch;
 pub mod call;
-<<<<<<< HEAD
+pub mod comparison;
 pub mod groestl;
-=======
-pub mod comparison;
->>>>>>> 06fae9e9
 pub mod integer_ops;
 pub mod jump;
 pub mod ldi;
@@ -23,13 +20,9 @@
 pub use binary::*;
 pub use branch::{BnzTable, BzTable};
 pub use call::{CalliTable, CallvTable, TailiTable, TailvTable};
-<<<<<<< HEAD
+pub use comparison::SltuTable;
 pub use groestl::{Groestl256CompressTable, Groestl256OutputTable};
-pub use integer_ops::AddTable;
-=======
-pub use comparison::SltuTable;
 pub use integer_ops::{AddTable, SubTable};
->>>>>>> 06fae9e9
 pub use jump::{JumpiTable, JumpvTable};
 pub use ldi::LdiTable;
 pub use mv::{MvihTable, MvvlTable, MvvwTable};
