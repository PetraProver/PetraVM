--- conflicted
+++ resolved
@@ -9,11 +9,8 @@
 pub mod branch;
 pub mod call;
 pub mod comparison;
-<<<<<<< HEAD
+pub mod fp;
 pub mod groestl;
-=======
-pub mod fp;
->>>>>>> c4d5397c
 pub mod integer_ops;
 pub mod jump;
 pub mod ldi;
@@ -25,11 +22,8 @@
 pub use branch::{BnzTable, BzTable};
 pub use call::{CalliTable, CallvTable, TailiTable, TailvTable};
 pub use comparison::*;
-<<<<<<< HEAD
+pub use fp::FpTable;
 pub use groestl::{Groestl256CompressTable, Groestl256OutputTable};
-=======
-pub use fp::FpTable;
->>>>>>> c4d5397c
 pub use integer_ops::*;
 pub use jump::{JumpiTable, JumpvTable};
 pub use ldi::LdiTable;
