//! Opcode implementations for the zCrayVM M3 circuit.
//!
//! This module contains the tables for each opcode instruction.

pub mod binary;
pub mod branch;
pub mod call;
<<<<<<< HEAD
=======
pub mod integer_ops;
>>>>>>> dbe893bd
pub mod ldi;
pub mod mv;
pub mod ret;

pub use binary::B32MulTable;
pub use branch::{BnzTable, BzTable};
pub use call::TailiTable;
<<<<<<< HEAD
=======
pub use integer_ops::AddTable;
>>>>>>> dbe893bd
pub use ldi::LdiTable;
pub use mv::MvvwTable;
pub use ret::RetTable;<|MERGE_RESOLUTION|>--- conflicted
+++ resolved
@@ -5,10 +5,7 @@
 pub mod binary;
 pub mod branch;
 pub mod call;
-<<<<<<< HEAD
-=======
 pub mod integer_ops;
->>>>>>> dbe893bd
 pub mod ldi;
 pub mod mv;
 pub mod ret;
@@ -16,10 +13,7 @@
 pub use binary::B32MulTable;
 pub use branch::{BnzTable, BzTable};
 pub use call::TailiTable;
-<<<<<<< HEAD
-=======
 pub use integer_ops::AddTable;
->>>>>>> dbe893bd
 pub use ldi::LdiTable;
 pub use mv::MvvwTable;
 pub use ret::RetTable;