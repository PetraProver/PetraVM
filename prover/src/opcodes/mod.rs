//! Opcode implementations for the PetraVM M3 circuit.
//!
//! This module contains the tables for each opcode instruction.

use binius_field::BinaryField;
use binius_m3::builder::B32;

pub mod binary;
pub mod branch;
pub mod call;
pub mod comparison;
pub mod integer_ops;
pub mod jump;
pub mod ldi;
pub mod mv;
pub mod ret;
pub mod shift;

pub use binary::*;
pub use branch::{BnzTable, BzTable};
pub use call::{CalliTable, CallvTable, TailiTable, TailvTable};
<<<<<<< HEAD
pub use comparison::SltuTable;
pub use integer_ops::{AddTable, AddiTable, MulTable, MuliTable, SubTable};
=======
pub use comparison::*;
pub use integer_ops::{
    SubTable, {AddTable, AddiTable},
};
>>>>>>> 04af138e
pub use jump::{JumpiTable, JumpvTable};
pub use ldi::LdiTable;
pub use mv::{MvihTable, MvvlTable, MvvwTable};
pub use ret::RetTable;
pub use shift::{SllTable, SlliTable, SraTable, SraiTable, SrlTable, SrliTable};
pub(crate) const G: B32 = B32::MULTIPLICATIVE_GENERATOR;<|MERGE_RESOLUTION|>--- conflicted
+++ resolved
@@ -19,15 +19,8 @@
 pub use binary::*;
 pub use branch::{BnzTable, BzTable};
 pub use call::{CalliTable, CallvTable, TailiTable, TailvTable};
-<<<<<<< HEAD
-pub use comparison::SltuTable;
+pub use comparison::*;
 pub use integer_ops::{AddTable, AddiTable, MulTable, MuliTable, SubTable};
-=======
-pub use comparison::*;
-pub use integer_ops::{
-    SubTable, {AddTable, AddiTable},
-};
->>>>>>> 04af138e
 pub use jump::{JumpiTable, JumpvTable};
 pub use ldi::LdiTable;
 pub use mv::{MvihTable, MvvlTable, MvvwTable};
