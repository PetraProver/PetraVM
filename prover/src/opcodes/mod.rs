--- conflicted
+++ resolved
@@ -20,13 +20,7 @@
 pub use branch::{BnzTable, BzTable};
 pub use call::{CalliTable, CallvTable, TailiTable, TailvTable};
 pub use comparison::SltuTable;
-<<<<<<< HEAD
-pub use integer_ops::{AddTable, SubTable, MulTable};
-=======
-pub use integer_ops::{
-    SubTable, {AddTable, AddiTable},
-};
->>>>>>> fc1f4826
+pub use integer_ops::{AddTable, AddiTable, MulTable, SubTable};
 pub use jump::{JumpiTable, JumpvTable};
 pub use ldi::LdiTable;
 pub use mv::{MvihTable, MvvlTable, MvvwTable};
