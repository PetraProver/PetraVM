--- conflicted
+++ resolved
@@ -10,11 +10,7 @@
 pub mod mv;
 pub mod ret;
 
-<<<<<<< HEAD
-pub use binary::{B128AddTable, B32MulTable};
-=======
 pub use binary::*;
->>>>>>> 05f0ddde
 pub use branch::{BnzTable, BzTable};
 pub use call::TailiTable;
 pub use integer_ops::AddTable;
