--- conflicted
+++ resolved
@@ -2,18 +2,11 @@
 //!
 //! This module contains the tables for each opcode instruction.
 
-<<<<<<< HEAD
 pub mod binary;
 pub mod ldi;
 pub mod ret;
 
 pub use binary::B32MulTable;
-=======
-pub mod branch;
-pub mod ldi;
-pub mod ret;
-
 pub use branch::{BnzTable, BzTable};
->>>>>>> 262133f6
 pub use ldi::LdiTable;
 pub use ret::RetTable;