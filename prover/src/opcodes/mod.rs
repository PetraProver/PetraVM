//! Opcode implementations for the zCrayVM M3 circuit.
//!
//! This module contains the tables for each opcode instruction.

<<<<<<< HEAD
pub mod binary_ops;
pub mod cpu;
=======
pub mod binary;
pub mod branch;
>>>>>>> f7de9777
pub mod ldi;
pub mod ret;

pub use binary::B32MulTable;
pub use branch::{BnzTable, BzTable};
pub use ldi::LdiTable;
pub use ret::RetTable;<|MERGE_RESOLUTION|>--- conflicted
+++ resolved
@@ -2,13 +2,10 @@
 //!
 //! This module contains the tables for each opcode instruction.
 
-<<<<<<< HEAD
+pub mod binary;
 pub mod binary_ops;
+pub mod branch;
 pub mod cpu;
-=======
-pub mod binary;
-pub mod branch;
->>>>>>> f7de9777
 pub mod ldi;
 pub mod ret;
 
