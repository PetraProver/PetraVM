//! Opcode implementations for the zCrayVM M3 circuit.
//!
//! This module contains the tables for each opcode instruction.

use binius_field::BinaryField;
use binius_m3::builder::B32;

pub mod binary;
pub mod branch;
pub mod call;
pub mod integer_ops;
pub mod jump;
pub mod ldi;
pub mod mv;
pub mod ret;
pub mod shift;

pub use binary::*;
pub use branch::{BnzTable, BzTable};
pub use call::{CalliTable, CallvTable, TailiTable, TailvTable};
<<<<<<< HEAD
pub use integer_ops::{AddTable, AddiTable};
=======
pub use integer_ops::{AddTable, SubTable};
>>>>>>> e9f6c6d2
pub use jump::{JumpiTable, JumpvTable};
pub use ldi::LdiTable;
pub use mv::{MvihTable, MvvlTable, MvvwTable};
pub use ret::RetTable;
pub use shift::{SllTable, SlliTable, SrlTable, SrliTable};
pub(crate) const G: B32 = B32::MULTIPLICATIVE_GENERATOR;<|MERGE_RESOLUTION|>--- conflicted
+++ resolved
@@ -18,11 +18,9 @@
 pub use binary::*;
 pub use branch::{BnzTable, BzTable};
 pub use call::{CalliTable, CallvTable, TailiTable, TailvTable};
-<<<<<<< HEAD
-pub use integer_ops::{AddTable, AddiTable};
-=======
-pub use integer_ops::{AddTable, SubTable};
->>>>>>> e9f6c6d2
+pub use integer_ops::{
+    SubTable, {AddTable, AddiTable},
+};
 pub use jump::{JumpiTable, JumpvTable};
 pub use ldi::LdiTable;
 pub use mv::{MvihTable, MvvlTable, MvvwTable};
