--- conflicted
+++ resolved
@@ -5,14 +5,10 @@
     builder::{
         upcast_col, Col, ConstraintSystem, TableFiller, TableId, TableWitnessSegment, B1, B32,
     },
-<<<<<<< HEAD
     gadgets::{
         mul::MulSS32,
-        u32::{U32Add, U32AddFlags},
+        add::{U32Add, U32AddFlags},
     },
-=======
-    gadgets::add::{U32Add, U32AddFlags},
->>>>>>> 21b7a4f2
 };
 use petravm_assembly::{opcodes::Opcode, AddEvent, AddiEvent, MulEvent, MuliEvent, SubEvent};
 
