--- conflicted
+++ resolved
@@ -7,19 +7,12 @@
     },
     gadgets::{
         add::{U32Add, U32AddFlags},
-<<<<<<< HEAD
         mul::{MulSS32, MulSU32, MulUU32},
     },
 };
 use petravm_asm::{
     opcodes::Opcode, AddEvent, AddiEvent, MulEvent, MuliEvent, MulsuEvent, MuluEvent, SubEvent,
 };
-=======
-        mul::{MulSS32, MulUU32},
-    },
-};
-use petravm_asm::{opcodes::Opcode, AddEvent, AddiEvent, MulEvent, MuliEvent, MuluEvent, SubEvent};
->>>>>>> 7f601742
 
 use crate::{
     channels::Channels,
@@ -1106,7 +1099,7 @@
         let addi_result = src_value.wrapping_add((imm_value as i16 as i32) as u32);
         let muli_result = ((src_value as i32 as i64) * (imm_value as i16 as i64)) as u64;
 
-        // Add VROM writes from LDI and ADDI events
+        // Add VROM writes from LDI ADDI MULI events
         let vrom_writes = vec![
             // LDI event
             (2, src_value, 3),
@@ -1175,7 +1168,7 @@
 
         let mul_result = ((src1_value as i64) * (src2_value as i64)) as u64;
 
-        // Add VROM writes from LDI and SUB events
+        // Add VROM writes from LDI and MUL events
         let vrom_writes: Vec<(u32, u32, u32)> = vec![
             // LDI events
             (2, src1_value as u32, 2),
