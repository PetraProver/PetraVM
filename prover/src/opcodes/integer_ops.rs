use binius_field::{Field, PackedBinaryField32x1b};
use binius_m3::{
    builder::{
        upcast_col, Col, ConstraintSystem, TableFiller, TableId, TableWitnessSegment, B1, B32,
    },
    gadgets::{
        add::{U32Add, U32AddFlags},
        mul::{MulSS32, MulSU32, MulUU32},
    },
};
use petravm_asm::{
    opcodes::Opcode, AddEvent, AddiEvent, MulEvent, MuliEvent, MulsuEvent, MuluEvent, SubEvent,
};

use crate::{
    channels::Channels,
    gadgets::state::{NextPc, StateColumns, StateColumnsOptions, StateGadget},
    table::Table,
    types::ProverPackedField,
    utils::{pull_vrom_channel, setup_mux_constraint},
};

pub(crate) struct SignExtendedImmediateOutput {
    pub imm_unpacked: Col<B1, 32>,
    pub msb: Col<B1>,
    pub negative_unpacked: Col<B1, 32>,
    pub signed_imm_unpacked: Col<B1, 32>,
    pub ones: Col<B1, 32>,
}

/// Set up a signed-extended immediate from a 16-bit value to a 32-bit value.
///
/// This function adds the necessary columns and constraints to handle sign
/// extension of a 16-bit immediate value to a 32-bit value. The sign extension
/// is based on the MSB (bit 15) of the 16-bit immediate.
pub(crate) fn setup_sign_extended_immediate(
    table: &mut binius_m3::builder::TableBuilder<'_>,
    imm_unpacked: Col<B1, 16>,
) -> SignExtendedImmediateOutput {
    // Zero-pad imm to 32 bits
    let imm_unpacked = table.add_zero_pad("imm_unpacked", imm_unpacked, 0);

    // Get the sign bit and the necessary constants
    let msb = table.add_selected("msb", imm_unpacked, 15);
    let mut constants = [B1::ONE; 32];
    for c in constants.iter_mut().take(16) {
        *c = B1::ZERO;
    }
    let ones = table.add_constant("ones", constants);

    // Compute the negative case
    let negative_unpacked = table.add_computed("negative_unpacked", ones + imm_unpacked);

    // Commit to the sign-extended value
    let signed_imm_unpacked = table.add_committed("signed_imm_unpacked");

    // Check that the sign extension is correct
    setup_mux_constraint(
        table,
        &signed_imm_unpacked,
        &negative_unpacked,
        &imm_unpacked,
        &msb,
    );

    SignExtendedImmediateOutput {
        imm_unpacked,
        msb,
        negative_unpacked,
        signed_imm_unpacked,
        ones,
    }
}

/// ADD table.
///
/// This table handles the ADD instruction, which performs integer
/// addition between two 32-bit elements.
pub struct AddTable {
    id: TableId,
    state_cols: StateColumns<{ Opcode::Add as u16 }>,
    dst_abs: Col<B32>,  // Virtual
    src1_abs: Col<B32>, // Virtual
    src1_val: Col<B1, 32>,
    src2_abs: Col<B32>, // Virtual
    src2_val: Col<B1, 32>,
    add_op: U32Add,
}

impl Table for AddTable {
    type Event = AddEvent;

    fn name(&self) -> &'static str {
        "AddTable"
    }

    fn new(cs: &mut ConstraintSystem, channels: &Channels) -> Self {
        let mut table = cs.add_table("add");

        let Channels {
            state_channel,
            prom_channel,
            ..
        } = *channels;

        let state_cols = StateColumns::new(
            &mut table,
            state_channel,
            prom_channel,
            StateColumnsOptions {
                next_pc: NextPc::Increment,
                next_fp: None,
            },
        );

        // Pull the destination and source values from the VROM channel.
        let dst_abs = table.add_computed("dst", state_cols.fp + upcast_col(state_cols.arg0));
        let src1_abs = table.add_computed("src1", state_cols.fp + upcast_col(state_cols.arg1));
        let src1_val = table.add_committed("src1_val");
        let src1_val_packed = table.add_packed("src1_val_packed", src1_val);

        let src2_abs = table.add_computed("src2", state_cols.fp + upcast_col(state_cols.arg2));
        let src2_val = table.add_committed("src2_val");
        let src2_val_packed = table.add_packed("src2_val_packed", src2_val);

        // Carry out the addition.
        let add_op = U32Add::new(&mut table, src1_val, src2_val, U32AddFlags::default());
        let dst_val_packed = table.add_packed("dst_val_packed", add_op.zout);

        // Read src1
        pull_vrom_channel(
            &mut table,
            channels.vrom_channel,
            [src1_abs, src1_val_packed],
        );

        // Read src2
        pull_vrom_channel(
            &mut table,
            channels.vrom_channel,
            [src2_abs, src2_val_packed],
        );

        // Write dst
        pull_vrom_channel(&mut table, channels.vrom_channel, [dst_abs, dst_val_packed]);

        Self {
            id: table.id(),
            state_cols,
            dst_abs,
            src1_abs,
            src1_val,
            src2_abs,
            src2_val,
            add_op,
        }
    }
}

impl TableFiller<ProverPackedField> for AddTable {
    type Event = AddEvent;

    fn id(&self) -> TableId {
        self.id
    }

    fn fill<'a>(
        &self,
        rows: impl Iterator<Item = &'a Self::Event> + Clone,
        witness: &'a mut TableWitnessSegment<ProverPackedField>,
    ) -> Result<(), anyhow::Error> {
        {
            let mut dst_abs = witness.get_scalars_mut(self.dst_abs)?;
            let mut src1_abs = witness.get_scalars_mut(self.src1_abs)?;
            let mut src1_val = witness.get_mut_as(self.src1_val)?;
            let mut src2_abs = witness.get_scalars_mut(self.src2_abs)?;
            let mut src2_val = witness.get_mut_as(self.src2_val)?;

            for (i, event) in rows.clone().enumerate() {
                dst_abs[i] = B32::new(event.fp.addr(event.dst));
                src1_abs[i] = B32::new(event.fp.addr(event.src1));
                src1_val[i] = event.src1_val;
                src2_abs[i] = B32::new(event.fp.addr(event.src2));
                src2_val[i] = event.src2_val;
            }
        }
        let state_rows = rows.map(|event| StateGadget {
            pc: event.pc.into(),
            next_pc: None,
            fp: *event.fp,
            arg0: event.dst,
            arg1: event.src1,
            arg2: event.src2,
        });
        self.state_cols.populate(witness, state_rows)?;
        self.add_op.populate(witness)
    }
}

/// SUB table.
///
/// This table handles the SUB instruction, which performs integer
/// subtraction between two 32-bit elements.
pub struct SubTable {
    id: TableId,
    state_cols: StateColumns<{ Opcode::Sub as u16 }>,
    dst_abs: Col<B32>, // Virtual
    dst_val: Col<B1, 32>,
    src1_abs: Col<B32>, // Virtual
    src2_abs: Col<B32>, // Virtual
    src2_val: Col<B1, 32>,
    add_op: U32Add,
}

impl Table for SubTable {
    type Event = SubEvent;

    fn name(&self) -> &'static str {
        "SubTable"
    }

    fn new(cs: &mut ConstraintSystem, channels: &Channels) -> Self {
        let mut table = cs.add_table("sub");

        let Channels {
            state_channel,
            prom_channel,
            ..
        } = *channels;

        let state_cols = StateColumns::new(
            &mut table,
            state_channel,
            prom_channel,
            StateColumnsOptions {
                next_pc: NextPc::Increment,
                next_fp: None,
            },
        );

        // Pull the destination and source values from the VROM channel.
        let dst_abs = table.add_computed("dst", state_cols.fp + upcast_col(state_cols.arg0));
        let dst_val = table.add_committed("dst_val");
        let dst_val_packed = table.add_packed("dst_val_packed", dst_val);

        let src1_abs = table.add_computed("src1", state_cols.fp + upcast_col(state_cols.arg1));

        let src2_abs = table.add_computed("src2", state_cols.fp + upcast_col(state_cols.arg2));
        let src2_val = table.add_committed("src2_val");
        let src2_val_packed = table.add_packed("src2_val_packed", src2_val);

        // Carry out the subtraction.
        let add_op = U32Add::new(&mut table, dst_val, src2_val, U32AddFlags::default());
        let src1_val_packed = table.add_packed("src1_val_packed", add_op.zout);

        // Read src1
        pull_vrom_channel(
            &mut table,
            channels.vrom_channel,
            [src1_abs, src1_val_packed],
        );

        // Read src2
        pull_vrom_channel(
            &mut table,
            channels.vrom_channel,
            [src2_abs, src2_val_packed],
        );

        // Write dst
        pull_vrom_channel(&mut table, channels.vrom_channel, [dst_abs, dst_val_packed]);

        Self {
            id: table.id(),
            state_cols,
            dst_abs,
            src1_abs,
            src2_abs,
            src2_val,
            add_op,
            dst_val,
        }
    }
}

impl TableFiller<ProverPackedField> for SubTable {
    type Event = SubEvent;

    fn id(&self) -> TableId {
        self.id
    }

    fn fill<'a>(
        &self,
        rows: impl Iterator<Item = &'a Self::Event> + Clone,
        witness: &'a mut TableWitnessSegment<ProverPackedField>,
    ) -> Result<(), anyhow::Error> {
        {
            let mut dst_abs = witness.get_scalars_mut(self.dst_abs)?;
            let mut dst_val = witness.get_mut_as(self.dst_val)?;
            let mut src1_abs = witness.get_scalars_mut(self.src1_abs)?;
            let mut src2_abs = witness.get_scalars_mut(self.src2_abs)?;
            let mut src2_val = witness.get_mut_as(self.src2_val)?;

            for (i, event) in rows.clone().enumerate() {
                dst_abs[i] = B32::new(event.fp.addr(event.dst));
                dst_val[i] = event.dst_val;
                src1_abs[i] = B32::new(event.fp.addr(event.src1));
                src2_abs[i] = B32::new(event.fp.addr(event.src2));
                src2_val[i] = event.src2_val;
            }
        }
        let state_rows = rows.map(|event| StateGadget {
            pc: event.pc.into(),
            next_pc: None,
            fp: *event.fp,
            arg0: event.dst,
            arg1: event.src1,
            arg2: event.src2,
        });
        self.state_cols.populate(witness, state_rows)?;
        self.add_op.populate(witness)
    }
}

/// ADDI table.
///
/// This table handles the ADDI instruction, which performs signed integer
/// addition between a 32-bit element and a 16-bit immediate.
pub struct AddiTable {
    id: TableId,
    state_cols: StateColumns<{ Opcode::Addi as u16 }>,
    dst_abs: Col<B32>, // Virtual
    src_abs: Col<B32>, // Virtual
    src_val: Col<B1, 32>,
    imm_unpacked: Col<B1, 32>, // Virtual
    msb: Col<B1>,              // Virtual
    negative_unpacked: Col<B1, 32>,
    signed_imm_unpacked: Col<B1, 32>,
    ones: Col<B1, 32>,
    add_op: U32Add,
}

impl Table for AddiTable {
    type Event = AddiEvent;

    fn name(&self) -> &'static str {
        "AddiTable"
    }

    fn new(cs: &mut ConstraintSystem, channels: &Channels) -> Self {
        let mut table = cs.add_table("addi");

        let Channels {
            state_channel,
            prom_channel,
            ..
        } = *channels;

        let state_cols = StateColumns::new(
            &mut table,
            state_channel,
            prom_channel,
            StateColumnsOptions {
                next_pc: NextPc::Increment,
                next_fp: None,
            },
        );

        let dst_abs = table.add_computed("dst", state_cols.fp + upcast_col(state_cols.arg0));
        let src_abs = table.add_computed("src", state_cols.fp + upcast_col(state_cols.arg1));
        let src_val = table.add_committed("src_val");
        let src_val_packed = table.add_packed("src_val_packed", src_val);

        let imm_unpacked = state_cols.arg2_unpacked;
        let SignExtendedImmediateOutput {
            imm_unpacked,
            msb,
            negative_unpacked,
            signed_imm_unpacked,
            ones,
        } = setup_sign_extended_immediate(&mut table, imm_unpacked);

        // Carry out the addition.
        let add_op = U32Add::new(
            &mut table,
            src_val,
            signed_imm_unpacked,
            U32AddFlags::default(),
        );
        let dst_val_packed = table.add_packed("dst_val_packed", add_op.zout);

        // Pull the destination and source values from the VROM channel.
        // Read src
        pull_vrom_channel(&mut table, channels.vrom_channel, [src_abs, src_val_packed]);

        // Write dst
        pull_vrom_channel(&mut table, channels.vrom_channel, [dst_abs, dst_val_packed]);

        Self {
            id: table.id(),
            state_cols,
            dst_abs,
            src_abs,
            src_val,
            imm_unpacked,
            msb,
            negative_unpacked,
            signed_imm_unpacked,
            ones,
            add_op,
        }
    }
}

impl TableFiller<ProverPackedField> for AddiTable {
    type Event = AddiEvent;

    fn id(&self) -> TableId {
        self.id
    }

    fn fill<'a>(
        &self,
        rows: impl Iterator<Item = &'a Self::Event> + Clone,
        witness: &'a mut TableWitnessSegment<ProverPackedField>,
    ) -> Result<(), anyhow::Error> {
        {
            let mut dst_abs = witness.get_mut_as(self.dst_abs)?;
            let mut src_abs = witness.get_mut_as(self.src_abs)?;
            let mut src_val = witness.get_mut_as(self.src_val)?;
            let mut imm = witness.get_mut_as(self.imm_unpacked)?;
            let mut msb: std::cell::RefMut<'_, [PackedBinaryField32x1b]> =
                witness.get_mut_as(self.msb)?;
            let mut negative = witness.get_mut_as(self.negative_unpacked)?;
            let mut signed_imm = witness.get_mut_as(self.signed_imm_unpacked)?;
            let mut ones_col = witness.get_mut_as(self.ones)?;

            for (i, event) in rows.clone().enumerate() {
                dst_abs[i] = event.fp.addr(event.dst as u32);
                src_abs[i] = event.fp.addr(event.src as u32);
                src_val[i] = event.src_val;
                imm[i] = event.imm as u32;

                // Calculate imm's MSB.
                let is_negative = (event.imm >> 15) & 1 == 1;
                binius_field::packed::set_packed_slice(&mut msb, i, B1::from(is_negative));

                // Compute the sign extension of `imm`.
                let ones = 0b1111_1111_1111_1111u32;
                ones_col[i] = ones << 16;
                negative[i] = (ones << 16) + event.imm as u32;
                signed_imm[i] = event.imm as i16 as i32;
            }
        }
        let state_rows = rows.map(|event| StateGadget {
            pc: event.pc.into(),
            next_pc: None,
            fp: *event.fp,
            arg0: event.dst,
            arg1: event.src,
            arg2: event.imm,
        });
        self.state_cols.populate(witness, state_rows)?;
        self.add_op.populate(witness)
    }
}

/// MULU table.
///
/// This table handles the MULU instruction, which performs unsigned
/// integer multiplication between two 32-bit elements.
/// The result is a 64-bit element.
pub struct MuluTable {
    id: TableId,
    state_cols: StateColumns<{ Opcode::Mulu as u16 }>,
    dst_abs: Col<B32>,        // Virtual
    dst_abs_plus_1: Col<B32>, // Virtual
    dst_val_low: Col<B32>,    // Virtual
    dst_val_high: Col<B32>,   // Virtual
    src1_abs: Col<B32>,       // Virtual
    src1_val: Col<B32>,       // Virtual
    src2_abs: Col<B32>,       // Virtual
    src2_val: Col<B32>,       // Virtual
    mul_op: MulUU32,
}

impl Table for MuluTable {
    type Event = MuluEvent;

    fn name(&self) -> &'static str {
        "MuluTable"
    }

    fn new(cs: &mut ConstraintSystem, channels: &Channels) -> Self {
        let mut table = cs.add_table("mulu");

        let Channels {
            state_channel,
            prom_channel,
            ..
        } = *channels;

        let state_cols = StateColumns::new(
            &mut table,
            state_channel,
            prom_channel,
            StateColumnsOptions {
                next_pc: NextPc::Increment,
                next_fp: None,
            },
        );

        let mul_op = MulUU32::new(&mut table);
        let MulUU32 {
            xin: src1_val,
            yin: src2_val,
            out_low: dst_val_low,
            out_high: dst_val_high,
            ..
        } = mul_op;

        // Pull the destination value and source values from the VROM channel.
        let dst_abs = table.add_computed("dst", state_cols.fp + upcast_col(state_cols.arg0));
        let dst_abs_plus_1 = table.add_computed("dst_plus_1", dst_abs + B32::ONE);
        let src1_abs = table.add_computed("src1", state_cols.fp + upcast_col(state_cols.arg1));
        let src2_abs = table.add_computed("src2", state_cols.fp + upcast_col(state_cols.arg2));

        pull_vrom_channel(&mut table, channels.vrom_channel, [src1_abs, src1_val]);
        pull_vrom_channel(&mut table, channels.vrom_channel, [src2_abs, src2_val]);
        pull_vrom_channel(&mut table, channels.vrom_channel, [dst_abs, dst_val_low]);
        pull_vrom_channel(
            &mut table,
            channels.vrom_channel,
            [dst_abs_plus_1, dst_val_high],
        );

        Self {
            id: table.id(),
            state_cols,
            dst_abs,
            dst_abs_plus_1,
            dst_val_low,
            dst_val_high,
            src1_abs,
            src1_val,
            src2_abs,
            src2_val,
            mul_op,
        }
    }
}

impl TableFiller<ProverPackedField> for MuluTable {
    type Event = MuluEvent;

    fn id(&self) -> TableId {
        self.id
    }

    fn fill<'a>(
        &self,
        rows: impl Iterator<Item = &'a Self::Event> + Clone,
        witness: &'a mut TableWitnessSegment<ProverPackedField>,
    ) -> Result<(), anyhow::Error> {
        {
            let mut dst_abs = witness.get_mut_as(self.dst_abs)?;
            let mut dst_abs_plus_1 = witness.get_mut_as(self.dst_abs_plus_1)?;
            let mut dst_val_low = witness.get_mut_as(self.dst_val_low)?;
            let mut dst_val_high = witness.get_mut_as(self.dst_val_high)?;
            let mut src1_abs = witness.get_mut_as(self.src1_abs)?;
            let mut src1_val = witness.get_mut_as(self.src1_val)?;
            let mut src2_abs = witness.get_mut_as(self.src2_abs)?;
            let mut src2_val = witness.get_mut_as(self.src2_val)?;

            for (i, event) in rows.clone().enumerate() {
                dst_abs[i] = event.fp.addr(event.dst as u32);
                dst_abs_plus_1[i] = event.fp.addr(event.dst as u32 + 1);
                dst_val_low[i] = event.dst_val as u32;
                dst_val_high[i] = (event.dst_val >> 32) as u32;
                src1_abs[i] = event.fp.addr(event.src1 as u32);
                src1_val[i] = event.src1_val;
                src2_abs[i] = event.fp.addr(event.src2 as u32);
                src2_val[i] = event.src2_val;
            }
        }

        let cpu_rows = rows.clone().map(|event| StateGadget {
            pc: event.pc.into(),
            next_pc: None,
            fp: *event.fp,
            arg0: event.dst,
            arg1: event.src1,
            arg2: event.src2,
        });

        self.state_cols.populate(witness, cpu_rows)?;

        let x_vals = rows.clone().map(|event| event.src1_val.into());
        let y_vals = rows.clone().map(|event| event.src2_val.into());
        self.mul_op.populate_with_inputs(witness, x_vals, y_vals)
    }
}

/// MUL table.
///
/// This table handles the MUL instruction, which performs integer
/// multiplication between two 32-bit elements. It returns a 64-bit result,
/// with the low 32 bits stored in the destination vrom address and the
/// high 32 bits stored in the destination vrom address + 1.
pub struct MulTable {
    id: TableId,
    state_cols: StateColumns<{ Opcode::Mul as u16 }>,
    dst_abs: Col<B32>,
    dst_abs_plus_1: Col<B32>,
    dst_val_low: Col<B32>,
    dst_val_high: Col<B32>,
    src1_abs: Col<B32>,
    src1_val: Col<B32>,
    src2_abs: Col<B32>,
    src2_val: Col<B32>,
    mul_op: MulSS32,
}

impl Table for MulTable {
    type Event = MulEvent;

    fn name(&self) -> &'static str {
        "MulTable"
    }

    fn new(cs: &mut ConstraintSystem, channels: &Channels) -> Self {
        let mut table = cs.add_table("mul");

        let Channels {
            state_channel,
            prom_channel,
            ..
        } = *channels;

        let state_cols = StateColumns::new(
            &mut table,
            state_channel,
            prom_channel,
            StateColumnsOptions {
                next_pc: NextPc::Increment,
                next_fp: None,
            },
        );

        // Carry out the multiplication.
        let mul_op = MulSS32::new(&mut table);
        let MulSS32 {
            xin: src1_val,
            yin: src2_val,
            out_low: dst_val_low,
            out_high: dst_val_high,
            ..
        } = mul_op;

        // Pull the destination value and source values from the VROM channel.
        let dst_abs = table.add_computed("dst", state_cols.fp + upcast_col(state_cols.arg0));
        let dst_abs_plus_1 = table.add_computed("dst_plus_1", dst_abs + B32::ONE);
        let src1_abs = table.add_computed("src1", state_cols.fp + upcast_col(state_cols.arg1));
        let src2_abs = table.add_computed("src2", state_cols.fp + upcast_col(state_cols.arg2));

        pull_vrom_channel(&mut table, channels.vrom_channel, [src1_abs, src1_val]);
        pull_vrom_channel(&mut table, channels.vrom_channel, [src2_abs, src2_val]);
        pull_vrom_channel(&mut table, channels.vrom_channel, [dst_abs, dst_val_low]);
        pull_vrom_channel(
            &mut table,
            channels.vrom_channel,
            [dst_abs_plus_1, dst_val_high],
        );

        Self {
            id: table.id(),
            state_cols,
            dst_abs,
            dst_abs_plus_1,
            dst_val_low,
            dst_val_high,
            src1_abs,
            src1_val,
            src2_abs,
            src2_val,
            mul_op,
        }
    }
}

impl TableFiller<ProverPackedField> for MulTable {
    type Event = MulEvent;

    fn id(&self) -> TableId {
        self.id
    }

    fn fill<'a>(
        &self,
        rows: impl Iterator<Item = &'a Self::Event> + Clone,
        witness: &'a mut TableWitnessSegment<ProverPackedField>,
    ) -> Result<(), anyhow::Error> {
        {
            let mut dst_abs = witness.get_mut_as(self.dst_abs)?;
            let mut dst_abs_plus_1 = witness.get_mut_as(self.dst_abs_plus_1)?;
            let mut dst_val_low = witness.get_mut_as(self.dst_val_low)?;
            let mut dst_val_high = witness.get_mut_as(self.dst_val_high)?;
            let mut src1_abs = witness.get_mut_as(self.src1_abs)?;
            let mut src1_val = witness.get_mut_as(self.src1_val)?;
            let mut src2_abs = witness.get_mut_as(self.src2_abs)?;
            let mut src2_val = witness.get_mut_as(self.src2_val)?;

            for (i, event) in rows.clone().enumerate() {
                dst_abs[i] = event.fp.addr(event.dst as u32);
                dst_abs_plus_1[i] = event.fp.addr(event.dst as u32 + 1);
                dst_val_low[i] = event.dst_val as u32;
                dst_val_high[i] = (event.dst_val >> 32) as u32;
                src1_abs[i] = event.fp.addr(event.src1 as u32);
                src1_val[i] = event.src1_val;
                src2_abs[i] = event.fp.addr(event.src2 as u32);
                src2_val[i] = event.src2_val;
            }
        }

        let state_rows = rows.clone().map(|event| StateGadget {
            pc: event.pc.into(),
            next_pc: None,
            fp: *event.fp,
            arg0: event.dst,
            arg1: event.src1,
            arg2: event.src2,
        });
        self.state_cols.populate(witness, state_rows)?;

        let x_vals = rows.clone().map(|event| event.src1_val.into());
        let y_vals = rows.map(|event| event.src2_val.into());
        self.mul_op.populate_with_inputs(witness, x_vals, y_vals)
    }
}

/// MULI table.
///
/// This table handles the MULI instruction, which performs signed integer
/// multiplication between a 32-bit element and a 16-bit immediate.
/// It returns a 64-bit result, with the low 32 bits stored in the destination
/// vrom address and the high 32 bits stored in the destination vrom address +
/// 1.
pub struct MuliTable {
    id: TableId,
    state_cols: StateColumns<{ Opcode::Muli as u16 }>,
    dst_abs: Col<B32>,
    dst_abs_plus_1: Col<B32>,
    src_abs: Col<B32>,
    src_val_unpacked: Col<B1, 32>,
    imm_unpacked: Col<B1, 32>,
    msb: Col<B1>,
    negative_unpacked: Col<B1, 32>,
    signed_imm_unpacked: Col<B1, 32>,
    ones: Col<B1, 32>,
    mul_op: MulSS32,
}

impl Table for MuliTable {
    type Event = MuliEvent;

    fn name(&self) -> &'static str {
        "MuliTable"
    }

    fn new(cs: &mut ConstraintSystem, channels: &Channels) -> Self {
        let mut table = cs.add_table("muli");

        let Channels {
            state_channel,
            prom_channel,
            ..
        } = *channels;

        let state_cols = StateColumns::new(
            &mut table,
            state_channel,
            prom_channel,
            StateColumnsOptions {
                next_pc: NextPc::Increment,
                next_fp: None,
            },
        );

        let src_val_unpacked: Col<B1, 32> = table.add_committed("src_val_unpacked");
        let src_val_packed = table.add_packed("src_val_packed", src_val_unpacked);

        // Unpack src_val_unpacked to [Col<B1>; 32] for MulSS32::with_input
        let src_val_unpacked_bits: [Col<B1>; 32] = std::array::from_fn(|i| {
            table.add_selected(format!("src_val_unpacked_bit_{i}"), src_val_unpacked, i)
        });

        let SignExtendedImmediateOutput {
            imm_unpacked,
            msb,
            negative_unpacked,
            signed_imm_unpacked,
            ones,
        } = setup_sign_extended_immediate(&mut table, state_cols.arg2_unpacked);

        // Unpack signed_imm_unpacked to [Col<B1>; 32] for MulSS32::with_input
        let signed_imm_unpacked_bits: [Col<B1>; 32] = std::array::from_fn(|i| {
            table.add_selected(
                format!("signed_imm_unpacked_bit_{i}"),
                signed_imm_unpacked,
                i,
            )
        });

        // Carry out the multiplication using MulSS32::with_input with unpacked bit
        // columns
        let mul_op =
            MulSS32::with_input(&mut table, src_val_unpacked_bits, signed_imm_unpacked_bits);
        let MulSS32 {
            out_low, out_high, ..
        } = mul_op;

        // Pull the destination value and source values from the VROM channel.
        let dst_abs = table.add_computed("dst", state_cols.fp + upcast_col(state_cols.arg0));
        let dst_abs_plus_1 = table.add_computed("dst_plus_1", dst_abs + B32::ONE);
        let src_abs = table.add_computed("src", state_cols.fp + upcast_col(state_cols.arg1));

        pull_vrom_channel(&mut table, channels.vrom_channel, [src_abs, src_val_packed]);
        pull_vrom_channel(&mut table, channels.vrom_channel, [dst_abs, out_low]);
        pull_vrom_channel(
            &mut table,
            channels.vrom_channel,
            [dst_abs_plus_1, out_high],
        );

        Self {
            id: table.id(),
            state_cols,
            dst_abs,
            dst_abs_plus_1,
            src_abs,
            src_val_unpacked,
            imm_unpacked,
            msb,
            negative_unpacked,
            signed_imm_unpacked,
            ones,
            mul_op,
        }
    }
}

impl TableFiller<ProverPackedField> for MuliTable {
    type Event = MuliEvent;

    fn id(&self) -> TableId {
        self.id
    }

    fn fill<'a>(
        &self,
        rows: impl Iterator<Item = &'a Self::Event> + Clone,
        witness: &'a mut TableWitnessSegment<ProverPackedField>,
    ) -> Result<(), anyhow::Error> {
        {
            let mut dst_abs = witness.get_mut_as(self.dst_abs)?;
            let mut dst_abs_plus_1 = witness.get_mut_as(self.dst_abs_plus_1)?;
            let mut src_abs = witness.get_mut_as(self.src_abs)?;
            let mut src_val = witness.get_mut_as(self.src_val_unpacked)?;
            let mut imm = witness.get_mut_as(self.imm_unpacked)?;
            let mut msb: std::cell::RefMut<'_, [PackedBinaryField32x1b]> =
                witness.get_mut_as(self.msb)?;
            let mut negative = witness.get_mut_as(self.negative_unpacked)?;
            let mut signed_imm = witness.get_mut_as(self.signed_imm_unpacked)?;
            let mut ones = witness.get_mut_as(self.ones)?;
            for (i, event) in rows.clone().enumerate() {
                dst_abs[i] = event.fp.addr(event.dst as u32);
                dst_abs_plus_1[i] = event.fp.addr(event.dst as u32 + 1);

                src_abs[i] = event.fp.addr(event.src as u32);
                src_val[i] = event.src_val;

                let imm_val = event.imm as u32;
                imm[i] = imm_val;

                let is_negative = (imm_val >> 15) & 1 == 1;
                binius_field::packed::set_packed_slice(&mut msb, i, B1::from(is_negative));

                // Set ones - all 1s in upper 16 bits, 0s in lower 16 bits
                let ones_value = 0xFFFF0000u32;
                ones[i] = ones_value;

                // Compute negative case with ones | imm
                negative[i] = ones_value | imm_val;

                // For the signed extension
                if is_negative {
                    // Sign-extend by using the i16->i32 conversion
                    signed_imm[i] = imm_val as i16 as i32 as u32;
                } else {
                    // For positive numbers, just use the imm value directly
                    signed_imm[i] = imm_val;
                }
            }
        }

        let state_rows = rows.clone().map(|event| StateGadget {
            pc: event.pc.into(),
            next_pc: None,
            fp: *event.fp,
            arg0: event.dst,
            arg1: event.src,
            arg2: event.imm,
        });
        self.state_cols.populate(witness, state_rows)?;

        let x_vals = rows.clone().map(|event| event.src_val.into());
        let y_vals: Vec<B32> = rows
            .map(|event| {
                let imm_val_signed = event.imm as i16 as i32;
                B32::new(imm_val_signed as u32)
            })
            .collect();
        self.mul_op
            .populate_with_inputs(witness, x_vals, y_vals.into_iter())?;

        Ok(())
    }
}

/// MULSU table.
///
/// This table handles the MULSU instruction, which performs multiplication
/// between a signed 32-bit element and an unsigned 32-bit element.
/// The result is a 64-bit element.
pub struct MulsuTable {
    id: TableId,
    state_cols: StateColumns<{ Opcode::Mulsu as u16 }>,
    dst_abs: Col<B32>,
    dst_abs_plus_1: Col<B32>,
    dst_val_low: Col<B32>,
    dst_val_high: Col<B32>,
    src1_abs: Col<B32>,
    src1_val: Col<B32>,
    src2_abs: Col<B32>,
    src2_val: Col<B32>,
    mul_op: MulSU32,
}

impl Table for MulsuTable {
    type Event = MulsuEvent;

    fn name(&self) -> &'static str {
        "MulsuTable"
    }

    fn new(cs: &mut ConstraintSystem, channels: &Channels) -> Self {
        let mut table = cs.add_table("mulsu");

        let Channels {
            state_channel,
            prom_channel,
            ..
        } = *channels;

        let state_cols = StateColumns::new(
            &mut table,
            state_channel,
            prom_channel,
            StateColumnsOptions {
                next_pc: NextPc::Increment,
                next_fp: None,
            },
        );

        // Carry out the multiplication.
        let mul_op = MulSU32::new(&mut table);
        let MulSU32 {
            xin: src1_val,
            yin: src2_val,
            out_low: dst_val_low,
            out_high: dst_val_high,
            ..
        } = mul_op;

        // Pull the destination value and source values from the VROM channel.
        let dst_abs = table.add_computed("dst", state_cols.fp + upcast_col(state_cols.arg0));
        let dst_abs_plus_1 = table.add_computed("dst_plus_1", dst_abs + B32::ONE);
        let src1_abs = table.add_computed("src1", state_cols.fp + upcast_col(state_cols.arg1));
        let src2_abs = table.add_computed("src2", state_cols.fp + upcast_col(state_cols.arg2));

        pull_vrom_channel(&mut table, channels.vrom_channel, [src1_abs, src1_val]);
        pull_vrom_channel(&mut table, channels.vrom_channel, [src2_abs, src2_val]);
        pull_vrom_channel(&mut table, channels.vrom_channel, [dst_abs, dst_val_low]);
        pull_vrom_channel(
            &mut table,
            channels.vrom_channel,
            [dst_abs_plus_1, dst_val_high],
        );

        Self {
            id: table.id(),
            state_cols,
            dst_abs,
            dst_abs_plus_1,
            dst_val_low,
            dst_val_high,
            src1_abs,
            src1_val,
            src2_abs,
            src2_val,
            mul_op,
        }
    }
}

impl TableFiller<ProverPackedField> for MulsuTable {
    type Event = MulsuEvent;

    fn id(&self) -> TableId {
        self.id
    }

    fn fill<'a>(
        &self,
        rows: impl Iterator<Item = &'a Self::Event> + Clone,
        witness: &'a mut TableWitnessSegment<ProverPackedField>,
    ) -> Result<(), anyhow::Error> {
        {
            let mut dst_abs = witness.get_mut_as(self.dst_abs)?;
            let mut dst_abs_plus_1 = witness.get_mut_as(self.dst_abs_plus_1)?;
            let mut dst_val_low = witness.get_mut_as(self.dst_val_low)?;
            let mut dst_val_high = witness.get_mut_as(self.dst_val_high)?;
            let mut src1_abs = witness.get_mut_as(self.src1_abs)?;
            let mut src1_val = witness.get_mut_as(self.src1_val)?;
            let mut src2_abs = witness.get_mut_as(self.src2_abs)?;
            let mut src2_val = witness.get_mut_as(self.src2_val)?;

            for (i, event) in rows.clone().enumerate() {
                dst_abs[i] = event.fp.addr(event.dst as u32);
                dst_abs_plus_1[i] = event.fp.addr(event.dst as u32 + 1);
                dst_val_low[i] = event.dst_val as u32;
                dst_val_high[i] = (event.dst_val >> 32) as u32;
                src1_abs[i] = event.fp.addr(event.src1 as u32);
                src1_val[i] = event.src1_val;
                src2_abs[i] = event.fp.addr(event.src2 as u32);
                src2_val[i] = event.src2_val;
            }
        }

        let state_rows = rows.clone().map(|event| StateGadget {
            pc: event.pc.into(),
            next_pc: None,
            fp: *event.fp,
            arg0: event.dst,
            arg1: event.src1,
            arg2: event.src2,
        });
        self.state_cols.populate(witness, state_rows)?;

        let x_vals = rows.clone().map(|event| event.src1_val.into());
        let y_vals = rows.map(|event| event.src2_val.into());
        self.mul_op.populate_with_inputs(witness, x_vals, y_vals)
    }
}

#[cfg(test)]
mod tests {
    use anyhow::Result;
    use petravm_asm::isa::GenericISA;
    use proptest::prelude::*;

    use crate::model::Trace;
    use crate::prover::Prover;
    use crate::test_utils::generate_trace;

    /// Creates an execution trace for a simple program that uses the immediate
    /// integer operations.
    fn generate_imm_integer_ops_trace(src_value: u32, imm_value: u16) -> Result<Trace> {
        let asm_code = format!(
            "#[framesize(0x10)]\n\
             _start: 
                LDI.W @2, #{src_value}\n\
                ADDI @3, @2, #{imm_value}\n\
                MULI @4, @2, #{imm_value}\n\
                RET\n"
        );

        let addi_result = src_value.wrapping_add((imm_value as i16 as i32) as u32);
        let muli_result = ((src_value as i32 as i64) * (imm_value as i16 as i64)) as u64;

        // Add VROM writes from LDI, ADDI, and MULI events
        let vrom_writes = vec![
            // LDI event
            (2, src_value, 3),
            // Initial values
            (0, 0, 1),
            (1, 0, 1),
            // ADDI event
            (3, addi_result, 1),
            // MULI event
            (4, muli_result as u32, 1),
            (5, (muli_result >> 32) as u32, 1),
        ];

<<<<<<< HEAD
        generate_trace(asm_code, None, Some(vrom_writes)).map(|(trace, _)| trace)
=======
        let isa = Box::new(GenericISA);
        generate_trace(asm_code, None, Some(vrom_writes), isa)
>>>>>>> 6fce3e4b
    }

    /// Creates an execution trace for a simple program that uses the unsigned
    /// integer operations.
    fn generate_vrom_integer_ops_trace_unsigned(src1_value: u32, src2_value: u32) -> Result<Trace> {
        let asm_code = format!(
            "#[framesize(0x10)]\n\
             _start: 
                LDI.W @2, #{src1_value}\n\
                LDI.W @3, #{src2_value}\n\
                SUB @4, @2, @3\n\
                ADD @5, @2, @3\n\
                MULU @6, @2, @3\n\
                RET\n"
        );

        let mulu_result = src1_value as u64 * src2_value as u64;

        // Add VROM writes from all events
        let vrom_writes = vec![
            // LDI events
            (2, src1_value, 4),
            (3, src2_value, 4),
            // Initial values
            (0, 0, 1),
            (1, 0, 1),
            // SUB event
            (4, src1_value.wrapping_sub(src2_value), 1),
            // ADD event
            (5, src1_value.wrapping_add(src2_value), 1),
            // MULU event
            (6, mulu_result as u32, 1),
            (7, (mulu_result >> 32) as u32, 1),
        ];

<<<<<<< HEAD
        generate_trace(asm_code, None, Some(vrom_writes)).map(|(trace, _)| trace)
=======
        let isa = Box::new(GenericISA);
        generate_trace(asm_code, None, Some(vrom_writes), isa)
>>>>>>> 6fce3e4b
    }

    /// Creates an execution trace for a simple program that uses the signed
    /// integer operations.
    fn generate_vrom_integer_ops_trace_signed(src1_value: i32, src2_value: i32) -> Result<Trace> {
        let asm_code = format!(
            "#[framesize(0x10)]\n\
             _start: 
                LDI.W @2, #{}\n\
                LDI.W @3, #{}\n\
                MUL @4, @2, @3\n\
                RET\n",
            src1_value as u32, src2_value as u32
        );

        let mul_result = ((src1_value as i64) * (src2_value as i64)) as u64;

        // Add VROM writes from LDI and MUL events
        let vrom_writes: Vec<(u32, u32, u32)> = vec![
            // LDI events
            (2, src1_value as u32, 2),
            (3, src2_value as u32, 2),
            // Initial values
            (0, 0, 1),
            (1, 0, 1),
            // MUL event
            (4, mul_result as u32, 1),
            (5, (mul_result >> 32) as u32, 1),
        ];

<<<<<<< HEAD
        generate_trace(asm_code, None, Some(vrom_writes)).map(|(trace, _)| trace)
=======
        let isa = Box::new(GenericISA);
        generate_trace(asm_code, None, Some(vrom_writes), isa)
>>>>>>> 6fce3e4b
    }

    /// Creates an execution trace for a simple program that uses the MULSU
    /// instruction (signed * unsigned multiplication).
    fn generate_mulsu_trace(src1_value: i32, src2_value: u32) -> Result<Trace> {
        let asm_code = format!(
            "#[framesize(0x10)]\n\
             _start: 
                LDI.W @2, #{}\n\
                LDI.W @3, #{}\n\
                MULSU @4, @2, @3\n\
                RET\n",
            src1_value as u32, src2_value
        );

        // Calculate the mulsu result correctly
        let mulsu_result = (src1_value as i64).wrapping_mul(src2_value as i64);

        // Add VROM writes from LDI and MULSU events
        let vrom_writes: Vec<(u32, u32, u32)> = vec![
            // LDI events
            (2, src1_value as u32, 2),
            (3, src2_value, 2),
            // Initial values
            (0, 0, 1),
            (1, 0, 1),
            // MULSU event
            (4, mulsu_result as u32, 1),
            (5, (mulsu_result >> 32) as u32, 1),
        ];

<<<<<<< HEAD
        generate_trace(asm_code, None, Some(vrom_writes)).map(|(trace, _)| trace)
=======
        let isa = Box::new(GenericISA);
        generate_trace(asm_code, None, Some(vrom_writes), isa)
>>>>>>> 6fce3e4b
    }

    fn test_imm_integer_ops_with_values(src_value: u32, imm: u16) -> Result<()> {
        let trace = generate_imm_integer_ops_trace(src_value, imm)?;
        trace.validate()?;
        assert_eq!(trace.addi_events().len(), 1);
        Prover::new(Box::new(GenericISA)).validate_witness(&trace)
    }

    fn test_vrom_integer_ops_with_values_unsigned(src1_value: u32, src2_value: u32) -> Result<()> {
        let trace = generate_vrom_integer_ops_trace_unsigned(src1_value, src2_value)?;
        trace.validate()?;
        assert_eq!(trace.sub_events().len(), 1);
        assert_eq!(trace.add_events().len(), 1);
        assert_eq!(trace.mulu_events().len(), 1);
        Prover::new(Box::new(GenericISA)).validate_witness(&trace)
    }

    fn test_vrom_integer_ops_with_values_signed(src1_value: i32, src2_value: i32) -> Result<()> {
        let trace = generate_vrom_integer_ops_trace_signed(src1_value, src2_value)?;
        trace.validate()?;
        assert_eq!(trace.mul_events().len(), 1);
        Prover::new(Box::new(GenericISA)).validate_witness(&trace)
    }

    fn test_mulsu_with_values(src1_value: i32, src2_value: u32) -> Result<()> {
        let trace = generate_mulsu_trace(src1_value, src2_value)?;
        trace.validate()?;
        assert_eq!(trace.mulsu_events().len(), 1);
        Prover::new(Box::new(GenericISA)).validate_witness(&trace)
    }

    proptest! {
        #![proptest_config(proptest::test_runner::Config::with_cases(20))]

        #[test]
        fn test_vrom_integer_ops_unsigned(
            src1_value in  any::<u32>(),
            src2_value in  any::<u32>(),
        ) {
            prop_assert!(test_vrom_integer_ops_with_values_unsigned(src1_value, src2_value).is_ok());
        }

        #[test]
        fn test_vrom_integer_ops_signed(
            src1_value in  any::<i32>(),
            src2_value in  any::<i32>(),
        ) {
            prop_assert!(test_vrom_integer_ops_with_values_signed(src1_value, src2_value).is_ok());
        }

        #[test]
        fn test_imm_integer_ops(
            src_value in any::<u32>(),
            imm in any::<u16>(),
        ) {
            prop_assert!(test_imm_integer_ops_with_values(src_value, imm).is_ok());
        }

        #[test]
        fn test_mulsu_op(
            src1_value in any::<i32>(),
            src2_value in any::<u32>(),
        ) {
            prop_assert!(test_mulsu_with_values(src1_value, src2_value).is_ok());
        }
    }
}<|MERGE_RESOLUTION|>--- conflicted
+++ resolved
@@ -1103,12 +1103,8 @@
             (5, (muli_result >> 32) as u32, 1),
         ];
 
-<<<<<<< HEAD
-        generate_trace(asm_code, None, Some(vrom_writes)).map(|(trace, _)| trace)
-=======
         let isa = Box::new(GenericISA);
-        generate_trace(asm_code, None, Some(vrom_writes), isa)
->>>>>>> 6fce3e4b
+        generate_trace(asm_code, None, Some(vrom_writes), isa).map(|(trace, _)| trace)
     }
 
     /// Creates an execution trace for a simple program that uses the unsigned
@@ -1144,12 +1140,8 @@
             (7, (mulu_result >> 32) as u32, 1),
         ];
 
-<<<<<<< HEAD
-        generate_trace(asm_code, None, Some(vrom_writes)).map(|(trace, _)| trace)
-=======
         let isa = Box::new(GenericISA);
-        generate_trace(asm_code, None, Some(vrom_writes), isa)
->>>>>>> 6fce3e4b
+        generate_trace(asm_code, None, Some(vrom_writes), isa).map(|(trace, _)| trace)
     }
 
     /// Creates an execution trace for a simple program that uses the signed
@@ -1180,12 +1172,8 @@
             (5, (mul_result >> 32) as u32, 1),
         ];
 
-<<<<<<< HEAD
-        generate_trace(asm_code, None, Some(vrom_writes)).map(|(trace, _)| trace)
-=======
         let isa = Box::new(GenericISA);
-        generate_trace(asm_code, None, Some(vrom_writes), isa)
->>>>>>> 6fce3e4b
+        generate_trace(asm_code, None, Some(vrom_writes), isa).map(|(trace, _)| trace)
     }
 
     /// Creates an execution trace for a simple program that uses the MULSU
@@ -1217,12 +1205,8 @@
             (5, (mulsu_result >> 32) as u32, 1),
         ];
 
-<<<<<<< HEAD
-        generate_trace(asm_code, None, Some(vrom_writes)).map(|(trace, _)| trace)
-=======
         let isa = Box::new(GenericISA);
-        generate_trace(asm_code, None, Some(vrom_writes), isa)
->>>>>>> 6fce3e4b
+        generate_trace(asm_code, None, Some(vrom_writes), isa).map(|(trace, _)| trace)
     }
 
     fn test_imm_integer_ops_with_values(src_value: u32, imm: u16) -> Result<()> {
