--- conflicted
+++ resolved
@@ -633,13 +633,8 @@
                 MVV.W @5[3], @4\n\
                 TAILI loop, @5\n"
         );
-<<<<<<< HEAD
-
-        generate_trace(asm_code, None, None).map(|(trace, _)| trace)
-=======
         let isa = Box::new(GenericISA);
-        generate_trace(asm_code, None, None, isa)
->>>>>>> 6fce3e4b
+        generate_trace(asm_code, None, None, isa).map(|(trace, _)| trace)
     }
 
     /// Creates an execution trace for a simple program that uses the CALLI and
@@ -670,12 +665,8 @@
                 RET\n"
         );
 
-<<<<<<< HEAD
-        generate_trace(asm_code, None, None).map(|(trace, _)| trace)
-=======
         let isa = Box::new(GenericISA);
-        generate_trace(asm_code, None, None, isa)
->>>>>>> 6fce3e4b
+        generate_trace(asm_code, None, None, isa).map(|(trace, _)| trace)
     }
 
     #[test]
