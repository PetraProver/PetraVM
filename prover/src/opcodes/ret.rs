<<<<<<< HEAD
//! RET (Return) table implementation for the zCrayVM M3 circuit.
//!
//! This module contains the RET table which handles return operations
//! in the zCrayVM execution.

use std::any::Any;

use binius_field::Field;
use binius_m3::builder::{
    Col, ConstraintSystem, TableFiller, TableId, TableWitnessSegment, B128, B16, B32,
};
use zcrayvm_assembly::{opcodes::Opcode, RetEvent};

use crate::{
    channels::Channels,
    table::Table,
    types::ProverPackedField,
    utils::{pack_instruction_b128, pack_instruction_no_args},
};

const RET_OPCODE: u16 = Opcode::Ret as u16;
=======
use binius_field::Field;
use binius_m3::builder::{Col, ConstraintSystem, TableFiller, TableId, TableWitnessSegment, B32};
use zcrayvm_assembly::{Opcode, RetEvent};
>>>>>>> e7ecd7c8

/// RET (Return) table.
///
/// This table handles the Return instruction, which returns from a function
/// call by loading the return PC and FP from the current frame.
///
/// Logic:
/// 1. Load the current PC and FP from the state channel
/// 2. Get the instruction from PROM channel
/// 3. Verify this is a RET instruction
/// 4. Load the return PC from VROM[fp+0] and return FP from VROM[fp+1]
/// 5. Update the state with the new PC and FP values
use super::cpu::{CpuColumns, CpuColumnsOptions, CpuEvent, NextPc};
use crate::{channels::Channels, types::ProverPackedField};
pub struct RetTable {
    id: TableId,
    cpu_cols: CpuColumns<{ Opcode::Ret as u16 }>,
    fp_xor_1: Col<B32>, // Virtual
    next_pc: Col<B32>,
    next_fp: Col<B32>,
}

<<<<<<< HEAD
impl Table for RetTable {
    type Event = RetEvent;

    fn name(&self) -> &'static str {
        "RetTable"
    }

    fn new(cs: &mut ConstraintSystem, channels: &Channels) -> Self {
=======
impl RetTable {
    pub fn new(cs: &mut ConstraintSystem, channels: &Channels) -> Self {
>>>>>>> e7ecd7c8
        let mut table = cs.add_table("ret");
        let next_pc = table.add_committed("next_pc");
        let next_fp = table.add_committed("next_fp");

        let cpu_cols = CpuColumns::new(
            &mut table,
            channels.state_channel,
            channels.prom_channel,
            CpuColumnsOptions {
                next_pc: NextPc::Target(next_pc),
                next_fp: Some(next_fp),
            },
        );

        let fp0 = cpu_cols.fp;
        let fp_xor_1 = table.add_computed("fp_xor_1", fp0 + B32::ONE);

        // Read the next_pc
        table.pull(channels.vrom_channel, [fp0, next_pc]);

        // Read the next_fp
        table.pull(channels.vrom_channel, [fp_xor_1, next_fp]);

        Self {
            id: table.id(),
            cpu_cols,
            fp_xor_1,
            next_pc,
            next_fp,
        }
    }

    fn as_any(&self) -> &dyn Any {
        self
    }
}

impl TableFiller<ProverPackedField> for RetTable {
    type Event = RetEvent;

    fn id(&self) -> TableId {
        self.id
    }

    fn fill<'a>(
        &'a self,
        rows: impl Iterator<Item = &'a Self::Event> + Clone,
        witness: &'a mut TableWitnessSegment<ProverPackedField>,
    ) -> Result<(), anyhow::Error> {
        {
            let mut fp_xor_1 = witness.get_mut_as(self.fp_xor_1)?;
            let mut next_pc = witness.get_mut_as(self.next_pc)?;
            let mut next_fp = witness.get_mut_as(self.next_fp)?;
            for (i, event) in rows.clone().enumerate() {
                fp_xor_1[i] = event.fp.addr(1u32);
                next_pc[i] = event.pc_next;
                next_fp[i] = event.fp_next;
            }
        }
        let cpu_rows = rows.map(|event| CpuEvent {
            pc: event.pc.into(),
            next_pc: Some(event.pc_next),
            fp: *event.fp,
            ..Default::default()
        });
        self.cpu_cols.populate(witness, cpu_rows)
    }
}<|MERGE_RESOLUTION|>--- conflicted
+++ resolved
@@ -1,4 +1,3 @@
-<<<<<<< HEAD
 //! RET (Return) table implementation for the zCrayVM M3 circuit.
 //!
 //! This module contains the RET table which handles return operations
@@ -7,24 +6,11 @@
 use std::any::Any;
 
 use binius_field::Field;
-use binius_m3::builder::{
-    Col, ConstraintSystem, TableFiller, TableId, TableWitnessSegment, B128, B16, B32,
-};
+use binius_m3::builder::{Col, ConstraintSystem, TableFiller, TableId, TableWitnessSegment, B32};
 use zcrayvm_assembly::{opcodes::Opcode, RetEvent};
 
-use crate::{
-    channels::Channels,
-    table::Table,
-    types::ProverPackedField,
-    utils::{pack_instruction_b128, pack_instruction_no_args},
-};
-
-const RET_OPCODE: u16 = Opcode::Ret as u16;
-=======
-use binius_field::Field;
-use binius_m3::builder::{Col, ConstraintSystem, TableFiller, TableId, TableWitnessSegment, B32};
-use zcrayvm_assembly::{Opcode, RetEvent};
->>>>>>> e7ecd7c8
+use super::cpu::{CpuColumns, CpuColumnsOptions, CpuEvent, NextPc};
+use crate::{channels::Channels, table::Table, types::ProverPackedField};
 
 /// RET (Return) table.
 ///
@@ -37,8 +23,6 @@
 /// 3. Verify this is a RET instruction
 /// 4. Load the return PC from VROM[fp+0] and return FP from VROM[fp+1]
 /// 5. Update the state with the new PC and FP values
-use super::cpu::{CpuColumns, CpuColumnsOptions, CpuEvent, NextPc};
-use crate::{channels::Channels, types::ProverPackedField};
 pub struct RetTable {
     id: TableId,
     cpu_cols: CpuColumns<{ Opcode::Ret as u16 }>,
@@ -47,7 +31,6 @@
     next_fp: Col<B32>,
 }
 
-<<<<<<< HEAD
 impl Table for RetTable {
     type Event = RetEvent;
 
@@ -56,10 +39,6 @@
     }
 
     fn new(cs: &mut ConstraintSystem, channels: &Channels) -> Self {
-=======
-impl RetTable {
-    pub fn new(cs: &mut ConstraintSystem, channels: &Channels) -> Self {
->>>>>>> e7ecd7c8
         let mut table = cs.add_table("ret");
         let next_pc = table.add_committed("next_pc");
         let next_fp = table.add_committed("next_fp");
