//! Utility functions for packing values into larger field elements for channel
//! operations.

use binius_field::ExtensionField;
use binius_m3::builder::{upcast_col, upcast_expr, Col, Expr, TableBuilder, B128, B16, B32, B64};

/// Get a B128 basis element by index
#[inline]
fn b128_basis(index: usize) -> B128 {
    <B128 as ExtensionField<B16>>::basis(index)
}

/// Convenience macro to "pack" an instruction with its arguments and the
/// program counter into a single 128-bit element.
///
/// The resulting packed instruction is defined as (in big-endian notation):
///
/// [ 0_32b || pc_32b || arg2_16b || arg1_16b || arg0_16b || opcode_16b ]
///
/// # Example
///
/// ```ignore
/// pack_instruction_common!(&mut table, "instruction", pc, [arg0, arg1, arg2], opcode);
/// ```
macro_rules! pack_instruction_common {
    ($table:expr, $name:expr, $pc:expr, $args:expr, $opcode_expr:expr) => {
        $table.add_computed(
            $name,
            // Instruction part (lower 64 bits)
            upcast_expr($args[0].into()) * b128_basis(1) +
            upcast_expr($args[1].into()) * b128_basis(2) +
            upcast_expr($args[2].into()) * b128_basis(3) +
            // PC part (upper 64 bits)
            upcast_expr($pc.into()) * b128_basis(4) + $opcode_expr,
        )
    };
}

/// Packs an instruction with a 32-bit immediate value.
///
/// Format: [PC (32 bits) | imm (32 bits) | arg (16 bits) | opcode (16 bits)]
///
/// The immediate value is stored as a full 32-bit value, not split into
/// high/low parts.
pub fn pack_instruction_with_32bits_imm(
    table: &mut TableBuilder,
    name: &str,
    pc: Col<B32>,
    opcode: u16,
    arg: Col<B16>,
    imm: Col<B32>,
) -> Col<B128> {
    table.add_computed(
        name,
        upcast_expr(arg.into()) * b128_basis(1)
            + upcast_expr(imm.into()) * b128_basis(2)
            + upcast_expr(pc.into()) * b128_basis(4)
            + B128::new(opcode as u128),
    )
}

/// Packs an instruction with a fixed opcode value.
///
/// Format: [PC (32 bits) | arg3 (16 bits) | arg2 (16 bits) | arg1 (16 bits) |
/// opcode (16 bits)]
pub fn pack_instruction_with_fixed_opcode(
    table: &mut TableBuilder,
    name: &str,
    pc: Col<B32>,
    opcode: u16,
    args: [Col<B16>; 3],
) -> Col<B128> {
    pack_instruction_common!(table, name, pc, args, B128::new(opcode as u128))
}

/// Packs an instruction with a variable opcode column.
///
/// Format: [PC (32 bits) | arg3 (16 bits) | arg2 (16 bits) | arg1 (16 bits) |
/// opcode (16 bits)]
pub fn pack_instruction(
    table: &mut TableBuilder,
    name: &str,
    pc: Col<B32>,
    opcode: Col<B16>,
    args: [Col<B16>; 3],
) -> Col<B128> {
    pack_instruction_common!(table, name, pc, args, upcast_expr(opcode.into()))
}

/// Adds a computed column that packs an instruction with just PC and opcode
/// (zeroes for all arguments) in a table builder context.
///
/// Format: [PC (32 bits) | 0 | 0 | 0 | opcode (16 bits)]
pub fn pack_instruction_no_args(
    table: &mut TableBuilder,
    name: &str,
    pc: Col<B32>,
    opcode: u16,
) -> Col<B128> {
    table.add_computed(
        name,
        upcast_expr(pc.into()) * b128_basis(4) + B128::new(opcode as u128),
    )
}

/// Packs an instruction with a single argument.
///
/// Format: [PC (32 bits) | 0 | 0 | arg (16 bits) | opcode (16 bits)]
pub fn pack_instruction_one_arg(
    table: &mut TableBuilder,
    name: &str,
    pc: Col<B32>,
    opcode: u16,
    arg: Col<B16>,
) -> Col<B128> {
    table.add_computed(
        name,
        upcast_expr(arg.into()) * b128_basis(1)
            + upcast_expr(pc.into()) * b128_basis(4)
            + B128::new(opcode as u128),
    )
}

/// Creates a B128 value by packing instruction components with constant values.
///
/// Format: [PC (32 bits) | arg3 (16 bits) | arg2 (16 bits) | arg1 (16 bits) |
/// opcode (16 bits)]
pub fn pack_instruction_b128(pc: B32, opcode: B16, arg1: B16, arg2: B16, arg3: B16) -> B128 {
    let b1 = B128::new(opcode.val() as u128);
    let b2 = b128_basis(1) * arg1;
    let b3 = b128_basis(2) * arg2;
    let b4 = b128_basis(3) * arg3;
    let b5 = b128_basis(4) * pc;
    b1 + b2 + b3 + b4 + b5
}

/// Creates a u128 value by packing instruction components with constant values.
///
/// Format: [PC (32 bits) | arg3 (16 bits) | arg2 (16 bits) | arg1 (16 bits) |
/// opcode (16 bits)]
#[inline(always)]
pub const fn pack_instruction_u128(pc: u32, opcode: u16, arg1: u16, arg2: u16, arg3: u16) -> u128 {
    opcode as u128
        | (arg1 as u128) << 16
        | (arg2 as u128) << 32
        | (arg3 as u128) << 48
        | (pc as u128) << 64
}

/// Creates a B128 value by packing instruction components with a 32-bit
/// immediate value.
///
/// Format: [PC (32 bits) | imm (32 bits) | arg (16 bits) | opcode (16 bits)]
///
/// The immediate value is stored as a full 32-bit value, not split into
/// high/low parts.
pub fn pack_instruction_with_32bits_imm_b128(pc: B32, opcode: B16, arg: B16, imm: B32) -> B128 {
    let b1 = B128::new(opcode.val() as u128);
    let b2 = b128_basis(1) * arg;
    let b3 = b128_basis(2) * imm;
    let b4 = b128_basis(4) * pc;
    b1 + b2 + b3 + b4
}

<<<<<<< HEAD
pub(crate) fn pack_b16_into_b32(limbs: [Expr<B16, 1>; 2]) -> Expr<B32, 1> {
    limbs
        .into_iter()
        .enumerate()
        .map(|(i, limb)| upcast_expr(limb) * <B32 as ExtensionField<B16>>::basis(i))
        .reduce(|a, b| a + b)
        .expect("limbs has length 2")
}

pub(crate) fn pack_vrom_entry(addr: Col<B32>, value: Col<B32>) -> Expr<B64, 1> {
    upcast_col(addr) * <B64 as ExtensionField<B32>>::basis(0)
        + upcast_col(value) * <B64 as ExtensionField<B32>>::basis(1)
}

pub(crate) fn pack_vrom_entry_u64(addr: u32, value: u32) -> u64 {
    ((value as u64) << 32) + addr as u64
=======
/// Packs two 16-bit limbs into a single 32-bit value.
pub(crate) fn pack_b16_into_b32(low: Col<B16, 1>, high: Col<B16, 1>) -> Expr<B32, 1> {
    upcast_expr(high.into()) * <B32 as ExtensionField<B16>>::basis(1) + upcast_expr(low.into())
>>>>>>> 0ab50035
}<|MERGE_RESOLUTION|>--- conflicted
+++ resolved
@@ -162,14 +162,9 @@
     b1 + b2 + b3 + b4
 }
 
-<<<<<<< HEAD
-pub(crate) fn pack_b16_into_b32(limbs: [Expr<B16, 1>; 2]) -> Expr<B32, 1> {
-    limbs
-        .into_iter()
-        .enumerate()
-        .map(|(i, limb)| upcast_expr(limb) * <B32 as ExtensionField<B16>>::basis(i))
-        .reduce(|a, b| a + b)
-        .expect("limbs has length 2")
+/// Packs two 16-bit limbs into a single 32-bit value.
+pub(crate) fn pack_b16_into_b32(low: Col<B16, 1>, high: Col<B16, 1>) -> Expr<B32, 1> {
+    upcast_expr(high.into()) * <B32 as ExtensionField<B16>>::basis(1) + upcast_expr(low.into())
 }
 
 pub(crate) fn pack_vrom_entry(addr: Col<B32>, value: Col<B32>) -> Expr<B64, 1> {
@@ -179,9 +174,4 @@
 
 pub(crate) fn pack_vrom_entry_u64(addr: u32, value: u32) -> u64 {
     ((value as u64) << 32) + addr as u64
-=======
-/// Packs two 16-bit limbs into a single 32-bit value.
-pub(crate) fn pack_b16_into_b32(low: Col<B16, 1>, high: Col<B16, 1>) -> Expr<B32, 1> {
-    upcast_expr(high.into()) * <B32 as ExtensionField<B16>>::basis(1) + upcast_expr(low.into())
->>>>>>> 0ab50035
 }