--- conflicted
+++ resolved
@@ -267,13 +267,10 @@
     (AddEvent, AddTable, Add),
     (TailiEvent, TailiTable, Taili),
     (MvvwEvent, MvvwTable, Mvvw),
-<<<<<<< HEAD
+    (AndiEvent, AndiTable, Andi),
+    (XoriEvent, XoriTable, Xori),
     (AndEvent, AndTable, And),
     (XorEvent, XorTable, Xor),
     (OrEvent, OrTable, Or),
     (OriEvent, OriTable, Ori),
-=======
-    (AndiEvent, AndiTable, Andi),
-    (XoriEvent, XoriTable, Xori),
->>>>>>> 5fbf3ec1
 );