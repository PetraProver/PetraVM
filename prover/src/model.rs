//! Data models for the PetraVM proving system.
//!
//! This module contains the data structures used to represent execution traces
//! and events needed for the proving system.

use std::collections::HashMap;

use anyhow::Result;
use binius_m3::builder::B32;
use paste::paste;
use petravm_asm::{event::*, InterpreterInstruction, Opcode, PetraTrace};

use crate::table::*;

/// Implements the [`TableInfo`] trait that lifts
/// [`InstructionInfo`](petravm_asm::InstructionInfo) and maps events to
/// their corresponding field in the [`PetraTrace`], as well as corresponding
/// event accessors for the main [`Trace`].
///
/// It will also implement the mapping between an [`Opcode`] and its associated
/// [`Table`].
///
/// # Example
///
/// ```ignore
/// define_table_registry_and_accessors!(
///     (ldi, Ldi),
///     (ret, Ret),
/// );
/// ```
macro_rules! define_table_registry_and_accessors {
    (
        $(($func_name:ident, $opcode_variant:ident)),* $(,)?
    ) => {
        $(
            paste! {
                impl Trace {
                    #[doc = concat!("Returns a reference to the logged `", stringify!([<$opcode_variant Event>]), "`s from the trace.")]
                    pub fn [<$func_name _events>](&self) -> &[ [<$opcode_variant Event>] ] {
                        &self.trace.$func_name
                    }
                }

                impl TableInfo for [<$opcode_variant Event>] {
                    type Table = [<$opcode_variant Table>];

                    fn accessor() -> fn(&Trace) -> &[< [<$opcode_variant Table>] as Table>::Event] {
                        Trace::[<$func_name _events>]
                    }
                }
            }
        )*

        paste! {
            pub fn build_table_for_opcode(
                opcode: Opcode,
                cs: &mut binius_m3::builder::ConstraintSystem,
                channels: &$crate::channels::Channels,
            ) -> Option<Box<dyn $crate::table::FillableTable>> {
                use $crate::table::Table;
                match opcode {
                    $(
                        Opcode::$opcode_variant => {
                            Some(Box::new($crate::table::TableEntry {
                                table: Box::new(<[<$opcode_variant Table>]>::new(cs, channels)),
                                get_events: <[<$opcode_variant Event>] as $crate::table::TableInfo>::accessor(),
                            }))
                        }
                    )*
                    _ => None,
                }
            }
        }
    };
}

/// High-level representation of a PetraVM instruction with its PC and
/// arguments.
///
/// This is a simplified representation of the instruction format used in the
/// proving system, where the arguments are stored in a more convenient form for
/// the prover.
#[derive(Debug, Clone)]
pub struct Instruction {
    /// PC value as a field element
    pub pc: B32,
    /// Opcode of the instruction
    pub opcode: Opcode,
    /// Arguments to the instruction (up to 3)
    pub args: Vec<u16>,
}

impl From<InterpreterInstruction> for Instruction {
    fn from(instr: InterpreterInstruction) -> Self {
        // Extract arguments from the interpreter instruction
        let args_array = instr.args();

        Self {
            pc: instr.field_pc,
            opcode: instr.opcode(),
            args: args_array.iter().map(|arg| arg.val()).collect(),
        }
    }
}

/// Execution trace containing a program and all execution events.
///
/// This is a wrapper around PetraTrace that provides a simplified interface
/// for the proving system. It contains:
/// 1. The program instructions in a format optimized for the prover
/// 2. The original PetraTrace with all execution events and memory state
/// 3. A list of VROM writes (address, value) pairs
#[derive(Debug)]
pub struct Trace {
    /// The underlying PetraTrace containing all execution events
    pub trace: PetraTrace,
    /// Program instructions in a more convenient format for the proving system
    pub program: Vec<(Instruction, u32)>,
    /// List of VROM writes (address, value, multiplicity) pairs
    pub vrom_writes: Vec<(u32, u32, u32)>,
    /// Maximum VROM address in the trace
    pub max_vrom_addr: usize,
}

impl Default for Trace {
    fn default() -> Self {
        Self::new()
    }
}

impl Trace {
    /// Creates a new empty execution trace.
    pub fn new() -> Self {
        Self {
            trace: PetraTrace::default(),
            program: Vec::new(),
            vrom_writes: Vec::new(),
            max_vrom_addr: 0,
        }
    }

    /// Creates a Trace from an existing PetraTrace.
    ///
    /// This is useful when you have a trace from the interpreter and want
    /// to convert it to the proving format.
    ///
    /// Note: This creates an empty program vector. You'll need to populate
    /// the program instructions separately using add_instructions().
    ///
    /// TODO: Refactor this approach to directly obtain the zkVMTrace from
    /// program emulation rather than requiring separate population of
    /// program instructions.
    pub fn from_petra_trace(program: Vec<InterpreterInstruction>, trace: PetraTrace) -> Self {
        // Add the program instructions to the trace
        let mut zkvm_trace = Self::new();
        zkvm_trace.add_instructions(program, &trace.instruction_counter);
        zkvm_trace.trace = trace;
        zkvm_trace
    }

    /// Add multiple interpreter instructions to the program.
    ///
    /// Instructions are added in descending order of their execution count.
    ///
    /// # Arguments
    /// * `instructions` - An iterator of InterpreterInstructions to add
    pub fn add_instructions<I>(&mut self, instructions: I, instruction_counter: &HashMap<B32, u32>)
    where
        I: IntoIterator<Item = InterpreterInstruction>,
    {
        // Collect all instructions with their counts
        let mut instructions_with_counts: Vec<_> = instructions
            .into_iter()
            .map(|instr| {
                let count = instruction_counter.get(&instr.field_pc).unwrap_or(&0);
                (instr.into(), *count)
            })
            .collect();

        // Sort by count in descending order
        instructions_with_counts.sort_by(|(_, count_a), (_, count_b)| count_b.cmp(count_a));

        // Add instructions in sorted order
        self.program = instructions_with_counts;
    }

    /// Add a VROM write event.
    ///
    /// # Arguments
    /// * `addr` - The address to write to
    /// * `value` - The value to write
    /// * `multiplicity` - The multiplicity of pulls of this VROM write
    pub fn add_vrom_write(&mut self, addr: u32, value: u32, multiplicity: u32) {
        self.vrom_writes.push((addr, value, multiplicity));
    }

    /// Ensures the trace has enough data for proving.
    ///
    /// This will verify that:
    /// 1. The program has at least one instruction
    /// 2. The trace has at least one RET event
    /// 3. The trace has at least one VROM write
    ///
    /// # Returns
    /// * Ok(()) if the trace is valid, or an error with a description of what's
    ///   missing
    pub fn validate(&self) -> Result<()> {
        if self.program.is_empty() {
            return Err(anyhow::anyhow!(
                "Trace must contain at least one instruction"
            ));
        }

        if self.ret_events().is_empty() {
            return Err(anyhow::anyhow!("Trace must contain at least one RET event"));
        }

        if self.vrom_writes.is_empty() {
            return Err(anyhow::anyhow!(
                "Trace must contain at least one VROM write"
            ));
        }

        Ok(())
    }
}

// Generate event accessors and table info.
define_table_registry_and_accessors!(
    (ldi, Ldi),
    (ret, Ret),
    (bz, Bz),
    (bnz, Bnz),
    (b32_mul, B32Mul),
    (b32_muli, B32Muli),
    (b128_add, B128Add),
    (b128_mul, B128Mul),
    (andi, Andi),
    (xori, Xori),
    (add, Add),
    (addi, Addi),
    (sub, Sub),
    (taili, Taili),
    (tailv, Tailv),
    (calli, Calli),
    (callv, Callv),
    (mvvw, Mvvw),
    (mvih, Mvih),
    (mvvl, Mvvl),
    (and, And),
    (xor, Xor),
    (or, Or),
    (ori, Ori),
    (jumpi, Jumpi),
    (jumpv, Jumpv),
    (srli, Srli),
    (slli, Slli),
    (srl, Srl),
    (sll, Sll),
    (srai, Srai),
    (sra, Sra),
    (sltu, Sltu),
<<<<<<< HEAD
    (srai, Srai),
    (sra, Sra),
=======
    (sltiu, Sltiu),
    (sleu, Sleu),
    (sleiu, Sleiu),
>>>>>>> bd97f0db
);<|MERGE_RESOLUTION|>--- conflicted
+++ resolved
@@ -260,12 +260,7 @@
     (srai, Srai),
     (sra, Sra),
     (sltu, Sltu),
-<<<<<<< HEAD
-    (srai, Srai),
-    (sra, Sra),
-=======
     (sltiu, Sltiu),
     (sleu, Sleu),
     (sleiu, Sleiu),
->>>>>>> bd97f0db
 );