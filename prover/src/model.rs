--- conflicted
+++ resolved
@@ -245,12 +245,9 @@
     (BzEvent, BzTable, bz_events, bz),
     (BnzEvent, BnzTable, bnz_events, bnz),
     (B32MulEvent, B32MulTable, b32_mul_events, b32_mul),
-<<<<<<< HEAD
     (B128AddEvent, B128AddTable, b128_add_events, b128_add),
-=======
     (AndiEvent, AndiTable, andi_events, andi),
     (XoriEvent, XoriTable, xori_events, xori),
->>>>>>> 05f0ddde
     (AddEvent, AddTable, add_events, add),
     (TailiEvent, TailiTable, taili_events, taili),
     (MvvwEvent, MvvwTable, mvvw_events, mvvw),
