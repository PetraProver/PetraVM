//! Data models for the zCrayVM proving system.
//!
//! This module contains the data structures used to represent execution traces
//! and events needed for the proving system.

use std::collections::HashMap;

use anyhow::Result;
use binius_m3::builder::B32;
use paste::paste;
use zcrayvm_assembly::{event::*, InterpreterInstruction, Opcode, ZCrayTrace};

use crate::table::*;

/// Implements the [`TableInfo`] trait that lifts
/// [`InstructionInfo`](zcrayvm_assembly::InstructionInfo) and maps events to
/// their corresponding field in the [`ZCrayTrace`], as well as corresponding
/// event accessors for the main [`Trace`].
///
/// It will also implement the mapping between an [`Opcode`] and its associated
/// [`Table`].
///
/// # Example
///
/// ```ignore
/// define_table_registry_and_accessors!(
///     (ldi, Ldi),
///     (ret, Ret),
/// );
/// ```
macro_rules! define_table_registry_and_accessors {
    (
        $(($func_name:ident, $opcode_variant:ident)),* $(,)?
    ) => {
        $(
            paste! {
                impl Trace {
                    #[doc = concat!("Returns a reference to the logged `", stringify!([<$opcode_variant Event>]), "`s from the trace.")]
                    pub fn [<$func_name _events>](&self) -> &[ [<$opcode_variant Event>] ] {
                        &self.trace.$func_name
                    }
                }

                impl TableInfo for [<$opcode_variant Event>] {
                    type Table = [<$opcode_variant Table>];

                    fn accessor() -> fn(&Trace) -> &[< [<$opcode_variant Table>] as Table>::Event] {
                        Trace::[<$func_name _events>]
                    }
                }
            }
        )*

        paste! {
            pub fn build_table_for_opcode(
                opcode: Opcode,
                cs: &mut binius_m3::builder::ConstraintSystem,
                channels: &$crate::channels::Channels,
            ) -> Option<Box<dyn $crate::table::FillableTable>> {
                use $crate::table::Table;
                match opcode {
                    $(
                        Opcode::$opcode_variant => {
                            Some(Box::new($crate::table::TableEntry {
                                table: Box::new(<[<$opcode_variant Table>]>::new(cs, channels)),
                                get_events: <[<$opcode_variant Event>] as $crate::table::TableInfo>::accessor(),
                            }))
                        }
                    )*
                    _ => None,
                }
            }
        }
    };
}

/// High-level representation of a zCrayVM instruction with its PC and
/// arguments.
///
/// This is a simplified representation of the instruction format used in the
/// proving system, where the arguments are stored in a more convenient form for
/// the prover.
#[derive(Debug, Clone)]
pub struct Instruction {
    /// PC value as a field element
    pub pc: B32,
    /// Opcode of the instruction
    pub opcode: Opcode,
    /// Arguments to the instruction (up to 3)
    pub args: Vec<u16>,
}

impl From<InterpreterInstruction> for Instruction {
    fn from(instr: InterpreterInstruction) -> Self {
        // Extract arguments from the interpreter instruction
        let args_array = instr.args();

        Self {
            pc: instr.field_pc,
            opcode: instr.opcode(),
            args: args_array.iter().map(|arg| arg.val()).collect(),
        }
    }
}

/// Execution trace containing a program and all execution events.
///
/// This is a wrapper around ZCrayTrace that provides a simplified interface
/// for the proving system. It contains:
/// 1. The program instructions in a format optimized for the prover
/// 2. The original ZCrayTrace with all execution events and memory state
/// 3. A list of VROM writes (address, value) pairs
#[derive(Debug)]
pub struct Trace {
    /// The underlying ZCrayTrace containing all execution events
    pub trace: ZCrayTrace,
    /// Program instructions in a more convenient format for the proving system
    pub program: Vec<(Instruction, u32)>,
    /// List of VROM writes (address, value, multiplicity) pairs
    pub vrom_writes: Vec<(u32, u32, u32)>,
    /// Maximum VROM address in the trace
    pub max_vrom_addr: usize,
}

impl Default for Trace {
    fn default() -> Self {
        Self::new()
    }
}

impl Trace {
    /// Creates a new empty execution trace.
    pub fn new() -> Self {
        Self {
            trace: ZCrayTrace::default(),
            program: Vec::new(),
            vrom_writes: Vec::new(),
            max_vrom_addr: 0,
        }
    }

    /// Creates a Trace from an existing ZCrayTrace.
    ///
    /// This is useful when you have a trace from the interpreter and want
    /// to convert it to the proving format.
    ///
    /// Note: This creates an empty program vector. You'll need to populate
    /// the program instructions separately using add_instructions().
    ///
    /// TODO: Refactor this approach to directly obtain the zkVMTrace from
    /// program emulation rather than requiring separate population of
    /// program instructions.
    pub fn from_zcray_trace(program: Vec<InterpreterInstruction>, trace: ZCrayTrace) -> Self {
        // Add the program instructions to the trace
        let mut zkvm_trace = Self::new();
        zkvm_trace.add_instructions(program, &trace.instruction_counter);
        zkvm_trace.trace = trace;
        zkvm_trace
    }

    /// Add multiple interpreter instructions to the program.
    ///
    /// Instructions are added in descending order of their execution count.
    ///
    /// # Arguments
    /// * `instructions` - An iterator of InterpreterInstructions to add
    pub fn add_instructions<I>(&mut self, instructions: I, instruction_counter: &HashMap<B32, u32>)
    where
        I: IntoIterator<Item = InterpreterInstruction>,
    {
        // Collect all instructions with their counts
        let mut instructions_with_counts: Vec<_> = instructions
            .into_iter()
            .map(|instr| {
                let count = instruction_counter.get(&instr.field_pc).unwrap_or(&0);
                (instr.into(), *count)
            })
            .collect();

        // Sort by count in descending order
        instructions_with_counts.sort_by(|(_, count_a), (_, count_b)| count_b.cmp(count_a));

        // Add instructions in sorted order
        self.program = instructions_with_counts;
    }

    /// Add a VROM write event.
    ///
    /// # Arguments
    /// * `addr` - The address to write to
    /// * `value` - The value to write
    /// * `multiplicity` - The multiplicity of pulls of this VROM write
    pub fn add_vrom_write(&mut self, addr: u32, value: u32, multiplicity: u32) {
        self.vrom_writes.push((addr, value, multiplicity));
    }

    /// Ensures the trace has enough data for proving.
    ///
    /// This will verify that:
    /// 1. The program has at least one instruction
    /// 2. The trace has at least one RET event
    /// 3. The trace has at least one VROM write
    ///
    /// # Returns
    /// * Ok(()) if the trace is valid, or an error with a description of what's
    ///   missing
    pub fn validate(&self) -> Result<()> {
        if self.program.is_empty() {
            return Err(anyhow::anyhow!(
                "Trace must contain at least one instruction"
            ));
        }

        if self.ret_events().is_empty() {
            return Err(anyhow::anyhow!("Trace must contain at least one RET event"));
        }

        if self.vrom_writes.is_empty() {
            return Err(anyhow::anyhow!(
                "Trace must contain at least one VROM write"
            ));
        }

        Ok(())
    }
}

// Generate event accessors and table info.
define_table_registry_and_accessors!(
    (ldi, Ldi),
    (ret, Ret),
    (bz, Bz),
    (bnz, Bnz),
    (b32_mul, B32Mul),
    (b32_muli, B32Muli),
    (b128_add, B128Add),
    (b128_mul, B128Mul),
    (andi, Andi),
    (xori, Xori),
    (add, Add),
    (sub, Sub),
    (taili, Taili),
    (tailv, Tailv),
    (calli, Calli),
    (callv, Callv),
    (mvvw, Mvvw),
    (mvih, Mvih),
    (mvvl, Mvvl),
    (and, And),
    (xor, Xor),
    (or, Or),
    (ori, Ori),
    (jumpi, Jumpi),
    (jumpv, Jumpv),
    (srli, Srli),
    (slli, Slli),
    (srl, Srl),
    (sll, Sll),
<<<<<<< HEAD
    (srai, Srai),
    (sra, Sra),
=======
    (sltu, Sltu),
>>>>>>> 06fae9e9
);<|MERGE_RESOLUTION|>--- conflicted
+++ resolved
@@ -256,10 +256,7 @@
     (slli, Slli),
     (srl, Srl),
     (sll, Sll),
-<<<<<<< HEAD
+    (sltu, Sltu),
     (srai, Srai),
     (sra, Sra),
-=======
-    (sltu, Sltu),
->>>>>>> 06fae9e9
 );