--- conflicted
+++ resolved
@@ -4,15 +4,10 @@
 //! and events needed for the proving system.
 
 use anyhow::Result;
-<<<<<<< HEAD
-use binius_field::BinaryField32b;
+use binius_m3::builder::B32;
 use zcrayvm_assembly::{
     BnzEvent, BzEvent, InterpreterInstruction, LDIEvent, Opcode, RetEvent, ZCrayTrace,
 };
-=======
-use binius_m3::builder::B32;
-use zcrayvm_assembly::{InterpreterInstruction, LDIEvent, Opcode, RetEvent, ZCrayTrace};
->>>>>>> 71033724
 
 /// Macro to generate event accessors
 macro_rules! impl_event_accessor {
