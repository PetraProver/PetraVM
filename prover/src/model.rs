--- conflicted
+++ resolved
@@ -260,12 +260,9 @@
     (srai, Srai),
     (sra, Sra),
     (sltu, Sltu),
-<<<<<<< HEAD
-    (groestl_compress, Groestl256Compress),
-    (groestl_output, Groestl256Output),
-=======
     (sltiu, Sltiu),
     (sleu, Sleu),
     (sleiu, Sleiu),
->>>>>>> a9b67952
+    (groestl_compress, Groestl256Compress),
+    (groestl_output, Groestl256Output),
 );