--- conflicted
+++ resolved
@@ -238,11 +238,8 @@
     (andi, Andi),
     (xori, Xori),
     (add, Add),
-<<<<<<< HEAD
     (addi, Addi),
-=======
     (sub, Sub),
->>>>>>> e9f6c6d2
     (taili, Taili),
     (tailv, Tailv),
     (calli, Calli),
