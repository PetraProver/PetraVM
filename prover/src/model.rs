//! Data models for the PetraVM proving system.
//!
//! This module contains the data structures used to represent execution traces
//! and events needed for the proving system.

use std::collections::HashMap;

use anyhow::Result;
use binius_m3::builder::B32;
use paste::paste;
use petravm_asm::{event::*, InterpreterInstruction, Opcode, PetraTrace};

use crate::table::*;

/// Implements the [`TableInfo`] trait that lifts
/// [`InstructionInfo`](petravm_asm::InstructionInfo) and maps events to
/// their corresponding field in the [`PetraTrace`], as well as corresponding
/// event accessors for the main [`Trace`].
///
/// It will also implement the mapping between an [`Opcode`] and its associated
/// [`Table`].
///
/// # Example
///
/// ```ignore
/// define_table_registry_and_accessors!(
///     (ldi, Ldi),
///     (ret, Ret),
/// );
/// ```
macro_rules! define_table_registry_and_accessors {
    (
        $(($func_name:ident, $opcode_variant:ident)),* $(,)?
    ) => {
        $(
            paste! {
                impl Trace {
                    #[doc = concat!("Returns a reference to the logged `", stringify!([<$opcode_variant Event>]), "`s from the trace.")]
                    pub fn [<$func_name _events>](&self) -> &[ [<$opcode_variant Event>] ] {
                        &self.trace.$func_name
                    }
                }

                impl TableInfo for [<$opcode_variant Event>] {
                    type Table = [<$opcode_variant Table>];

                    fn accessor() -> fn(&Trace) -> &[< [<$opcode_variant Table>] as Table>::Event] {
                        Trace::[<$func_name _events>]
                    }
                }
            }
        )*

        paste! {
            pub fn build_table_for_opcode(
                opcode: Opcode,
                cs: &mut binius_m3::builder::ConstraintSystem,
                channels: &$crate::channels::Channels,
            ) -> Option<Box<dyn $crate::table::FillableTable>> {
                use $crate::table::Table;
                match opcode {
                    $(
                        Opcode::$opcode_variant => {
                            Some(Box::new($crate::table::TableEntry {
                                table: Box::new(<[<$opcode_variant Table>]>::new(cs, channels)),
                                get_events: <[<$opcode_variant Event>] as $crate::table::TableInfo>::accessor(),
                            }))
                        }
                    )*
                    _ => None,
                }
            }
        }
    };
}

/// High-level representation of a PetraVM instruction with its PC and
/// arguments.
///
/// This is a simplified representation of the instruction format used in the
/// proving system, where the arguments are stored in a more convenient form for
/// the prover.
#[derive(Debug, Clone)]
pub struct Instruction {
    /// PC value as a field element
    pub pc: B32,
    /// Opcode of the instruction
    pub opcode: Opcode,
    /// Arguments to the instruction (up to 3)
    pub args: Vec<u16>,
}

impl From<InterpreterInstruction> for Instruction {
    fn from(instr: InterpreterInstruction) -> Self {
        // Extract arguments from the interpreter instruction
        let args_array = instr.args();

        Self {
            pc: instr.field_pc,
            opcode: instr.opcode(),
            args: args_array.iter().map(|arg| arg.val()).collect(),
        }
    }
}

/// Execution trace containing a program and all execution events.
///
/// This is a wrapper around PetraTrace that provides a simplified interface
/// for the proving system. It contains:
/// 1. The program instructions in a format optimized for the prover
/// 2. The original PetraTrace with all execution events and memory state
/// 3. A list of VROM writes (address, value) pairs
#[derive(Debug)]
pub struct Trace {
    /// The underlying PetraTrace containing all execution events
    pub trace: PetraTrace,
    /// Program instructions in a more convenient format for the proving system
    pub program: Vec<(Instruction, u32)>,
    /// List of VROM writes (address, value, multiplicity) pairs
    pub vrom_writes: Vec<(u32, u32, u32)>,
    /// Maximum VROM address in the trace
    pub max_vrom_addr: usize,
}

impl Default for Trace {
    fn default() -> Self {
        Self::new()
    }
}

impl Trace {
    /// Creates a new empty execution trace.
    pub fn new() -> Self {
        Self {
            trace: PetraTrace::default(),
            program: Vec::new(),
            vrom_writes: Vec::new(),
            max_vrom_addr: 0,
        }
    }

    /// Creates a Trace from an existing PetraTrace.
    ///
    /// This is useful when you have a trace from the interpreter and want
    /// to convert it to the proving format.
    ///
    /// Note: This creates an empty program vector. You'll need to populate
    /// the program instructions separately using add_instructions().
    ///
    /// TODO: Refactor this approach to directly obtain the zkVMTrace from
    /// program emulation rather than requiring separate population of
    /// program instructions.
    pub fn from_petra_trace(program: Vec<InterpreterInstruction>, trace: PetraTrace) -> Self {
        // Add the program instructions to the trace
        let mut zkvm_trace = Self::new();
        zkvm_trace.add_instructions(program, &trace.instruction_counter);
        zkvm_trace.trace = trace;
        zkvm_trace
    }

    /// Add multiple interpreter instructions to the program.
    ///
    /// Instructions are added in descending order of their execution count.
    ///
    /// # Arguments
    /// * `instructions` - An iterator of InterpreterInstructions to add
    pub fn add_instructions<I>(&mut self, instructions: I, instruction_counter: &HashMap<B32, u32>)
    where
        I: IntoIterator<Item = InterpreterInstruction>,
    {
        // Collect all instructions with their counts
        let mut instructions_with_counts: Vec<_> = instructions
            .into_iter()
            .map(|instr| {
                let count = instruction_counter.get(&instr.field_pc).unwrap_or(&0);
                (instr.into(), *count)
            })
            .collect();

        // Sort by count in descending order
        instructions_with_counts.sort_by(|(_, count_a), (_, count_b)| count_b.cmp(count_a));

        // Add instructions in sorted order
        self.program = instructions_with_counts;
    }

    /// Add a VROM write event.
    ///
    /// # Arguments
    /// * `addr` - The address to write to
    /// * `value` - The value to write
    /// * `multiplicity` - The multiplicity of pulls of this VROM write
    pub fn add_vrom_write(&mut self, addr: u32, value: u32, multiplicity: u32) {
        self.vrom_writes.push((addr, value, multiplicity));
    }

    /// Ensures the trace has enough data for proving.
    ///
    /// This will verify that:
    /// 1. The program has at least one instruction
    /// 2. The trace has at least one RET event
    /// 3. The trace has at least one VROM write
    ///
    /// # Returns
    /// * Ok(()) if the trace is valid, or an error with a description of what's
    ///   missing
    pub fn validate(&self) -> Result<()> {
        if self.program.is_empty() {
            return Err(anyhow::anyhow!(
                "Trace must contain at least one instruction"
            ));
        }

        if self.ret_events().is_empty() {
            return Err(anyhow::anyhow!("Trace must contain at least one RET event"));
        }

        if self.vrom_writes.is_empty() {
            return Err(anyhow::anyhow!(
                "Trace must contain at least one VROM write"
            ));
        }

        Ok(())
    }
}

// Generate event accessors and table info.
define_table_registry_and_accessors!(
    (ldi, Ldi),
    (ret, Ret),
    (bz, Bz),
    (bnz, Bnz),
    (b32_mul, B32Mul),
    (b32_muli, B32Muli),
    (b128_add, B128Add),
    (b128_mul, B128Mul),
    (andi, Andi),
    (xori, Xori),
    (add, Add),
    (addi, Addi),
    (sub, Sub),
<<<<<<< HEAD
    (mulu, Mulu),
=======
    (mul, Mul),
    (muli, Muli),
>>>>>>> 321ce967
    (taili, Taili),
    (tailv, Tailv),
    (calli, Calli),
    (callv, Callv),
    (mvvw, Mvvw),
    (mvih, Mvih),
    (mvvl, Mvvl),
    (and, And),
    (xor, Xor),
    (or, Or),
    (ori, Ori),
    (jumpi, Jumpi),
    (jumpv, Jumpv),
    (srli, Srli),
    (slli, Slli),
    (srl, Srl),
    (sll, Sll),
    (srai, Srai),
    (sra, Sra),
    (sltu, Sltu),
    (sltiu, Sltiu),
    (sleu, Sleu),
    (sleiu, Sleiu),
);<|MERGE_RESOLUTION|>--- conflicted
+++ resolved
@@ -240,12 +240,9 @@
     (add, Add),
     (addi, Addi),
     (sub, Sub),
-<<<<<<< HEAD
     (mulu, Mulu),
-=======
     (mul, Mul),
     (muli, Muli),
->>>>>>> 321ce967
     (taili, Taili),
     (tailv, Tailv),
     (calli, Calli),
