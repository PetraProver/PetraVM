--- conflicted
+++ resolved
@@ -9,14 +9,7 @@
 use binius_m3::builder::B32;
 use zcrayvm_assembly::{event::*, InterpreterInstruction, Opcode, ZCrayTrace};
 
-<<<<<<< HEAD
-use crate::{
-    opcodes::{MvvwTable, TailiTable},
-    table::{B32MulTable, BnzTable, BzTable, LdiTable, RetTable},
-};
-=======
 use crate::table::*;
->>>>>>> dbe893bd
 
 /// Implements the [`TableInfo`](crate::table::TableInfo) trait that lifts
 /// [`InstructionInfo`](zcrayvm_assembly::InstructionInfo) and maps events to
@@ -252,10 +245,7 @@
     (BzEvent, BzTable, bz_events, bz),
     (BnzEvent, BnzTable, bnz_events, bnz),
     (B32MulEvent, B32MulTable, b32_mul_events, b32_mul),
-<<<<<<< HEAD
-=======
     (AddEvent, AddTable, add_events, add),
->>>>>>> dbe893bd
     (TailiEvent, TailiTable, taili_events, taili),
     (MvvwEvent, MvvwTable, mvvw_events, mvvw)
 );
@@ -268,10 +258,7 @@
     (BzEvent, BzTable, Bz),
     (BnzEvent, BnzTable, Bnz),
     (B32MulEvent, B32MulTable, B32Mul),
-<<<<<<< HEAD
-=======
     (AddEvent, AddTable, Add),
->>>>>>> dbe893bd
     (TailiEvent, TailiTable, Taili),
     (MvvwEvent, MvvwTable, Mvvw)
 );