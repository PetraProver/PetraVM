//! Data models for the zCrayVM proving system.
//!
//! This module contains the data structures used to represent execution traces
//! and events needed for the proving system.

use anyhow::Result;
<<<<<<< HEAD
use binius_field::BinaryField32b;
use zcrayvm_assembly::{
    B32MulEvent, B32MuliEvent, InterpreterInstruction, LDIEvent, Opcode, RetEvent, ZCrayTrace,
=======
use binius_m3::builder::B32;
use zcrayvm_assembly::{
    BnzEvent, BzEvent, InterpreterInstruction, LDIEvent, Opcode, RetEvent, ZCrayTrace,
>>>>>>> 262133f6
};

/// Macro to generate event accessors
macro_rules! impl_event_accessor {
    ($name:ident, $event_type:ty, $field:ident) => {
        impl Trace {
            /// Returns a reference to the $name events from the trace.
            ///
            /// These events represent each $name instruction executed during the trace.
            pub fn $name(&self) -> &Vec<$event_type> {
                &self.trace.$field
            }
        }
    };
}

/// High-level representation of a zCrayVM instruction with its PC and
/// arguments.
///
/// This is a simplified representation of the instruction format used in the
/// proving system, where the arguments are stored in a more convenient form for
/// the prover.
#[derive(Debug, Clone)]
pub struct Instruction {
    /// PC value as a field element
    pub pc: B32,
    /// Opcode of the instruction
    pub opcode: Opcode,
    /// Arguments to the instruction (up to 3)
    pub args: Vec<u16>,
}

impl From<InterpreterInstruction> for Instruction {
    fn from(instr: InterpreterInstruction) -> Self {
        // Extract arguments from the interpreter instruction
        let args_array = instr.args();

        Self {
            pc: instr.field_pc,
            opcode: instr.opcode(),
            args: args_array.iter().map(|arg| arg.val()).collect(),
        }
    }
}

/// Execution trace containing a program and all execution events.
///
/// This is a wrapper around ZCrayTrace that provides a simplified interface
/// for the proving system. It contains:
/// 1. The program instructions in a format optimized for the prover
/// 2. The original ZCrayTrace with all execution events and memory state
/// 3. A list of VROM writes (address, value) pairs
#[derive(Debug)]
pub struct Trace {
    /// The underlying ZCrayTrace containing all execution events
    pub trace: ZCrayTrace,
    /// Program instructions in a more convenient format for the proving system
    pub program: Vec<Instruction>,
    /// List of VROM writes (address, value) pairs
    pub vrom_writes: Vec<(u32, u32, u32)>,
}

impl Default for Trace {
    fn default() -> Self {
        Self::new()
    }
}

impl Trace {
    /// Creates a new empty execution trace.
    pub fn new() -> Self {
        Self {
            trace: ZCrayTrace::default(),
            program: Vec::new(),
            vrom_writes: Vec::new(),
        }
    }

    /// Creates a Trace from an existing ZCrayTrace.
    ///
    /// This is useful when you have a trace from the interpreter and want
    /// to convert it to the proving format.
    ///
    /// Note: This creates an empty program vector. You'll need to populate
    /// the program instructions separately using add_instructions().
    ///
    /// TODO: Refactor this approach to directly obtain the zkVMTrace from
    /// program emulation rather than requiring separate population of
    /// program instructions.
    pub fn from_zcray_trace(trace: ZCrayTrace) -> Self {
        Self {
            trace,
            program: Vec::new(),
            vrom_writes: Vec::new(),
        }
    }

    /// Add an interpreter instruction to the program.
    ///
    /// This converts the interpreter instruction to our simplified format.
    pub fn add_instruction(&mut self, instr: InterpreterInstruction) {
        self.program.push(instr.into());
    }

    /// Add multiple interpreter instructions to the program.
    ///
    /// # Arguments
    /// * `instructions` - An iterator of InterpreterInstructions to add
    pub fn add_instructions<I>(&mut self, instructions: I)
    where
        I: IntoIterator<Item = InterpreterInstruction>,
    {
        for instr in instructions {
            self.add_instruction(instr);
        }
    }

    /// Add a VROM write event.
    ///
    /// # Arguments
    /// * `addr` - The address to write to
    /// * `value` - The value to write
    pub fn add_vrom_write(&mut self, addr: u32, value: u32, multiplicity: u32) {
        self.vrom_writes.push((addr, value, multiplicity));
    }

    /// Ensures the trace has enough data for proving.
    ///
    /// This will verify that:
    /// 1. The program has at least one instruction
    /// 2. The trace has at least one LDI event
    /// 3. The trace has at least one RET event
    ///
    /// # Returns
    /// * Ok(()) if the trace is valid, or an error with a description of what's
    ///   missing
    pub fn validate(&self) -> Result<()> {
        if self.program.is_empty() {
            return Err(anyhow::anyhow!(
                "Trace must contain at least one instruction"
            ));
        }

        if self.ret_events().is_empty() {
            return Err(anyhow::anyhow!("Trace must contain at least one RET event"));
        }

        if self.vrom_writes.is_empty() {
            return Err(anyhow::anyhow!(
                "Trace must contain at least one VROM write"
            ));
        }

        Ok(())
    }
}

// Generate event accessors
impl_event_accessor!(ldi_events, LDIEvent, ldi);
impl_event_accessor!(ret_events, RetEvent, ret);
<<<<<<< HEAD
impl_event_accessor!(b32_mul_events, B32MulEvent, b32_mul);
impl_event_accessor!(b32_muli_events, B32MuliEvent, b32_muli);
=======
impl_event_accessor!(bnz_events, BnzEvent, bnz);
impl_event_accessor!(bz_events, BzEvent, bz);
>>>>>>> 262133f6
<|MERGE_RESOLUTION|>--- conflicted
+++ resolved
@@ -4,15 +4,11 @@
 //! and events needed for the proving system.
 
 use anyhow::Result;
-<<<<<<< HEAD
-use binius_field::BinaryField32b;
-use zcrayvm_assembly::{
-    B32MulEvent, B32MuliEvent, InterpreterInstruction, LDIEvent, Opcode, RetEvent, ZCrayTrace,
-=======
 use binius_m3::builder::B32;
 use zcrayvm_assembly::{
+    B32MulEvent, B32MuliEvent, 
     BnzEvent, BzEvent, InterpreterInstruction, LDIEvent, Opcode, RetEvent, ZCrayTrace,
->>>>>>> 262133f6
+,
 };
 
 /// Macro to generate event accessors
@@ -173,10 +169,6 @@
 // Generate event accessors
 impl_event_accessor!(ldi_events, LDIEvent, ldi);
 impl_event_accessor!(ret_events, RetEvent, ret);
-<<<<<<< HEAD
 impl_event_accessor!(b32_mul_events, B32MulEvent, b32_mul);
-impl_event_accessor!(b32_muli_events, B32MuliEvent, b32_muli);
-=======
 impl_event_accessor!(bnz_events, BnzEvent, bnz);
-impl_event_accessor!(bz_events, BzEvent, bz);
->>>>>>> 262133f6
+impl_event_accessor!(bz_events, BzEvent, bz);