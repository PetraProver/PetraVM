--- conflicted
+++ resolved
@@ -253,13 +253,10 @@
     (jumpi, Jumpi),
     (jumpv, Jumpv),
     (srli, Srli),
-<<<<<<< HEAD
-    (groestl_compress, Groestl256Compress),
-    (groestl_output, Groestl256Output),
-=======
     (slli, Slli),
     (srl, Srl),
     (sll, Sll),
     (sltu, Sltu),
->>>>>>> 06fae9e9
+    (groestl_compress, Groestl256Compress),
+    (groestl_output, Groestl256Output),
 );