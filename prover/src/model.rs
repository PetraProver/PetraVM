--- conflicted
+++ resolved
@@ -246,12 +246,9 @@
     (BnzEvent, BnzTable, bnz_events, bnz),
     (B32MulEvent, B32MulTable, b32_mul_events, b32_mul),
     (B128AddEvent, B128AddTable, b128_add_events, b128_add),
-<<<<<<< HEAD
     (B128MulEvent, B128MulTable, b128_mul_events, b128_mul),
-=======
     (AndiEvent, AndiTable, andi_events, andi),
     (XoriEvent, XoriTable, xori_events, xori),
->>>>>>> 80d62ffb
     (AddEvent, AddTable, add_events, add),
     (TailiEvent, TailiTable, taili_events, taili),
     (MvvwEvent, MvvwTable, mvvw_events, mvvw),
@@ -270,10 +267,7 @@
     (BnzEvent, BnzTable, Bnz),
     (B32MulEvent, B32MulTable, B32Mul),
     (B128AddEvent, B128AddTable, B128Add),
-<<<<<<< HEAD
     (B128MulEvent, B128MulTable, B128Mul),
-=======
->>>>>>> 80d62ffb
     (AddEvent, AddTable, Add),
     (TailiEvent, TailiTable, Taili),
     (MvvwEvent, MvvwTable, Mvvw),
