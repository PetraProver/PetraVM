--- conflicted
+++ resolved
@@ -245,11 +245,8 @@
     (BzEvent, BzTable, bz_events, bz),
     (BnzEvent, BnzTable, bnz_events, bnz),
     (B32MulEvent, B32MulTable, b32_mul_events, b32_mul),
-<<<<<<< HEAD
+    (B128AddEvent, B128AddTable, b128_add_events, b128_add),
     (B32MuliEvent, B32MuliTable, b32_muli_events, b32_muli),
-=======
-    (B128AddEvent, B128AddTable, b128_add_events, b128_add),
->>>>>>> 80d62ffb
     (AndiEvent, AndiTable, andi_events, andi),
     (XoriEvent, XoriTable, xori_events, xori),
     (AddEvent, AddTable, add_events, add),
@@ -270,11 +267,8 @@
     (BzEvent, BzTable, Bz),
     (BnzEvent, BnzTable, Bnz),
     (B32MulEvent, B32MulTable, B32Mul),
-<<<<<<< HEAD
+    (B128AddEvent, B128AddTable, B128Add),
     (B32MuliEvent, B32MuliTable, B32Muli),
-=======
-    (B128AddEvent, B128AddTable, B128Add),
->>>>>>> 80d62ffb
     (AddEvent, AddTable, Add),
     (TailiEvent, TailiTable, Taili),
     (MvvwEvent, MvvwTable, Mvvw),
