//! Data models for the zCrayVM proving system.
//!
//! This module contains the data structures used to represent execution traces
//! and events needed for the proving system.

use std::collections::HashMap;

use anyhow::Result;
use binius_m3::builder::B32;
use zcrayvm_assembly::{event::*, InterpreterInstruction, Opcode, ZCrayTrace};

use crate::table::*;

/// Implements the [`TableInfo`](crate::table::TableInfo) trait that lifts
/// [`InstructionInfo`](zcrayvm_assembly::InstructionInfo) and maps events to
/// their corresponding field in the [`ZCrayTrace`], as well as corresponding
/// event accessors for the main [`Trace`].
///
/// # Example
///
/// ```ignore
/// impl_table_info_and_accessor!(
///     (LDIEvent, LdiTable, ldi_events, ldi),
///     (RetEvent, RetTable, ret_events, ret),
/// );
/// ```
macro_rules! impl_table_info_and_accessor {
    (
        $(
            ($event_type:ty, $table_type:ty, $accessor:ident,  $func_name:ident)
        ),* $(,)?
    ) => {
        $(
            impl Trace {
                #[doc = concat!("Returns a reference to the logged `", stringify!($event_type), "`s from the trace.")]
                pub fn $accessor(&self) -> &[$event_type] {
                    &self.trace.$func_name
                }
            }

            impl $crate::table::TableInfo for $event_type {
                type Table = $table_type;

                fn accessor() -> fn(&Trace) -> &[<$table_type as $crate::table::Table>::Event] {
                    Trace::$accessor
                }
            }
        )*
    };
}

/// Implements the mapping between an [`Opcode`] and its associated
/// [`Table`](crate::table::Table).
///
/// # Example
///
/// ```ignore
/// define_table_registry!(
///     (LDIEvent, LdiTable, Ldi),
///     (RetEvent, RetTable, Ret),
/// );
/// ```
macro_rules! define_table_registry {
    (
        $(
            ($event_type:ty, $table_type:ty, $opcode_variant:ident)
        ),* $(,)?
    ) => {
        pub fn build_table_for_opcode(
            opcode: Opcode,
            cs: &mut binius_m3::builder::ConstraintSystem,
            channels: &$crate::channels::Channels,
        ) -> Option<Box<dyn $crate::table::FillableTable>> {
            use $crate::table::Table;
            match opcode {
                $(
                    Opcode::$opcode_variant => {
                        Some(Box::new($crate::table::TableEntry {
                            table: Box::new(<$table_type>::new(cs, channels)),
                            get_events: <$event_type as $crate::table::TableInfo>::accessor(),
                        }))
                    }
                )*
                _ => None,
            }
        }
    };
}

/// High-level representation of a zCrayVM instruction with its PC and
/// arguments.
///
/// This is a simplified representation of the instruction format used in the
/// proving system, where the arguments are stored in a more convenient form for
/// the prover.
#[derive(Debug, Clone)]
pub struct Instruction {
    /// PC value as a field element
    pub pc: B32,
    /// Opcode of the instruction
    pub opcode: Opcode,
    /// Arguments to the instruction (up to 3)
    pub args: Vec<u16>,
}

impl From<InterpreterInstruction> for Instruction {
    fn from(instr: InterpreterInstruction) -> Self {
        // Extract arguments from the interpreter instruction
        let args_array = instr.args();

        Self {
            pc: instr.field_pc,
            opcode: instr.opcode(),
            args: args_array.iter().map(|arg| arg.val()).collect(),
        }
    }
}

/// Execution trace containing a program and all execution events.
///
/// This is a wrapper around ZCrayTrace that provides a simplified interface
/// for the proving system. It contains:
/// 1. The program instructions in a format optimized for the prover
/// 2. The original ZCrayTrace with all execution events and memory state
/// 3. A list of VROM writes (address, value) pairs
#[derive(Debug)]
pub struct Trace {
    /// The underlying ZCrayTrace containing all execution events
    pub trace: ZCrayTrace,
    /// Program instructions in a more convenient format for the proving system
    pub program: Vec<(Instruction, u32)>,
    /// List of VROM writes (address, value, multiplicity) pairs
    pub vrom_writes: Vec<(u32, u32, u32)>,
    /// Maximum VROM address in the trace
    pub max_vrom_addr: usize,
}

impl Default for Trace {
    fn default() -> Self {
        Self::new()
    }
}

impl Trace {
    /// Creates a new empty execution trace.
    pub fn new() -> Self {
        Self {
            trace: ZCrayTrace::default(),
            program: Vec::new(),
            vrom_writes: Vec::new(),
            max_vrom_addr: 0,
        }
    }

    /// Creates a Trace from an existing ZCrayTrace.
    ///
    /// This is useful when you have a trace from the interpreter and want
    /// to convert it to the proving format.
    ///
    /// Note: This creates an empty program vector. You'll need to populate
    /// the program instructions separately using add_instructions().
    ///
    /// TODO: Refactor this approach to directly obtain the zkVMTrace from
    /// program emulation rather than requiring separate population of
    /// program instructions.
    pub fn from_zcray_trace(program: Vec<InterpreterInstruction>, trace: ZCrayTrace) -> Self {
        // Add the program instructions to the trace
        let mut zkvm_trace = Self::new();
        zkvm_trace.add_instructions(program, &trace.instruction_counter);
        zkvm_trace.trace = trace;
        zkvm_trace
    }

    /// Add multiple interpreter instructions to the program.
    ///
    /// Instructions are added in descending order of their execution count.
    ///
    /// # Arguments
    /// * `instructions` - An iterator of InterpreterInstructions to add
    pub fn add_instructions<I>(&mut self, instructions: I, instruction_counter: &HashMap<B32, u32>)
    where
        I: IntoIterator<Item = InterpreterInstruction>,
    {
        // Collect all instructions with their counts
        let mut instructions_with_counts: Vec<_> = instructions
            .into_iter()
            .map(|instr| {
                let count = instruction_counter.get(&instr.field_pc).unwrap_or(&0);
                (instr.into(), *count)
            })
            .collect();

        // Sort by count in descending order
        instructions_with_counts.sort_by(|(_, count_a), (_, count_b)| count_b.cmp(count_a));

        // Add instructions in sorted order
        self.program = instructions_with_counts;
    }

    /// Add a VROM write event.
    ///
    /// # Arguments
    /// * `addr` - The address to write to
    /// * `value` - The value to write
    /// * `multiplicity` - The multiplicity of pulls of this VROM write
    pub fn add_vrom_write(&mut self, addr: u32, value: u32, multiplicity: u32) {
        self.vrom_writes.push((addr, value, multiplicity));
    }

    /// Ensures the trace has enough data for proving.
    ///
    /// This will verify that:
    /// 1. The program has at least one instruction
    /// 2. The trace has at least one RET event
    /// 3. The trace has at least one VROM write
    ///
    /// # Returns
    /// * Ok(()) if the trace is valid, or an error with a description of what's
    ///   missing
    pub fn validate(&self) -> Result<()> {
        if self.program.is_empty() {
            return Err(anyhow::anyhow!(
                "Trace must contain at least one instruction"
            ));
        }

        if self.ret_events().is_empty() {
            return Err(anyhow::anyhow!("Trace must contain at least one RET event"));
        }

        if self.vrom_writes.is_empty() {
            return Err(anyhow::anyhow!(
                "Trace must contain at least one VROM write"
            ));
        }

        Ok(())
    }
}

// Generate event accessors and table info.
impl_table_info_and_accessor!(
    (LdiEvent, LdiTable, ldi_events, ldi),
    (RetEvent, RetTable, ret_events, ret),
    (BzEvent, BzTable, bz_events, bz),
    (BnzEvent, BnzTable, bnz_events, bnz),
    (B32MulEvent, B32MulTable, b32_mul_events, b32_mul),
    (B128AddEvent, B128AddTable, b128_add_events, b128_add),
<<<<<<< HEAD
    (B32MuliEvent, B32MuliTable, b32_muli_events, b32_muli),
=======
    (B128MulEvent, B128MulTable, b128_mul_events, b128_mul),
>>>>>>> d3cb117a
    (AndiEvent, AndiTable, andi_events, andi),
    (XoriEvent, XoriTable, xori_events, xori),
    (AddEvent, AddTable, add_events, add),
    (TailiEvent, TailiTable, taili_events, taili),
    (MvvwEvent, MvvwTable, mvvw_events, mvvw),
    (MvihEvent, MvihTable, mvih_events, mvih),
    (AndEvent, AndTable, and_events, and),
    (XorEvent, XorTable, xor_events, xor),
    (OrEvent, OrTable, or_events, or),
    (OriEvent, OriTable, ori_events, ori),
);

// Map all opcodes to their related event and table.
define_table_registry!(
    (LdiEvent, LdiTable, Ldi),
    (RetEvent, RetTable, Ret),
    // `BzEvent` is actually triggered through the `Bnz` instruction
    (BzEvent, BzTable, Bz),
    (BnzEvent, BnzTable, Bnz),
    (B32MulEvent, B32MulTable, B32Mul),
    (B128AddEvent, B128AddTable, B128Add),
<<<<<<< HEAD
    (B32MuliEvent, B32MuliTable, B32Muli),
=======
    (B128MulEvent, B128MulTable, B128Mul),
>>>>>>> d3cb117a
    (AddEvent, AddTable, Add),
    (TailiEvent, TailiTable, Taili),
    (MvvwEvent, MvvwTable, Mvvw),
    (MvihEvent, MvihTable, Mvih),
    (AndiEvent, AndiTable, Andi),
    (XoriEvent, XoriTable, Xori),
    (AndEvent, AndTable, And),
    (XorEvent, XorTable, Xor),
    (OrEvent, OrTable, Or),
    (OriEvent, OriTable, Ori),
);<|MERGE_RESOLUTION|>--- conflicted
+++ resolved
@@ -246,11 +246,8 @@
     (BnzEvent, BnzTable, bnz_events, bnz),
     (B32MulEvent, B32MulTable, b32_mul_events, b32_mul),
     (B128AddEvent, B128AddTable, b128_add_events, b128_add),
-<<<<<<< HEAD
+    (B128MulEvent, B128MulTable, b128_mul_events, b128_mul),
     (B32MuliEvent, B32MuliTable, b32_muli_events, b32_muli),
-=======
-    (B128MulEvent, B128MulTable, b128_mul_events, b128_mul),
->>>>>>> d3cb117a
     (AndiEvent, AndiTable, andi_events, andi),
     (XoriEvent, XoriTable, xori_events, xori),
     (AddEvent, AddTable, add_events, add),
@@ -272,11 +269,8 @@
     (BnzEvent, BnzTable, Bnz),
     (B32MulEvent, B32MulTable, B32Mul),
     (B128AddEvent, B128AddTable, B128Add),
-<<<<<<< HEAD
+    (B128MulEvent, B128MulTable, B128Mul),
     (B32MuliEvent, B32MuliTable, B32Muli),
-=======
-    (B128MulEvent, B128MulTable, B128Mul),
->>>>>>> d3cb117a
     (AddEvent, AddTable, Add),
     (TailiEvent, TailiTable, Taili),
     (MvvwEvent, MvvwTable, Mvvw),
