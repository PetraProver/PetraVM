//! Data models for the PetraVM proving system.
//!
//! This module contains the data structures used to represent execution traces
//! and events needed for the proving system.

use std::collections::HashMap;

use anyhow::Result;
use binius_m3::builder::B32;
use paste::paste;
use petravm_asm::{event::*, InterpreterInstruction, Opcode, PetraTrace};

use crate::table::*;
use crate::gadgets::right_shifter_table::RightShiftEvent;

/// Implements the [`TableInfo`] trait that lifts
/// [`InstructionInfo`](petravm_asm::InstructionInfo) and maps events to
/// their corresponding field in the [`PetraTrace`], as well as corresponding
/// event accessors for the main [`Trace`].
///
/// It will also implement the mapping between an [`Opcode`] and its associated
/// [`Table`].
///
/// # Example
///
/// ```ignore
/// define_table_registry_and_accessors!(
///     (ldi, Ldi),
///     (ret, Ret),
/// );
/// ```
macro_rules! define_table_registry_and_accessors {
    (
        $(($func_name:ident, $opcode_variant:ident)),* $(,)?
    ) => {
        $(
            paste! {
                impl Trace {
                    #[doc = concat!("Returns a reference to the logged `", stringify!([<$opcode_variant Event>]), "`s from the trace.")]
                    pub fn [<$func_name _events>](&self) -> &[ [<$opcode_variant Event>] ] {
                        &self.trace.$func_name
                    }
                }

                impl TableInfo for [<$opcode_variant Event>] {
                    type Table = [<$opcode_variant Table>];

                    fn accessor() -> fn(&Trace) -> &[< [<$opcode_variant Table>] as Table>::Event] {
                        Trace::[<$func_name _events>]
                    }
                }
            }
        )*

        paste! {
            pub fn build_table_for_opcode(
                opcode: Opcode,
                cs: &mut binius_m3::builder::ConstraintSystem,
                channels: &$crate::channels::Channels,
            ) -> Option<Box<dyn $crate::table::FillableTable>> {
                use $crate::table::Table;
                match opcode {
                    $(
                        Opcode::$opcode_variant => {
                            Some(Box::new($crate::table::TableEntry {
                                table: Box::new(<[<$opcode_variant Table>]>::new(cs, channels)),
                                get_events: <[<$opcode_variant Event>] as $crate::table::TableInfo>::accessor(),
                            }))
                        }
                    )*
                    _ => None,
                }
            }
        }
    };
}

/// High-level representation of a PetraVM instruction with its PC and
/// arguments.
///
/// This is a simplified representation of the instruction format used in the
/// proving system, where the arguments are stored in a more convenient form for
/// the prover.
#[derive(Debug, Clone)]
pub struct Instruction {
    /// PC value as a field element
    pub pc: B32,
    /// Opcode of the instruction
    pub opcode: Opcode,
    /// Arguments to the instruction (up to 3)
    pub args: Vec<u16>,
}

impl From<InterpreterInstruction> for Instruction {
    fn from(instr: InterpreterInstruction) -> Self {
        // Extract arguments from the interpreter instruction
        let args_array = instr.args();

        Self {
            pc: instr.field_pc,
            opcode: instr.opcode(),
            args: args_array.iter().map(|arg| arg.val()).collect(),
        }
    }
}

/// Execution trace containing a program and all execution events.
///
/// This is a wrapper around PetraTrace that provides a simplified interface
/// for the proving system. It contains:
/// 1. The program instructions in a format optimized for the prover
/// 2. The original PetraTrace with all execution events and memory state
/// 3. A list of VROM writes (address, value) pairs
#[derive(Debug)]
pub struct Trace {
    /// The underlying PetraTrace containing all execution events
    pub trace: PetraTrace,
    /// Program instructions in a more convenient format for the proving system
    pub program: Vec<(Instruction, u32)>,
    /// List of VROM writes (address, value, multiplicity) pairs
    pub vrom_writes: Vec<(u32, u32, u32)>,
    /// Maximum VROM address in the trace
    pub max_vrom_addr: usize,
    /// List of right logical shift events for the right shifter channel
    pub right_shift_events: Vec<RightShiftEvent>,
}

impl Default for Trace {
    fn default() -> Self {
        Self::new()
    }
}

impl Trace {
    /// Creates a new empty execution trace.
    pub fn new() -> Self {
        Self {
            trace: PetraTrace::default(),
            program: Vec::new(),
            vrom_writes: Vec::new(),
            max_vrom_addr: 0,
            right_shift_events: Vec::new(),
        }
    }

    /// Creates a Trace from an existing PetraTrace.
    ///
    /// This is useful when you have a trace from the interpreter and want
    /// to convert it to the proving format.
    ///
    /// Note: This creates an empty program vector. You'll need to populate
    /// the program instructions separately using add_instructions().
    ///
    /// TODO: Refactor this approach to directly obtain the zkVMTrace from
    /// program emulation rather than requiring separate population of
    /// program instructions.
    pub fn from_petra_trace(program: Vec<InterpreterInstruction>, trace: PetraTrace) -> Self {
        // Add the program instructions to the trace
        let mut zkvm_trace = Self::new();
        zkvm_trace.add_instructions(program, &trace.instruction_counter);
        
        // Pre-process right shift events from SrliEvent and SrlEvent 
        // before setting the trace
        for ev in &trace.srli {
            let shift_amt = (ev.shift_amount & 0x1F) as u16; // Mask to 5 bits for 32-bit values
            let result = ev.src_val >> shift_amt as usize;
            zkvm_trace.add_right_shift_event(ev.src_val, shift_amt, result);
        }
        
        for ev in &trace.srl {
            let shift_amt = (ev.shift_amount & 0x1F) as u16; // Mask to 5 bits for 32-bit values
            let result = ev.src_val >> shift_amt as usize;
            zkvm_trace.add_right_shift_event(ev.src_val, shift_amt, result);
        }
        
        // Set the trace after processing the shift events
        zkvm_trace.trace = trace;
        
        zkvm_trace
    }

    /// Add multiple interpreter instructions to the program.
    ///
    /// Instructions are added in descending order of their execution count.
    ///
    /// # Arguments
    /// * `instructions` - An iterator of InterpreterInstructions to add
    pub fn add_instructions<I>(&mut self, instructions: I, instruction_counter: &HashMap<B32, u32>)
    where
        I: IntoIterator<Item = InterpreterInstruction>,
    {
        // Collect all instructions with their counts
        let mut instructions_with_counts: Vec<_> = instructions
            .into_iter()
            .map(|instr| {
                let count = instruction_counter.get(&instr.field_pc).unwrap_or(&0);
                (instr.into(), *count)
            })
            .collect();

        // Sort by count in descending order
        instructions_with_counts.sort_by(|(_, count_a), (_, count_b)| count_b.cmp(count_a));

        // Add instructions in sorted order
        self.program = instructions_with_counts;
    }

    /// Add a VROM write event.
    ///
    /// # Arguments
    /// * `addr` - The address to write to
    /// * `value` - The value to write
    /// * `multiplicity` - The multiplicity of pulls of this VROM write
    pub fn add_vrom_write(&mut self, addr: u32, value: u32, multiplicity: u32) {
        self.vrom_writes.push((addr, value, multiplicity));
    }

    /// Returns a reference to the right shift events from the trace.
    pub fn right_shift_events(&self) -> &[RightShiftEvent] {
        &self.right_shift_events
    }

    /// Add a right shift event.
    ///
    /// # Arguments
    /// * `input` - The input value to be shifted
    /// * `shift_amount` - The shift amount
    /// * `output` - The result after shifting
    pub fn add_right_shift_event(&mut self, input: u32, shift_amount: u16, output: u32) {
        self.right_shift_events.push(RightShiftEvent {
            input,
            shift_amount,
            output,
        });
    }

    /// Ensures the trace has enough data for proving.
    ///
    /// This will verify that:
    /// 1. The program has at least one instruction
    /// 2. The trace has at least one RET event
    /// 3. The trace has at least one VROM write
    ///
    /// # Returns
    /// * Ok(()) if the trace is valid, or an error with a description of what's
    ///   missing
    pub fn validate(&self) -> Result<()> {
        if self.program.is_empty() {
            return Err(anyhow::anyhow!(
                "Trace must contain at least one instruction"
            ));
        }

        if self.ret_events().is_empty() {
            return Err(anyhow::anyhow!("Trace must contain at least one RET event"));
        }

        if self.vrom_writes.is_empty() {
            return Err(anyhow::anyhow!(
                "Trace must contain at least one VROM write"
            ));
        }

        Ok(())
    }
}

// Generate event accessors and table info.
define_table_registry_and_accessors!(
    (ldi, Ldi),
    (ret, Ret),
    (bz, Bz),
    (bnz, Bnz),
    (b32_mul, B32Mul),
    (b32_muli, B32Muli),
    (b128_add, B128Add),
    (b128_mul, B128Mul),
    (andi, Andi),
    (xori, Xori),
    (add, Add),
    (addi, Addi),
    (sub, Sub),
    (taili, Taili),
    (tailv, Tailv),
    (calli, Calli),
    (callv, Callv),
    (mvvw, Mvvw),
    (mvih, Mvih),
    (mvvl, Mvvl),
    (and, And),
    (xor, Xor),
    (or, Or),
    (ori, Ori),
    (jumpi, Jumpi),
    (jumpv, Jumpv),
    (srli, Srli),
    (slli, Slli),
    (srl, Srl),
    (sll, Sll),
    (srai, Srai),
    (sra, Sra),
    (sltu, Sltu),
<<<<<<< HEAD
    (srai, Srai),
    (sra, Sra),
=======
    (sltiu, Sltiu),
    (sleu, Sleu),
    (sleiu, Sleiu),
>>>>>>> bd97f0db
);<|MERGE_RESOLUTION|>--- conflicted
+++ resolved
@@ -300,12 +300,7 @@
     (srai, Srai),
     (sra, Sra),
     (sltu, Sltu),
-<<<<<<< HEAD
-    (srai, Srai),
-    (sra, Sra),
-=======
     (sltiu, Sltiu),
     (sleu, Sleu),
     (sleiu, Sleiu),
->>>>>>> bd97f0db
 );