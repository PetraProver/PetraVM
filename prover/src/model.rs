--- conflicted
+++ resolved
@@ -250,14 +250,11 @@
     (AddEvent, AddTable, add_events, add),
     (TailiEvent, TailiTable, taili_events, taili),
     (MvvwEvent, MvvwTable, mvvw_events, mvvw),
-<<<<<<< HEAD
     (MvihEvent, MvihTable, mvih_events, mvih),
-=======
     (AndEvent, AndTable, and_events, and),
     (XorEvent, XorTable, xor_events, xor),
     (OrEvent, OrTable, or_events, or),
     (OriEvent, OriTable, ori_events, ori),
->>>>>>> 05f0ddde
 );
 
 // Map all opcodes to their related event and table.
@@ -271,14 +268,11 @@
     (AddEvent, AddTable, Add),
     (TailiEvent, TailiTable, Taili),
     (MvvwEvent, MvvwTable, Mvvw),
-<<<<<<< HEAD
     (MvihEvent, MvihTable, Mvih),
-=======
     (AndiEvent, AndiTable, Andi),
     (XoriEvent, XoriTable, Xori),
     (AndEvent, AndTable, And),
     (XorEvent, XorTable, Xor),
     (OrEvent, OrTable, Or),
     (OriEvent, OriTable, Ori),
->>>>>>> 05f0ddde
 );