//! Data models for the zCrayVM proving system.
//!
//! This module contains the data structures used to represent execution traces
//! and events needed for the proving system.

use std::collections::HashMap;

use anyhow::Result;
use binius_m3::builder::B32;
<<<<<<< HEAD
use zcrayvm_assembly::{
    B128AddEvent, B32MulEvent, BnzEvent, BzEvent, InterpreterInstruction, LDIEvent, Opcode,
    RetEvent, ZCrayTrace,
};

/// Macro to generate event accessors
macro_rules! impl_event_accessor {
    ($name:ident, $event_type:ty, $field:ident) => {
        impl Trace {
            /// Returns a reference to the $name events from the trace.
            ///
            /// These events represent each $name instruction executed during the trace.
            pub fn $name(&self) -> &Vec<$event_type> {
                &self.trace.$field
=======
use zcrayvm_assembly::{event::*, InterpreterInstruction, Opcode, ZCrayTrace};

use crate::table::*;

/// Implements the [`TableInfo`](crate::table::TableInfo) trait that lifts
/// [`InstructionInfo`](zcrayvm_assembly::InstructionInfo) and maps events to
/// their corresponding field in the [`ZCrayTrace`], as well as corresponding
/// event accessors for the main [`Trace`].
///
/// # Example
///
/// ```ignore
/// impl_table_info_and_accessor!(
///     (LDIEvent, LdiTable, ldi_events, ldi),
///     (RetEvent, RetTable, ret_events, ret),
/// );
/// ```
macro_rules! impl_table_info_and_accessor {
    (
        $(
            ($event_type:ty, $table_type:ty, $accessor:ident,  $func_name:ident)
        ),* $(,)?
    ) => {
        $(
            impl Trace {
                #[doc = concat!("Returns a reference to the logged `", stringify!($event_type), "`s from the trace.")]
                pub fn $accessor(&self) -> &[$event_type] {
                    &self.trace.$func_name
                }
            }

            impl $crate::table::TableInfo for $event_type {
                type Table = $table_type;

                fn accessor() -> fn(&Trace) -> &[<$table_type as $crate::table::Table>::Event] {
                    Trace::$accessor
                }
            }
        )*
    };
}

/// Implements the mapping between an [`Opcode`] and its associated
/// [`Table`](crate::table::Table).
///
/// # Example
///
/// ```ignore
/// define_table_registry!(
///     (LDIEvent, LdiTable, Ldi),
///     (RetEvent, RetTable, Ret),
/// );
/// ```
macro_rules! define_table_registry {
    (
        $(
            ($event_type:ty, $table_type:ty, $opcode_variant:ident)
        ),* $(,)?
    ) => {
        pub fn build_table_for_opcode(
            opcode: Opcode,
            cs: &mut binius_m3::builder::ConstraintSystem,
            channels: &$crate::channels::Channels,
        ) -> Option<Box<dyn $crate::table::FillableTable>> {
            use $crate::table::Table;
            match opcode {
                $(
                    Opcode::$opcode_variant => {
                        Some(Box::new($crate::table::TableEntry {
                            table: Box::new(<$table_type>::new(cs, channels)),
                            get_events: <$event_type as $crate::table::TableInfo>::accessor(),
                        }))
                    }
                )*
                _ => None,
>>>>>>> dbe893bd
            }
        }
    };
}

/// High-level representation of a zCrayVM instruction with its PC and
/// arguments.
///
/// This is a simplified representation of the instruction format used in the
/// proving system, where the arguments are stored in a more convenient form for
/// the prover.
#[derive(Debug, Clone)]
pub struct Instruction {
    /// PC value as a field element
    pub pc: B32,
    /// Opcode of the instruction
    pub opcode: Opcode,
    /// Arguments to the instruction (up to 3)
    pub args: Vec<u16>,
}

impl From<InterpreterInstruction> for Instruction {
    fn from(instr: InterpreterInstruction) -> Self {
        // Extract arguments from the interpreter instruction
        let args_array = instr.args();

        Self {
            pc: instr.field_pc,
            opcode: instr.opcode(),
            args: args_array.iter().map(|arg| arg.val()).collect(),
        }
    }
}

/// Execution trace containing a program and all execution events.
///
/// This is a wrapper around ZCrayTrace that provides a simplified interface
/// for the proving system. It contains:
/// 1. The program instructions in a format optimized for the prover
/// 2. The original ZCrayTrace with all execution events and memory state
/// 3. A list of VROM writes (address, value) pairs
#[derive(Debug)]
pub struct Trace {
    /// The underlying ZCrayTrace containing all execution events
    pub trace: ZCrayTrace,
    /// Program instructions in a more convenient format for the proving system
    pub program: Vec<(Instruction, u32)>,
    /// List of VROM writes (address, value, multiplicity) pairs
    pub vrom_writes: Vec<(u32, u32, u32)>,
    /// Maximum VROM address in the trace
    pub max_vrom_addr: usize,
}

impl Default for Trace {
    fn default() -> Self {
        Self::new()
    }
}

impl Trace {
    /// Creates a new empty execution trace.
    pub fn new() -> Self {
        Self {
            trace: ZCrayTrace::default(),
            program: Vec::new(),
            vrom_writes: Vec::new(),
            max_vrom_addr: 0,
        }
    }

    /// Creates a Trace from an existing ZCrayTrace.
    ///
    /// This is useful when you have a trace from the interpreter and want
    /// to convert it to the proving format.
    ///
    /// Note: This creates an empty program vector. You'll need to populate
    /// the program instructions separately using add_instructions().
    ///
    /// TODO: Refactor this approach to directly obtain the zkVMTrace from
    /// program emulation rather than requiring separate population of
    /// program instructions.
    pub fn from_zcray_trace(program: Vec<InterpreterInstruction>, trace: ZCrayTrace) -> Self {
        // Add the program instructions to the trace
        let mut zkvm_trace = Self::new();
        zkvm_trace.add_instructions(program, &trace.instruction_counter);
        zkvm_trace.trace = trace;
        zkvm_trace
    }

    /// Add multiple interpreter instructions to the program.
    ///
    /// Instructions are added in descending order of their execution count.
    ///
    /// # Arguments
    /// * `instructions` - An iterator of InterpreterInstructions to add
    pub fn add_instructions<I>(&mut self, instructions: I, instruction_counter: &HashMap<B32, u32>)
    where
        I: IntoIterator<Item = InterpreterInstruction>,
    {
        // Collect all instructions with their counts
        let mut instructions_with_counts: Vec<_> = instructions
            .into_iter()
            .map(|instr| {
                let count = instruction_counter.get(&instr.field_pc).unwrap_or(&0);
                (instr.into(), *count)
            })
            .collect();

        // Sort by count in descending order
        instructions_with_counts.sort_by(|(_, count_a), (_, count_b)| count_b.cmp(count_a));

        // Add instructions in sorted order
        self.program = instructions_with_counts;
    }

    /// Add a VROM write event.
    ///
    /// # Arguments
    /// * `addr` - The address to write to
    /// * `value` - The value to write
    /// * `multiplicity` - The multiplicity of pulls of this VROM write
    pub fn add_vrom_write(&mut self, addr: u32, value: u32, multiplicity: u32) {
        self.vrom_writes.push((addr, value, multiplicity));
    }

    /// Ensures the trace has enough data for proving.
    ///
    /// This will verify that:
    /// 1. The program has at least one instruction
    /// 2. The trace has at least one RET event
    /// 3. The trace has at least one VROM write
    ///
    /// # Returns
    /// * Ok(()) if the trace is valid, or an error with a description of what's
    ///   missing
    pub fn validate(&self) -> Result<()> {
        if self.program.is_empty() {
            return Err(anyhow::anyhow!(
                "Trace must contain at least one instruction"
            ));
        }

        if self.ret_events().is_empty() {
            return Err(anyhow::anyhow!("Trace must contain at least one RET event"));
        }

        if self.vrom_writes.is_empty() {
            return Err(anyhow::anyhow!(
                "Trace must contain at least one VROM write"
            ));
        }

        Ok(())
    }
}

<<<<<<< HEAD
// Generate event accessors
impl_event_accessor!(ldi_events, LDIEvent, ldi);
impl_event_accessor!(ret_events, RetEvent, ret);
impl_event_accessor!(b32_mul_events, B32MulEvent, b32_mul);
impl_event_accessor!(b128_add_events, B128AddEvent, b128_add);
impl_event_accessor!(bnz_events, BnzEvent, bnz);
impl_event_accessor!(bz_events, BzEvent, bz);
=======
// Generate event accessors and table info.
impl_table_info_and_accessor!(
    (LdiEvent, LdiTable, ldi_events, ldi),
    (RetEvent, RetTable, ret_events, ret),
    (BzEvent, BzTable, bz_events, bz),
    (BnzEvent, BnzTable, bnz_events, bnz),
    (B32MulEvent, B32MulTable, b32_mul_events, b32_mul),
    (AddEvent, AddTable, add_events, add),
    (TailiEvent, TailiTable, taili_events, taili),
    (MvvwEvent, MvvwTable, mvvw_events, mvvw)
);

// Map all opcodes to their related event and table.
define_table_registry!(
    (LdiEvent, LdiTable, Ldi),
    (RetEvent, RetTable, Ret),
    // `BzEvent` is actually triggered through the `Bnz` instruction
    (BzEvent, BzTable, Bz),
    (BnzEvent, BnzTable, Bnz),
    (B32MulEvent, B32MulTable, B32Mul),
    (AddEvent, AddTable, Add),
    (TailiEvent, TailiTable, Taili),
    (MvvwEvent, MvvwTable, Mvvw)
);
>>>>>>> dbe893bd
<|MERGE_RESOLUTION|>--- conflicted
+++ resolved
@@ -7,22 +7,6 @@
 
 use anyhow::Result;
 use binius_m3::builder::B32;
-<<<<<<< HEAD
-use zcrayvm_assembly::{
-    B128AddEvent, B32MulEvent, BnzEvent, BzEvent, InterpreterInstruction, LDIEvent, Opcode,
-    RetEvent, ZCrayTrace,
-};
-
-/// Macro to generate event accessors
-macro_rules! impl_event_accessor {
-    ($name:ident, $event_type:ty, $field:ident) => {
-        impl Trace {
-            /// Returns a reference to the $name events from the trace.
-            ///
-            /// These events represent each $name instruction executed during the trace.
-            pub fn $name(&self) -> &Vec<$event_type> {
-                &self.trace.$field
-=======
 use zcrayvm_assembly::{event::*, InterpreterInstruction, Opcode, ZCrayTrace};
 
 use crate::table::*;
@@ -98,7 +82,6 @@
                     }
                 )*
                 _ => None,
->>>>>>> dbe893bd
             }
         }
     };
@@ -255,15 +238,6 @@
     }
 }
 
-<<<<<<< HEAD
-// Generate event accessors
-impl_event_accessor!(ldi_events, LDIEvent, ldi);
-impl_event_accessor!(ret_events, RetEvent, ret);
-impl_event_accessor!(b32_mul_events, B32MulEvent, b32_mul);
-impl_event_accessor!(b128_add_events, B128AddEvent, b128_add);
-impl_event_accessor!(bnz_events, BnzEvent, bnz);
-impl_event_accessor!(bz_events, BzEvent, bz);
-=======
 // Generate event accessors and table info.
 impl_table_info_and_accessor!(
     (LdiEvent, LdiTable, ldi_events, ldi),
@@ -271,6 +245,7 @@
     (BzEvent, BzTable, bz_events, bz),
     (BnzEvent, BnzTable, bnz_events, bnz),
     (B32MulEvent, B32MulTable, b32_mul_events, b32_mul),
+    (B128AddEvent, B128AddTable, b128_add_events, b128_add),
     (AddEvent, AddTable, add_events, add),
     (TailiEvent, TailiTable, taili_events, taili),
     (MvvwEvent, MvvwTable, mvvw_events, mvvw)
@@ -284,8 +259,8 @@
     (BzEvent, BzTable, Bz),
     (BnzEvent, BnzTable, Bnz),
     (B32MulEvent, B32MulTable, B32Mul),
+    (B128AddEvent, B128AddTable, B128Add),
     (AddEvent, AddTable, Add),
     (TailiEvent, TailiTable, Taili),
     (MvvwEvent, MvvwTable, Mvvw)
-);
->>>>>>> dbe893bd
+);