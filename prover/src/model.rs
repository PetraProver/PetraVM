--- conflicted
+++ resolved
@@ -291,10 +291,7 @@
     (sltiu, Sltiu),
     (sleu, Sleu),
     (sleiu, Sleiu),
-<<<<<<< HEAD
-    (trap, Trap),
-=======
     (groestl_compress, Groestl256Compress),
     (groestl_output, Groestl256Output),
->>>>>>> 6fce3e4b
+    (trap, Trap),
 );