--- conflicted
+++ resolved
@@ -2,14 +2,9 @@
 use binius_field::{BinaryField, Field};
 use binius_m3::builder::B32;
 use log::trace;
-<<<<<<< HEAD
-use zcrayvm_assembly::{
+use petravm_asm::{
     isa::{GenericISA, ISA},
-    Assembler, Instruction, InterpreterInstruction, Memory, ValueRom, ZCrayTrace,
-=======
-use petravm_asm::{
-    isa::GenericISA, Assembler, Instruction, InterpreterInstruction, Memory, PetraTrace, ValueRom,
->>>>>>> a9b67952
+    Assembler, Instruction, InterpreterInstruction, Memory, PetraTrace, ValueRom,
 };
 
 use crate::model::Trace;
@@ -125,13 +120,8 @@
     let memory = Memory::new(compiled_program.prom, vrom);
 
     // Generate the trace from the compiled program
-<<<<<<< HEAD
-    let (zcray_trace, _) = ZCrayTrace::generate(
+    let (petra_trace, _) = PetraTrace::generate(
         isa,
-=======
-    let (petra_trace, _) = PetraTrace::generate(
-        Box::new(GenericISA),
->>>>>>> a9b67952
         memory,
         compiled_program.frame_sizes,
         compiled_program.pc_field_to_int,
