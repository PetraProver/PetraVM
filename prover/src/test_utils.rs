--- conflicted
+++ resolved
@@ -4,15 +4,11 @@
 use binius_m3::builder::B32;
 use log::trace;
 use petravm_asm::{
-<<<<<<< HEAD
-    execution::FramePointer, isa::GenericISA, Assembler, Instruction, InterpreterInstruction,
-    Memory, PetraTrace, ValueRom,
-=======
+    execution::FramePointer,
     isa::{GenericISA, RecursionISA, ISA},
     transpose_in_aes, transpose_in_bin,
     util::{bytes_to_u32, u32_to_bytes},
     Assembler, Instruction, InterpreterInstruction, Memory, PetraTrace, ValueRom,
->>>>>>> 6fce3e4b
 };
 use tracing::instrument;
 
@@ -40,15 +36,11 @@
 ///
 /// # Returns
 /// * A trace containing the program execution
-<<<<<<< HEAD
-pub fn generate_asm_trace(files: &[&str], init_values: Vec<u32>) -> Result<(Trace, FramePointer)> {
-=======
 pub fn generate_asm_trace(
     files: &[&str],
     init_values: Vec<u32>,
     isa: Box<dyn ISA>,
-) -> Result<Trace> {
->>>>>>> 6fce3e4b
+) -> Result<(Trace, FramePointer)> {
     // Read the assembly code from the specified files
     #[allow(clippy::manual_try_fold)]
     let asm_code = files
@@ -134,12 +126,8 @@
     asm_code: String,
     init_values: Option<Vec<u32>>,
     vrom_writes: Option<Vec<(u32, u32, u32)>>,
-<<<<<<< HEAD
+    isa: Box<dyn ISA>,
 ) -> Result<(Trace, petravm_asm::execution::FramePointer)> {
-=======
-    isa: Box<dyn ISA>,
-) -> Result<Trace> {
->>>>>>> 6fce3e4b
     // Compile the assembly code
     let compiled_program = Assembler::from_code(&asm_code)?;
     trace!("compiled program = {compiled_program:?}");
@@ -173,13 +161,8 @@
     let memory = Memory::new(compiled_program.prom, vrom);
 
     // Generate the trace from the compiled program
-<<<<<<< HEAD
     let (petra_trace, boundary_values) = PetraTrace::generate(
-        Box::new(GenericISA),
-=======
-    let (petra_trace, _) = PetraTrace::generate(
         isa,
->>>>>>> 6fce3e4b
         memory,
         compiled_program.frame_sizes,
         compiled_program.pc_field_to_index_pc,
@@ -204,10 +187,7 @@
     }
 
     zkvm_trace.max_vrom_addr = max_dst as usize;
-<<<<<<< HEAD
     Ok((zkvm_trace, boundary_values.final_fp))
-=======
-    Ok(zkvm_trace)
 }
 
 /// Creates an execution trace for a simple program that uses only
@@ -332,6 +312,5 @@
     );
 
     let isa = Box::new(RecursionISA);
-    generate_trace(asm_code, Some(init_values), Some(vrom_writes), isa)
->>>>>>> 6fce3e4b
+    generate_trace(asm_code, Some(init_values), Some(vrom_writes), isa).map(|(trace, _)| trace)
 }