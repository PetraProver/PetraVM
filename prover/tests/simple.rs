//! Test the zCrayVM proving system with LDI and RET instructions.
//!
//! This file contains an integration test that verifies the complete
//! proving system pipeline from assembly to proof verification.

use anyhow::Result;
use binius_m3::builder::B32;
use log::trace;
use zcrayvm_assembly::{Assembler, Memory, ValueRom, ZCrayTrace};
use zcrayvm_prover::model::Trace;
use zcrayvm_prover::prover::{verify_proof, Prover};

/// Creates an execution trace for the instructions in `asm_code`.
///
/// # Arguments
/// * `asm_code` - The assembly code.
/// * `init_values` - The initial values for the VROM.
/// * `vrom_writes` - The VROM writes to be added to the trace.
///
/// # Returns
/// * A Trace containing executed instructions
// TODO: we should extract VROM writes from zcray_trace
fn generate_test_trace<const N: usize>(
    asm_code: String,
    init_values: [u32; N],
    vrom_writes: Vec<(u32, u32, u32)>,
) -> Result<Trace> {
    // Compile the assembly code
    let compiled_program = Assembler::from_code(&asm_code)?;
    trace!("compiled program = {:?}", compiled_program);

    // Keep a copy of the program for later
    let program = compiled_program.prom.clone();

    // Initialize memory with return PC = 0, return FP = 0
    let vrom = ValueRom::new_with_init_vals(&init_values);
    let memory = Memory::new(compiled_program.prom, vrom);

    // Generate the trace from the compiled program
    let (zcray_trace, _) = ZCrayTrace::generate(
        memory,
        compiled_program.frame_sizes,
        compiled_program.pc_field_to_int,
    )
    .map_err(|e| anyhow::anyhow!("Failed to generate trace: {:?}", e))?;

    // Convert to Trace format for the prover
    let mut zkvm_trace = Trace::from_zcray_trace(zcray_trace);

    // Add the program instructions to the trace
    zkvm_trace.add_instructions(program);

    // Add other VROM writes
    let mut max_dst = 0;
    // TODO: the lookup gadget requires a minimum of 128 entries
    let vrom_write_size = vrom_writes.len().next_power_of_two().max(128);
    for (dst, imm, multiplicity) in vrom_writes {
        zkvm_trace.add_vrom_write(dst, imm, multiplicity);
        max_dst = max_dst.max(dst);
    }

    // TODO: we have to add a zero multiplicity entry at the end and pad to 128 due
    // to the bug in the lookup gadget
    for _ in zkvm_trace.vrom_writes.len()..vrom_write_size {
        max_dst += 1;
        zkvm_trace.add_vrom_write(max_dst, 0, 0);
    }

    zkvm_trace.max_vrom_addr = max_dst as usize;
    Ok(zkvm_trace)
}

/// Creates a basic execution trace with just LDI, B32_MUL and RET instructions.
///
/// # Arguments
/// * `value` - The value to load into VROM.
///
/// # Returns
/// * A trace containing an LDI, B32_MUL and RET instruction
fn generate_ldi_ret_mul32_trace(value: u32) -> Result<Trace> {
    // Create a simple assembly program with LDI and RET
    // Note: Format follows the grammar requirements:
    // - Program must start with a label followed by an instruction
    // - Used framesize for stack allocation
    let asm_code = format!(
        "#[framesize(0x10)]\n\
         _start:
           LDI.W @2, #{}\n\
           LDI.W @3, #2\n\
           B32_MUL @4, @2, @3\n\
           RET\n",
        value
    );

    // Initialize memory with return PC = 0, return FP = 0
    let init_values = [0, 0];

    let mul_result = (B32::new(value) * B32::new(2)).val();
    let vrom_writes = vec![
        // LDI events
        (2, value, 2),
        (3, 2, 2),
        // Initial values
        (0, 0, 1),
        (1, 0, 1),
        // B32_MUL event
        (4, mul_result, 1),
    ];

    generate_test_trace(asm_code, init_values, vrom_writes)
}

/// Creates a basic execution trace with just BNZ and RET instructions.
///
/// # Arguments
/// * `con_val` - The condition checked by the BNZ instruction
///
/// # Returns
/// * A Trace containing an BNZ instruction that loads `value` into VROM at
///   address fp+2, followed by a RET instruction
fn generate_bnz_ret_trace(cond_val: u32) -> Result<Trace> {
    // Create a simple assembly program with LDI and RET
    // Note: Format follows the grammar requirements:
    // - Program must start with a label followed by an instruction
    // - Used framesize for stack allocation
    let asm_code = "#[framesize(0x10)]\n\
        _start:\n\
            BNZ ret, @2 \n\
        ret:\n\
            RET\n"
        .to_string();

    trace!("asm_code:\n {:?}", asm_code);

    let init_values = [0, 0, cond_val];

    // Add VROM writes from BNZ events
    let vrom_writes = if cond_val != 0 {
        vec![
            // Initial values
            (0, 0, 1),
            (1, 0, 1),
            (2, 1, 1),
        ]
    } else {
        vec![
            // Initial values
            (0, 0, 1),
            (1, 0, 1),
            (2, 0, 1),
        ]
    };

    generate_test_trace(asm_code, init_values, vrom_writes)
}

<<<<<<< HEAD
fn generate_addi_ret_trace(src_value: u32, imm_value: u16) -> Result<Trace> {
    // Create a simple assembly program with LDI and RET
    // Note: Format follows the grammar requirements:
    // - Program must start with a label followed by an instruction
    // - Used framesize for stack allocation
    let asm_code = format!(
        "#[framesize(0x10)]\n\
         _start: 
            LDI.W @2, #{}\n\
            ADDI @3, @2, #{}\n\
            RET\n",
        src_value, imm_value
    );

    // Initialize memory with return PC = 0, return FP = 0
    let init_values = [0, 0];

    // Add VROM writes from LDI eventsff
    let vrom_writes = vec![
        // Initial values
        (0, 0, 1),
        (1, 0, 1),
        (2, src_value, 2),
        // ADDI event
        (3, src_value + imm_value as u32, 1),
    ];

    generate_test_trace(asm_code, init_values, vrom_writes)
}

fn test_from_trace_generator<F, G>(
    trace_generator: F,
    check_events: G,
    n_vrom_writes: usize,
) -> Result<()>
=======
fn test_from_trace_generator<F, G>(trace_generator: F, check_events: G) -> Result<()>
>>>>>>> bdc3a103
where
    F: FnOnce() -> Result<Trace>,
    G: FnOnce(&Trace),
{
    // Step 1: Generate trace
    let trace = trace_generator()?;
    // Verify trace has correct structure
    check_events(&trace);

    // Step 2: Validate trace
    trace!("Validating trace internal structure...");
    trace.validate()?;

    // Step 3: Create prover
    trace!("Creating prover...");
    let prover = Prover::new();

    // Step 4: Generate proof
    trace!("Generating proof...");
    let (proof, statement, compiled_cs) = prover.prove(&trace)?;

    // Step 5: Verify proof
    trace!("Verifying proof...");
    verify_proof(&statement, &compiled_cs, proof)?;

    trace!("All steps completed successfully!");
    Ok(())
}

#[test]
fn test_ldi_b32_mul_ret() -> Result<()> {
    test_from_trace_generator(
        || {
            // Test value to load
            let value = 0x12345678;
            generate_ldi_ret_mul32_trace(value)
        },
        |trace| {
            assert_eq!(
                trace.program.len(),
                4,
                "Program should have exactly 4 instructions"
            );
            assert_eq!(
                trace.ldi_events().len(),
                2,
                "Should have exactly two LDI events"
            );
            assert_eq!(
                trace.ret_events().len(),
                1,
                "Should have exactly one RET event"
            );
            assert_eq!(
                trace.b32_mul_events().len(),
                1,
                "Should have exactly one B32_MUL event"
            );
        },
    )
}

#[test]
fn test_bnz_non_zero_branch_ret() -> Result<()> {
    test_from_trace_generator(
        || generate_bnz_ret_trace(1),
        |trace| {
            assert_eq!(
                trace.program.len(),
                2,
                "Program should have exactly 2 instructions"
            );
            assert_eq!(
                trace.bnz_events().len(),
                1,
                "Should have exactly one LDI event"
            );
            assert_eq!(
                trace.ret_events().len(),
                1,
                "Should have exactly one RET event"
            );
        },
    )
}

#[test]
fn test_bnz_zero_branch_ret() -> Result<()> {
    test_from_trace_generator(
        || generate_bnz_ret_trace(0),
        |trace| {
            assert_eq!(
                trace.program.len(),
                2,
                "Program should have exactly 2 instructions"
            );
            assert_eq!(
                trace.bz_events().len(),
                1,
                "Should have exactly one bz event"
            );
            assert_eq!(
                trace.ret_events().len(),
                1,
                "Should have exactly one RET event"
            );
        },
    )
}

#[test]
fn test_ldi_addi_ret() -> Result<()> {
    test_from_trace_generator(
        || {
            // Test value to load
            let src_value = 0x12345678;
            let imm_value = 3;
            generate_addi_ret_trace(src_value, imm_value)
        },
        |trace| {
            assert_eq!(
                trace.program.len(),
                3,
                "Program should have exactly 3 instructions"
            );
            assert_eq!(
                trace.addi_events().len(),
                1,
                "Should have exactly one ADDI event"
            );
            assert_eq!(
                trace.ldi_events().len(),
                1,
                "Should have exactly one LDI event"
            );
            assert_eq!(
                trace.ret_events().len(),
                1,
                "Should have exactly one RET event"
            );
            assert_eq!(
                trace.b32_mul_events().len(),
                0,
                "Shouldn't have any B32_MUL event"
            );
        },
        5,
    )
}<|MERGE_RESOLUTION|>--- conflicted
+++ resolved
@@ -154,7 +154,6 @@
     generate_test_trace(asm_code, init_values, vrom_writes)
 }
 
-<<<<<<< HEAD
 fn generate_addi_ret_trace(src_value: u32, imm_value: u16) -> Result<Trace> {
     // Create a simple assembly program with LDI and RET
     // Note: Format follows the grammar requirements:
@@ -185,14 +184,7 @@
     generate_test_trace(asm_code, init_values, vrom_writes)
 }
 
-fn test_from_trace_generator<F, G>(
-    trace_generator: F,
-    check_events: G,
-    n_vrom_writes: usize,
-) -> Result<()>
-=======
 fn test_from_trace_generator<F, G>(trace_generator: F, check_events: G) -> Result<()>
->>>>>>> bdc3a103
 where
     F: FnOnce() -> Result<Trace>,
     G: FnOnce(&Trace),
@@ -339,6 +331,5 @@
                 "Shouldn't have any B32_MUL event"
             );
         },
-        5,
     )
 }