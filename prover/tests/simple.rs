//! Test the zCrayVM proving system with LDI and RET instructions.
//!
//! This file contains an integration test that verifies the complete
//! proving system pipeline from assembly to proof verification.

use anyhow::Result;
use binius_field::underlier::Divisible;
use binius_m3::builder::{B128, B32};
use log::trace;
use rand::rngs::StdRng;
use rand::{Rng, SeedableRng};
use zcrayvm_assembly::isa::GenericISA;
use zcrayvm_prover::model::Trace;
use zcrayvm_prover::prover::{verify_proof, Prover};
use zcrayvm_prover::test_utils::generate_trace;

fn generate_srli_ret_trace() -> Result<Trace> {
    let asm_code = "#[framesize(0x10)]\n\
        _start:\n\
        SRLI @3, @2, #2 \n\
        ret:\n\
            RET\n"
        .to_string();

    let init_values = [0, 0, 127];

    let vrom_writes = vec![
        // LDI event
        (3, 127 >> 2, 1),
        // Initial values
        (0, 0, 1),
        (1, 0, 1),
        (2, 127, 1),
    ];

    generate_test_trace(asm_code, init_values, vrom_writes)
}

fn test_from_trace_generator<F, G>(trace_generator: F, check_events: G) -> Result<()>
where
    F: FnOnce() -> Result<Trace>,
    G: FnOnce(&Trace),
{
    // Step 1: Generate trace
    let trace = trace_generator()?;
    // Verify trace has correct structure
    check_events(&trace);

    // Step 2: Validate trace
    trace!("Validating trace internal structure...");
    trace.validate()?;

    // Step 3: Create prover
    trace!("Creating prover...");
    let prover = Prover::new(Box::new(GenericISA));

    // Step 4: Generate proof
    trace!("Generating proof...");
    let (proof, statement, compiled_cs) = prover.prove(&trace)?;

    // Step 5: Verify proof
    trace!("Verifying proof...");
    verify_proof(&statement, &compiled_cs, proof)?;

    trace!("All steps completed successfully!");
    Ok(())
}

/// Creates a test trace with B128 field operations (addition and
/// multiplication).
///
/// # Arguments
/// * `x` - The first B128 value for the operations.
/// * `y` - The second B128 value for the operations.
///
/// # Returns
/// * A `Trace` containing B128_ADD, B128_MUL and RET instructions with
///   appropriate values.
fn generate_b128add_b128mul_trace(x: u128, y: u128) -> Result<Trace> {
    // Split B128 values into 32-bit chunks for VROM
    let x_array: [u32; 4] = <u128 as Divisible<u32>>::split_val(x);
    let y_array: [u32; 4] = <u128 as Divisible<u32>>::split_val(y);

    // Create assembly code with B128 operations
    let asm_code = "#[framesize(0x20)]\n\
        _start:\n\
            B128_ADD @12, @4, @8\n\
            B128_MUL @16, @4, @8\n\
            RET\n"
        .to_string();

    // Initialize memory with values
    // First two elements are return PC and return FP (both zero)
    // Next two zeros are for padding
    // Then we store x_array and y_array in VROM
    let init_values = vec![
        0, 0, 0, 0, x_array[0], x_array[1], x_array[2], x_array[3], y_array[0], y_array[1],
        y_array[2], y_array[3],
    ];

    // Calculate expected operation results
    let add_result = (B128::new(x) + B128::new(y)).val();
    let mul_result = (B128::new(x) * B128::new(y)).val();

    // Split results into 32-bit chunks
    let add_result_array = <u128 as Divisible<u32>>::split_val(add_result);
    let mul_result_array = <u128 as Divisible<u32>>::split_val(mul_result);

    // Create VROM writes with their access counts
    // Format: (address, value, access_count)
    let vrom_writes = vec![
        // Input values (each accessed twice - once for ADD, once for MUL)
        (4, x_array[0], 2),
        (5, x_array[1], 2),
        (6, x_array[2], 2),
        (7, x_array[3], 2),
        (8, y_array[0], 2),
        (9, y_array[1], 2),
        (10, y_array[2], 2),
        (11, y_array[3], 2),
        // Initial values (accessed once during setup)
        (0, 0, 1),
        (1, 0, 1),
        // B128_ADD results (each accessed once)
        (12, add_result_array[0], 1),
        (13, add_result_array[1], 1),
        (14, add_result_array[2], 1),
        (15, add_result_array[3], 1),
        // B128_MUL results (each accessed once)
        (16, mul_result_array[0], 1),
        (17, mul_result_array[1], 1),
        (18, mul_result_array[2], 1),
        (19, mul_result_array[3], 1),
    ];

    generate_trace(asm_code, Some(init_values), Some(vrom_writes))
}

#[test]
fn test_b128_add_b128_mul() -> Result<()> {
    let mut rng = StdRng::seed_from_u64(54321);
    test_from_trace_generator(
        || {
            // Test value to load
            let x = rng.random::<u128>();
            let y = rng.random::<u128>();
            generate_b128add_b128mul_trace(x, y)
        },
        |trace| {
            assert_eq!(
                trace.ret_events().len(),
                1,
                "Should have exactly one RET event"
            );
            assert_eq!(
                trace.b128_mul_events().len(),
                1,
                "Should have exactly one B128_MUL event"
            );
            assert_eq!(
                trace.b128_add_events().len(),
                1,
                "Should have exactly one B128_ADD event"
            );
        },
    )
}

fn generate_add_ret_trace(src1_value: u32, src2_value: u32) -> Result<Trace> {
    // Create a simple assembly program with LDI, ADD and RET
    // Note: Format follows the grammar requirements:
    // - Program must start with a label followed by an instruction
    // - Used framesize for stack allocation
    let asm_code = format!(
        "#[framesize(0x10)]\n\
         _start: 
            LDI.W @2, #{}\n\
            LDI.W @3, #{}\n\
            ADD @4, @2, @3\n\
            RET\n",
        src1_value, src2_value
    );

    // Add VROM writes from LDI and ADD events
    let vrom_writes = vec![
        // LDI events
        (2, src1_value, 2),
        (3, src2_value, 2),
        // Initial values
        (0, 0, 1),
        (1, 0, 1),
        // ADD event
        (4, src1_value + src2_value, 1),
    ];

    generate_trace(asm_code, None, Some(vrom_writes))
}

#[test]
fn test_ldi_add_ret() -> Result<()> {
    test_from_trace_generator(
        || {
            // Test value to load
            let src1_value = 0x12345678;
            let src2_value = 0x4567;
            generate_add_ret_trace(src1_value, src2_value)
        },
        |trace| {
            assert_eq!(
                trace.add_events().len(),
                1,
                "Should have exactly one ADD event"
            );
            assert_eq!(
                trace.ldi_events().len(),
                2,
                "Should have exactly two LDI event"
            );
            assert_eq!(
                trace.ret_events().len(),
                1,
                "Should have exactly one RET event"
            );
            assert_eq!(
                trace.b32_mul_events().len(),
                0,
                "Shouldn't have any B32_MUL event"
            );
        },
    )
}

<<<<<<< HEAD
#[test]
fn test_srli_ret() -> Result<()> {
    test_from_trace_generator(generate_srli_ret_trace, |trace| {
        assert_eq!(
            trace.program.len(),
            2,
            "Program should have exactly 2 instructions"
        );
        assert_eq!(
            trace.srli_events().len(),
            1,
            "Should have exactly one bz event"
=======
/// Creates an execution trace for a simple program that uses only MVV.W,
/// BNZ, BZ, TAILI, and RET.
///
/// # Returns
/// * A Trace containing a simple program with a loop using TAILI, the BNZ
///   instruction is executed twice.
fn generate_simple_taili_trace(init_values: Vec<u32>) -> Result<Trace> {
    // Create a very simple assembly program that:
    // 1. _start sets up initial values and tail calls to loop
    // 2. loop checks if @3 is non-zero and either returns or continues
    // 3. case_recurse tail calls back to loop
    let asm_code = "#[framesize(0x10)]\n\
         _start:\n\
           MVV.W @3[2], @2\n\
           MVI.H @3[3], #2\n\
           TAILI loop, @3\n\
         #[framesize(0x10)]\n\
         loop:\n\
           BNZ case_recurse, @3\n\
           LDI.W @2, #100\n\
           RET\n\
         case_recurse:\n\
           LDI.W @4, #0\n\
           MVV.W @5[2], @2\n\
           MVV.W @5[3], @4\n\
           TAILI loop, @5\n"
        .to_string();

    // VROM state after the trace is executed
    // Sorted by number of accesses
    let vrom_writes = vec![
        // New FP values
        (3, 16, 3),
        (21, 32, 3),
        // TAILI events
        (16, 0, 2),
        (17, 0, 2),
        // MVV.W events
        (18, 100, 2),
        (19, 2, 2),
        (20, 0, 2),
        (32, 0, 2),
        (33, 0, 2),
        // LDI in case_recurse
        (34, 100, 2),
        // Additional MVV.W in case_recurse
        (35, 0, 2), // MVV.W @4[2], @3
        // Initial values
        (0, 0, 1),   // Return PC
        (1, 0, 1),   // Return FP
        (2, 100, 1), // Return value
    ];

    generate_trace(asm_code, Some(init_values), Some(vrom_writes))
}

#[test]
fn test_simple_taili_loop() -> Result<()> {
    // Test cases with different initial values
    let test_cases = vec![&[0, 0][..], &[0, 0, 100][..]];

    for init_values in test_cases {
        test_from_trace_generator(
            || generate_simple_taili_trace(init_values.to_vec()),
            |trace| {
                // Verify we have one MVI.H
                assert_eq!(
                    trace.mvih_events().len(),
                    1,
                    "Should have exactly one MVI.H event"
                );

                // Verify we have one LDI (in case_recurse)
                assert_eq!(
                    trace.ldi_events().len(),
                    2,
                    "Should have exactly one LDI event (in case_recurse)"
                );

                // Verify we have one BNZ event (first is taken, continues to case_recurse)
                let bnz_events = trace.bnz_events();
                assert_eq!(bnz_events.len(), 1, "Should have exactly one BNZ event");

                // Verify we have one RET event (after condition becomes 0)
                assert_eq!(
                    trace.ret_events().len(),
                    1,
                    "Should have exactly one RET event"
                );

                // Verify we have two TAILI events (initial call to loop and recursive call)
                assert_eq!(
                    trace.taili_events().len(),
                    2,
                    "Should have exactly two TAILI events"
                );

                // Verify we have one MVVW event (in case_recurse)
                assert_eq!(
                    trace.mvvw_events().len(),
                    3,
                    "Should have exactly three MVVW events"
                );

                // Verify we have one BZ event (when condition becomes 0)
                assert_eq!(
                    trace.bz_events().len(),
                    1,
                    "Should have exactly one BZ event"
                );
            },
        )?;
    }

    Ok(())
}

/// Creates an execution trace with all binary operations (AND, OR, XOR, ANDI,
/// ORI, XORI, B32_MUL, B32_MULI) using random input values.
///
/// # Returns
/// * A Trace containing all binary operations followed by a RET instruction
fn generate_all_binary_ops_trace() -> Result<Trace> {
    let mut rng = StdRng::seed_from_u64(12345);

    // Generate random values for testing
    let val1 = rng.random::<u32>();
    let val2 = rng.random::<u32>();
    let imm = rng.random::<u16>() as u32; // Smaller immediate for 16-bit operations
    let imm32 = rng.random::<u32>(); // Full 32-bit immediate for B32_MULI

    // Create assembly program with all binary operations
    let asm_code = format!(
        "#[framesize(0x10)]\n\
        _start: 
            LDI.W @2, #{}\n\
            LDI.W @3, #{}\n\
            AND @4, @2, @3\n\
            OR @5, @2, @3\n\
            XOR @6, @2, @3\n\
            ANDI @7, @2, #{}\n\
            ORI @8, @2, #{}\n\
            XORI @9, @2, #{}\n\
            B32_MUL @10, @2, @3\n\
            B32_MULI @11, @2, #{}\n\
            RET\n",
        val1, val2, imm, imm, imm, imm32
    );

    // Calculate expected results
    let and_result = val1 & val2;
    let or_result = val1 | val2;
    let xor_result = val1 ^ val2;
    let andi_result = val1 & imm;
    let ori_result = val1 | imm;
    let xori_result = val1 ^ imm;
    let b32_mul_result = (B32::new(val1) * B32::new(val2)).val();
    let b32_muli_result = (B32::new(val1) * B32::new(imm32)).val();

    // Add VROM writes with appropriate access counts
    let vrom_writes = vec![
        // LDI events - with corrected access counts for more operations
        (2, val1, 9), // Used in all operations
        (3, val2, 5), // Used in AND, OR, XOR, B32_MUL
        // Initial values
        (0, 0, 1),
        (1, 0, 1),
        // Binary operations results
        (4, and_result, 1),
        (5, or_result, 1),
        (6, xor_result, 1),
        (7, andi_result, 1),
        (8, ori_result, 1),
        (9, xori_result, 1),
        (10, b32_mul_result, 1),
        (11, b32_muli_result, 1),
    ];

    generate_trace(asm_code, None, Some(vrom_writes))
}

#[test]
fn test_all_binary_ops() -> Result<()> {
    test_from_trace_generator(generate_all_binary_ops_trace, |trace| {
        // Verify each binary operation event exists
        assert_eq!(
            trace.and_events().len(),
            1,
            "Should have exactly one AND event"
        );
        assert_eq!(
            trace.or_events().len(),
            1,
            "Should have exactly one OR event"
        );
        assert_eq!(
            trace.xor_events().len(),
            1,
            "Should have exactly one XOR event"
        );
        assert_eq!(
            trace.andi_events().len(),
            1,
            "Should have exactly one ANDI event"
        );
        assert_eq!(
            trace.ori_events().len(),
            1,
            "Should have exactly one ORI event"
        );
        assert_eq!(
            trace.xori_events().len(),
            1,
            "Should have exactly one XORI event"
        );
        assert_eq!(
            trace.b32_mul_events().len(),
            1,
            "Should have exactly one B32_MUL event"
        );
        assert_eq!(
            trace.b32_muli_events().len(),
            1,
            "Should have exactly one B32_MULI event"
>>>>>>> 4b7ef9ee
        );
        assert_eq!(
            trace.ret_events().len(),
            1,
            "Should have exactly one RET event"
        );
    })
}<|MERGE_RESOLUTION|>--- conflicted
+++ resolved
@@ -230,20 +230,6 @@
     )
 }
 
-<<<<<<< HEAD
-#[test]
-fn test_srli_ret() -> Result<()> {
-    test_from_trace_generator(generate_srli_ret_trace, |trace| {
-        assert_eq!(
-            trace.program.len(),
-            2,
-            "Program should have exactly 2 instructions"
-        );
-        assert_eq!(
-            trace.srli_events().len(),
-            1,
-            "Should have exactly one bz event"
-=======
 /// Creates an execution trace for a simple program that uses only MVV.W,
 /// BNZ, BZ, TAILI, and RET.
 ///
@@ -468,7 +454,27 @@
             trace.b32_muli_events().len(),
             1,
             "Should have exactly one B32_MULI event"
->>>>>>> 4b7ef9ee
+        );
+        assert_eq!(
+            trace.ret_events().len(),
+            1,
+            "Should have exactly one RET event"
+        );
+    })
+}
+
+#[test]
+fn test_srli_ret() -> Result<()> {
+    test_from_trace_generator(generate_srli_ret_trace, |trace| {
+        assert_eq!(
+            trace.program.len(),
+            2,
+            "Program should have exactly 2 instructions"
+        );
+        assert_eq!(
+            trace.srli_events().len(),
+            1,
+            "Should have exactly one bz event"
         );
         assert_eq!(
             trace.ret_events().len(),
