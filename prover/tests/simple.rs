//! Test the zCrayVM proving system with LDI and RET instructions.
//!
//! This file contains an integration test that verifies the complete
//! proving system pipeline from assembly to proof verification.

use anyhow::Result;
use binius_field::{BinaryField, Field};
use binius_m3::builder::B32;
use log::trace;
use zcrayvm_assembly::isa::GenericISA;
use zcrayvm_assembly::{
    Assembler, Instruction, InterpreterInstruction, Memory, ValueRom, ZCrayTrace,
};
use zcrayvm_prover::model::Trace;
use zcrayvm_prover::prover::{verify_proof, Prover};

/// Creates an execution trace for the instructions in `asm_code`.
///
/// # Arguments
/// * `asm_code` - The assembly code.
/// * `init_values` - The initial values for the VROM.
/// * `vrom_writes` - The VROM writes to be added to the trace.
///
/// # Returns
/// * A Trace containing executed instructions
fn generate_test_trace<const N: usize>(
    asm_code: String,
    init_values: [u32; N],
    vrom_writes: Vec<(u32, u32, u32)>,
) -> Result<Trace> {
    // Compile the assembly code
    let compiled_program = Assembler::from_code(&asm_code)?;
    trace!("compiled program = {:?}", compiled_program);

    // Keep a copy of the program for later
    let mut program = compiled_program.prom.clone();

    // TODO: pad program to 128 instructions required by lookup gadget
    let prom_size = program.len().next_power_of_two().max(128);
    let mut max_pc = program.last().map_or(B32::ZERO, |instr| instr.field_pc);

    for _ in program.len()..prom_size {
        max_pc *= B32::MULTIPLICATIVE_GENERATOR;
        program.push(InterpreterInstruction::new(Instruction::default(), max_pc));
    }

    // Initialize memory with return PC = 0, return FP = 0
    let vrom = ValueRom::new_with_init_vals(&init_values);
    let memory = Memory::new(compiled_program.prom, vrom);

    // Generate the trace from the compiled program
    let (zcray_trace, _) = ZCrayTrace::generate(
        Box::new(GenericISA),
        memory,
        compiled_program.frame_sizes,
        compiled_program.pc_field_to_int,
    )
    .map_err(|e| anyhow::anyhow!("Failed to generate trace: {:?}", e))?;

    // Convert to Trace format for the prover
    let mut zkvm_trace = Trace::from_zcray_trace(program, zcray_trace);
<<<<<<< HEAD

    // Validate that manually specified multiplicities match the actual ones
    assert_eq!(zkvm_trace.trace.vrom().sorted_access_counts(), vrom_writes);
=======
>>>>>>> dbe893bd

    // Add other VROM writes
    let mut max_dst = 0;
    // TODO: the lookup gadget requires a minimum of 128 entries
    let vrom_write_size = vrom_writes.len().next_power_of_two().max(128);
    for (dst, val, multiplicity) in vrom_writes {
        zkvm_trace.add_vrom_write(dst, val, multiplicity);
        max_dst = max_dst.max(dst);
    }

    // TODO: we have to add a zero multiplicity entry at the end and pad to 128 due
    // to the bug in the lookup gadget
    for _ in zkvm_trace.vrom_writes.len()..vrom_write_size {
        max_dst += 1;
        zkvm_trace.add_vrom_write(max_dst, 0, 0);
    }

    zkvm_trace.max_vrom_addr = max_dst as usize;
    Ok(zkvm_trace)
}

/// Creates a basic execution trace with just LDI, B32_MUL and RET instructions.
///
/// # Arguments
/// * `value` - The value to load into VROM.
///
/// # Returns
/// * A trace containing an LDI, B32_MUL and RET instruction
fn generate_ldi_ret_mul32_trace(value: u32) -> Result<Trace> {
    // Create a simple assembly program with LDI and RET
    // Note: Format follows the grammar requirements:
    // - Program must start with a label followed by an instruction
    // - Used framesize for stack allocation
    let asm_code = format!(
        "#[framesize(0x10)]\n\
         _start:
           LDI.W @2, #{}\n\
           LDI.W @3, #2\n\
           B32_MUL @4, @2, @3\n\
           RET\n",
        value
    );

    // Initialize memory with return PC = 0, return FP = 0
    let init_values = [0, 0];

    let mul_result = (B32::new(value) * B32::new(2)).val();
    let vrom_writes = vec![
        // LDI events
        (2, value, 2),
        (3, 2, 2),
        // Initial values
        (0, 0, 1),
        (1, 0, 1),
        // B32_MUL event
        (4, mul_result, 1),
    ];

    generate_test_trace(asm_code, init_values, vrom_writes)
}

/// Creates a basic execution trace with just BNZ and RET instructions.
///
/// # Arguments
/// * `con_val` - The condition checked by the BNZ instruction
///
/// # Returns
/// * A Trace containing an BNZ instruction that loads `value` into VROM at
///   address fp+2, followed by a RET instruction
fn generate_bnz_ret_trace(cond_val: u32) -> Result<Trace> {
    // Create a simple assembly program with LDI and RET
    // Note: Format follows the grammar requirements:
    // - Program must start with a label followed by an instruction
    // - Used framesize for stack allocation
    let asm_code = "#[framesize(0x10)]\n\
        _start:\n\
            BNZ ret, @2 \n\
        ret:\n\
            RET\n"
        .to_string();

    trace!("asm_code:\n {:?}", asm_code);

    let init_values = [0, 0, cond_val];

    // Add VROM writes from BNZ events
    let vrom_writes = if cond_val != 0 {
        vec![
            // Initial values
            (0, 0, 1),
            (1, 0, 1),
            (2, 1, 1),
        ]
    } else {
        vec![
            // Initial values
            (0, 0, 1),
            (1, 0, 1),
            (2, 0, 1),
        ]
    };

    generate_test_trace(asm_code, init_values, vrom_writes)
}

<<<<<<< HEAD
/// Creates an execution trace for a simple program that uses only MVI.W,
=======
fn generate_add_ret_trace(src1_value: u32, src2_value: u32) -> Result<Trace> {
    // Create a simple assembly program with LDI, ADD and RET
    // Note: Format follows the grammar requirements:
    // - Program must start with a label followed by an instruction
    // - Used framesize for stack allocation
    let asm_code = format!(
        "#[framesize(0x10)]\n\
         _start: 
            LDI.W @2, #{}\n\
            LDI.W @3, #{}\n\
            ADD @4, @2, @3\n\
            RET\n",
        src1_value, src2_value
    );

    // Initialize memory with return PC = 0, return FP = 0
    let init_values = [0, 0];

    // Add VROM writes from LDI and ADD events
    let vrom_writes = vec![
        // Initial values
        (0, 0, 1),
        (1, 0, 1),
        // LDI events
        (2, src1_value, 2),
        (3, src2_value, 2),
        // ADD event
        (4, src1_value + src2_value, 1),
    ];

    generate_test_trace(asm_code, init_values, vrom_writes)
}

/// Creates an execution trace for a simple program that uses only MVV.W,
>>>>>>> dbe893bd
/// BNZ, TAILI, and RET.
///
/// # Returns
/// * A Trace containing a simple program with a loop using TAILI, the BNZ
///   instruction is executed twice.
fn generate_simple_taili_trace() -> Result<Trace> {
    // Create a very simple assembly program that:
    // 1. _start sets up initial values and tail calls to loop
    // 2. loop checks if @2 is non-zero and either returns or continues
    // 3. case_recurse tail calls back to loop
    let asm_code = "#[framesize(0x10)]\n\
         _start:\n\
           LDI.W @2, #2\n\
           MVV.W @3[2], @2\n\
           TAILI loop, @3\n\
         #[framesize(0x10)]\n\
         loop:\n\
           BNZ case_recurse, @2\n\
           RET\n\
         case_recurse:\n\
           LDI.W @3, #0\n\
           MVV.W @4[2], @3\n\
           TAILI loop, @4\n"
        .to_string();

    // Initialize memory with return PC = 0, return FP = 0
    let init_values = [0, 0];

    // VROM state after the trace is executed
<<<<<<< HEAD
    // 0: 0 (1)
    // 1: 0 (1)
    // 2: 2 (2)
    // 3: 16 (2)
    // 16: 0 (2)
    // 17: 0 (2)
    // 18: 2 (2)
    // 19: 0 (2)
    // 20: 32 (2)
    // 32: 0 (2)
    // 33: 0 (2)
    // 34: 0 (2)
=======
    // 0: 0
    // 1: 0
    // 2: 2
    // 3: 16
    // 16: 0
    // 17: 0
    // 18: 2
    // 19: 0
    // 20: 32
    // 32: 0
    // 33: 0
    // 34: 0
>>>>>>> dbe893bd
    // Sorted by number of accesses
    let vrom_writes = vec![
        // Initial LDI event
        (2, 2, 2), // LDI.W @2, #2
<<<<<<< HEAD
        // New FP values
        (3, 16, 2),
        // TAILI events
        (16, 0, 2),
        (17, 0, 2),
        // Initial MVV.W event
        (18, 2, 2), // MVV.W @3[2], @2
        // LDI in case_recurse
        (19, 0, 2), // LDI.W @3, #0
        (20, 32, 2),
        (32, 0, 2),
        (33, 0, 2),
        // Additional MVV.W in case_recurse
        (34, 0, 2), // MVV.W @4[2], @3
=======
        // LDI in case_recurse
        (19, 0, 2), // LDI.W @3, #0
        // Initial MVV.W event
        (18, 2, 2), // MVV.W @3[2], @2
        // Additional MVV.W in case_recurse
        (34, 0, 2), // MVV.W @4[2], @3
        // TAILI events
        (16, 0, 2),
        (17, 0, 2),
        (32, 0, 2),
        (33, 0, 2),
        // New FP values
        (3, 16, 2),
        (20, 32, 2),
>>>>>>> dbe893bd
        // Initial values
        (0, 0, 1), // Return PC
        (1, 0, 1), // Return FP
    ];

    generate_test_trace(asm_code, init_values, vrom_writes)
}

fn test_from_trace_generator<F, G>(trace_generator: F, check_events: G) -> Result<()>
where
    F: FnOnce() -> Result<Trace>,
    G: FnOnce(&Trace),
{
    // Step 1: Generate trace
    let trace = trace_generator()?;
    // Verify trace has correct structure
    check_events(&trace);

    // Step 2: Validate trace
    trace!("Validating trace internal structure...");
    trace.validate()?;

    // Step 3: Create prover
    trace!("Creating prover...");
    let prover = Prover::new(Box::new(GenericISA));

    // Step 4: Generate proof
    trace!("Generating proof...");
    let (proof, statement, compiled_cs) = prover.prove(&trace)?;

    // Step 5: Verify proof
    trace!("Verifying proof...");
    verify_proof(&statement, &compiled_cs, proof)?;

    trace!("All steps completed successfully!");
    Ok(())
}

#[test]
fn test_ldi_b32_mul_ret() -> Result<()> {
    test_from_trace_generator(
        || {
            // Test value to load
            let value = 0x12345678;
            generate_ldi_ret_mul32_trace(value)
        },
        |trace| {
            assert_eq!(
                trace.ldi_events().len(),
                2,
                "Should have exactly two LDI events"
            );
            assert_eq!(
                trace.ret_events().len(),
                1,
                "Should have exactly one RET event"
            );
            assert_eq!(
                trace.b32_mul_events().len(),
                1,
                "Should have exactly one B32_MUL event"
            );
        },
    )
}

#[test]
fn test_bnz_non_zero_branch_ret() -> Result<()> {
    test_from_trace_generator(
        || generate_bnz_ret_trace(1),
        |trace| {
            assert_eq!(
                trace.bnz_events().len(),
                1,
                "Should have exactly one LDI event"
            );
            assert_eq!(
                trace.ret_events().len(),
                1,
                "Should have exactly one RET event"
            );
        },
    )
}

#[test]
fn test_bnz_zero_branch_ret() -> Result<()> {
    test_from_trace_generator(
        || generate_bnz_ret_trace(0),
        |trace| {
            assert_eq!(
                trace.bz_events().len(),
                1,
                "Should have exactly one bz event"
            );
            assert_eq!(
                trace.ret_events().len(),
                1,
                "Should have exactly one RET event"
            );
        },
    )
}

#[test]
<<<<<<< HEAD
fn test_simple_taili_loop() -> Result<()> {
    test_from_trace_generator(generate_simple_taili_trace, |trace| {
        // Verify we have one LDI event (for @2 initialization)
=======
fn test_ldi_add_ret() -> Result<()> {
    test_from_trace_generator(
        || {
            // Test value to load
            let src1_value = 0x12345678;
            let src2_value = 0x4567;
            generate_add_ret_trace(src1_value, src2_value)
        },
        |trace| {
            assert_eq!(
                trace.add_events().len(),
                1,
                "Should have exactly one ADD event"
            );
            assert_eq!(
                trace.ldi_events().len(),
                2,
                "Should have exactly two LDI event"
            );
            assert_eq!(
                trace.ret_events().len(),
                1,
                "Should have exactly one RET event"
            );
            assert_eq!(
                trace.b32_mul_events().len(),
                0,
                "Shouldn't have any B32_MUL event"
            );
        },
    )
}

#[test]
fn test_simple_taili_loop() -> Result<()> {
    test_from_trace_generator(generate_simple_taili_trace, |trace| {
        // Verify we have two LDI events (one in _start and one in case_recurse)
>>>>>>> dbe893bd
        assert_eq!(
            trace.ldi_events().len(),
            2,
            "Should have exactly two LDI events"
        );

        // Verify we have one BNZ event (first is taken, continues to case_recurse)
        let bnz_events = trace.bnz_events();
        assert_eq!(bnz_events.len(), 1, "Should have exactly one BNZ event");

<<<<<<< HEAD
        // Verify we have one RET event (after counter becomes 0)
=======
        // Verify we have one RET event (after condition becomes 0)
>>>>>>> dbe893bd
        assert_eq!(
            trace.ret_events().len(),
            1,
            "Should have exactly one RET event"
        );

        // Verify we have two TAILI events (initial call to loop and recursive call)
        assert_eq!(
            trace.taili_events().len(),
            2,
            "Should have exactly two TAILI events"
        );

        // Verify we have two MVVW events (one in _start and one in case_recurse)
        assert_eq!(
            trace.mvvw_events().len(),
            2,
            "Should have exactly two MVVW events"
        );

<<<<<<< HEAD
        // Verify we have one BZ event (when counter becomes 0)
=======
        // Verify we have one BZ event (when condition becomes 0)
>>>>>>> dbe893bd
        assert_eq!(
            trace.bz_events().len(),
            1,
            "Should have exactly one BZ event"
        );
    })
}<|MERGE_RESOLUTION|>--- conflicted
+++ resolved
@@ -59,12 +59,9 @@
 
     // Convert to Trace format for the prover
     let mut zkvm_trace = Trace::from_zcray_trace(program, zcray_trace);
-<<<<<<< HEAD
 
     // Validate that manually specified multiplicities match the actual ones
     assert_eq!(zkvm_trace.trace.vrom().sorted_access_counts(), vrom_writes);
-=======
->>>>>>> dbe893bd
 
     // Add other VROM writes
     let mut max_dst = 0;
@@ -170,9 +167,6 @@
     generate_test_trace(asm_code, init_values, vrom_writes)
 }
 
-<<<<<<< HEAD
-/// Creates an execution trace for a simple program that uses only MVI.W,
-=======
 fn generate_add_ret_trace(src1_value: u32, src2_value: u32) -> Result<Trace> {
     // Create a simple assembly program with LDI, ADD and RET
     // Note: Format follows the grammar requirements:
@@ -207,7 +201,6 @@
 }
 
 /// Creates an execution trace for a simple program that uses only MVV.W,
->>>>>>> dbe893bd
 /// BNZ, TAILI, and RET.
 ///
 /// # Returns
@@ -237,7 +230,74 @@
     let init_values = [0, 0];
 
     // VROM state after the trace is executed
-<<<<<<< HEAD
+    // 0: 0
+    // 1: 0
+    // 2: 2
+    // 3: 16
+    // 16: 0
+    // 17: 0
+    // 18: 2
+    // 19: 0
+    // 20: 32
+    // 32: 0
+    // 33: 0
+    // 34: 0
+    // Sorted by number of accesses
+    let vrom_writes = vec![
+        // Initial LDI event
+        (2, 2, 2), // LDI.W @2, #2
+        // LDI in case_recurse
+        (19, 0, 2), // LDI.W @3, #0
+        // Initial MVV.W event
+        (18, 2, 2), // MVV.W @3[2], @2
+        // Additional MVV.W in case_recurse
+        (34, 0, 2), // MVV.W @4[2], @3
+        // TAILI events
+        (16, 0, 2),
+        (17, 0, 2),
+        (32, 0, 2),
+        (33, 0, 2),
+        // New FP values
+        (3, 16, 2),
+        (20, 32, 2),
+        // Initial values
+        (0, 0, 1), // Return PC
+        (1, 0, 1), // Return FP
+    ];
+
+    generate_test_trace(asm_code, init_values, vrom_writes)
+}
+
+/// Creates an execution trace for a simple program that uses only MVI.W,
+/// BNZ, TAILI, and RET.
+///
+/// # Returns
+/// * A Trace containing a simple program with a loop using TAILI, the BNZ
+///   instruction is executed twice.
+fn generate_simple_taili_trace() -> Result<Trace> {
+    // Create a very simple assembly program that:
+    // 1. _start sets up initial values and tail calls to loop
+    // 2. loop checks if @2 is non-zero and either returns or continues
+    // 3. case_recurse tail calls back to loop
+    let asm_code = "#[framesize(0x10)]\n\
+         _start:\n\
+           LDI.W @2, #2\n\
+           MVV.W @3[2], @2\n\
+           TAILI loop, @3\n\
+         #[framesize(0x10)]\n\
+         loop:\n\
+           BNZ case_recurse, @2\n\
+           RET\n\
+         case_recurse:\n\
+           LDI.W @3, #0\n\
+           MVV.W @4[2], @3\n\
+           TAILI loop, @4\n"
+        .to_string();
+
+    // Initialize memory with return PC = 0, return FP = 0
+    let init_values = [0, 0];
+
+    // VROM state after the trace is executed
     // 0: 0 (1)
     // 1: 0 (1)
     // 2: 2 (2)
@@ -250,25 +310,10 @@
     // 32: 0 (2)
     // 33: 0 (2)
     // 34: 0 (2)
-=======
-    // 0: 0
-    // 1: 0
-    // 2: 2
-    // 3: 16
-    // 16: 0
-    // 17: 0
-    // 18: 2
-    // 19: 0
-    // 20: 32
-    // 32: 0
-    // 33: 0
-    // 34: 0
->>>>>>> dbe893bd
     // Sorted by number of accesses
     let vrom_writes = vec![
         // Initial LDI event
         (2, 2, 2), // LDI.W @2, #2
-<<<<<<< HEAD
         // New FP values
         (3, 16, 2),
         // TAILI events
@@ -283,22 +328,6 @@
         (33, 0, 2),
         // Additional MVV.W in case_recurse
         (34, 0, 2), // MVV.W @4[2], @3
-=======
-        // LDI in case_recurse
-        (19, 0, 2), // LDI.W @3, #0
-        // Initial MVV.W event
-        (18, 2, 2), // MVV.W @3[2], @2
-        // Additional MVV.W in case_recurse
-        (34, 0, 2), // MVV.W @4[2], @3
-        // TAILI events
-        (16, 0, 2),
-        (17, 0, 2),
-        (32, 0, 2),
-        (33, 0, 2),
-        // New FP values
-        (3, 16, 2),
-        (20, 32, 2),
->>>>>>> dbe893bd
         // Initial values
         (0, 0, 1), // Return PC
         (1, 0, 1), // Return FP
@@ -404,11 +433,6 @@
 }
 
 #[test]
-<<<<<<< HEAD
-fn test_simple_taili_loop() -> Result<()> {
-    test_from_trace_generator(generate_simple_taili_trace, |trace| {
-        // Verify we have one LDI event (for @2 initialization)
-=======
 fn test_ldi_add_ret() -> Result<()> {
     test_from_trace_generator(
         || {
@@ -446,7 +470,6 @@
 fn test_simple_taili_loop() -> Result<()> {
     test_from_trace_generator(generate_simple_taili_trace, |trace| {
         // Verify we have two LDI events (one in _start and one in case_recurse)
->>>>>>> dbe893bd
         assert_eq!(
             trace.ldi_events().len(),
             2,
@@ -457,11 +480,7 @@
         let bnz_events = trace.bnz_events();
         assert_eq!(bnz_events.len(), 1, "Should have exactly one BNZ event");
 
-<<<<<<< HEAD
-        // Verify we have one RET event (after counter becomes 0)
-=======
         // Verify we have one RET event (after condition becomes 0)
->>>>>>> dbe893bd
         assert_eq!(
             trace.ret_events().len(),
             1,
@@ -482,15 +501,55 @@
             "Should have exactly two MVVW events"
         );
 
-<<<<<<< HEAD
-        // Verify we have one BZ event (when counter becomes 0)
-=======
         // Verify we have one BZ event (when condition becomes 0)
->>>>>>> dbe893bd
         assert_eq!(
             trace.bz_events().len(),
             1,
             "Should have exactly one BZ event"
         );
     })
+}
+
+#[test]
+fn test_simple_taili_loop() -> Result<()> {
+    test_from_trace_generator(generate_simple_taili_trace, |trace| {
+        // Verify we have one LDI event (for @2 initialization)
+        assert_eq!(
+            trace.ldi_events().len(),
+            2,
+            "Should have exactly two LDI events"
+        );
+
+        // Verify we have one BNZ event (first is taken, continues to case_recurse)
+        let bnz_events = trace.bnz_events();
+        assert_eq!(bnz_events.len(), 1, "Should have exactly one BNZ event");
+
+        // Verify we have one RET event (after counter becomes 0)
+        assert_eq!(
+            trace.ret_events().len(),
+            1,
+            "Should have exactly one RET event"
+        );
+
+        // Verify we have two TAILI events (initial call to loop and recursive call)
+        assert_eq!(
+            trace.taili_events().len(),
+            2,
+            "Should have exactly two TAILI events"
+        );
+
+        // Verify we have two MVVW events (one in _start and one in case_recurse)
+        assert_eq!(
+            trace.mvvw_events().len(),
+            2,
+            "Should have exactly two MVVW events"
+        );
+
+        // Verify we have one BZ event (when counter becomes 0)
+        assert_eq!(
+            trace.bz_events().len(),
+            1,
+            "Should have exactly one BZ event"
+        );
+    })
 }