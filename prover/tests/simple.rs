--- conflicted
+++ resolved
@@ -127,13 +127,8 @@
     trace.validate()?;
 
     // Step 3: Create prover
-<<<<<<< HEAD
-    info!("Creating prover...");
+    trace!("Creating prover...");
     let prover = Prover::new(Box::new(GenericISA));
-=======
-    trace!("Creating prover...");
-    let prover = Prover::new();
->>>>>>> e7ecd7c8
 
     // Step 4: Generate proof
     trace!("Generating proof...");
