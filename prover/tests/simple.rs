//! Test the zCrayVM proving system with LDI and RET instructions.
//!
//! This file contains an integration test that verifies the complete
//! proving system pipeline from assembly to proof verification.

use anyhow::Result;
<<<<<<< HEAD
=======
use binius_m3::builder::B32;
>>>>>>> f7de9777
use log::trace;
use zcrayvm_assembly::{Assembler, Memory, ValueRom, ZCrayTrace};
use zcrayvm_prover::model::Trace;
use zcrayvm_prover::prover::{verify_proof, Prover};

/// Creates an execution trace for the instructions in `asm_code`.
///
/// # Arguments
/// * `asm_code` - The assembly code.
/// * `init_values` - The initial values for the VROM.
/// * `vrom_writes` - The VROM writes to be added to the trace.
///
/// # Returns
<<<<<<< HEAD
/// * A Trace containing executed instructions that loads `value` into VROM at
///   address fp+2, followed by a RET instruction
fn generate_test_trace<const N: usize, F: FnOnce(&Trace) -> Vec<(u32, u32)>>(
    asm_code: String,
    init_values: [u32; N],
    vrom_writes: F,
=======
/// * A Trace containing executed instructions
// TODO: we should extract VROM writes from zcray_trace
fn generate_test_trace<const N: usize>(
    asm_code: String,
    init_values: [u32; N],
    vrom_writes: Vec<(u32, u32, u32)>,
>>>>>>> f7de9777
) -> Result<Trace> {
    // Compile the assembly code
    let compiled_program = Assembler::from_code(&asm_code)?;
    trace!("compiled program = {:?}", compiled_program);

    // Keep a copy of the program for later
    let program = compiled_program.prom.clone();

    // Initialize memory with return PC = 0, return FP = 0
    let vrom = ValueRom::new_with_init_vals(&init_values);
    let memory = Memory::new(compiled_program.prom, vrom);

    // Generate the trace from the compiled program
    let (zcray_trace, _) = ZCrayTrace::generate(
        memory,
        compiled_program.frame_sizes,
        compiled_program.pc_field_to_int,
    )
    .map_err(|e| anyhow::anyhow!("Failed to generate trace: {:?}", e))?;

    // Convert to Trace format for the prover
    let mut zkvm_trace = Trace::from_zcray_trace(zcray_trace);

    // Add the program instructions to the trace
    zkvm_trace.add_instructions(program);

<<<<<<< HEAD
    let vrom_writes: Vec<_> = vrom_writes(&zkvm_trace);

    // Add initial VROM values for return PC and return FP
    zkvm_trace.add_vrom_write(0, 0); // Initial return PC = 0
    zkvm_trace.add_vrom_write(1, 0); // Initial return FP = 0

    // Add other VROM writes
    for (dst, imm) in vrom_writes {
        zkvm_trace.add_vrom_write(dst, imm);
    }

    dbg!(&zkvm_trace);
=======
    // Add other VROM writes
    let mut max_dst = 0;
    for (dst, imm, multiplicity) in vrom_writes {
        zkvm_trace.add_vrom_write(dst, imm, multiplicity);
        max_dst = max_dst.max(dst);
    }

    // TODO: we have to add a zero multiplicity entry due to the bug in the lookup
    // gadget
    zkvm_trace.add_vrom_write(max_dst + 1, 0, 0);
>>>>>>> f7de9777

    Ok(zkvm_trace)
}

<<<<<<< HEAD
/// Creates a basic execution trace with just LDI and RET instructions.
=======
/// Creates a basic execution trace with just LDI, B32_MUL and RET instructions.
>>>>>>> f7de9777
///
/// # Arguments
/// * `value` - The value to load into VROM.
///
/// # Returns
<<<<<<< HEAD
/// * A trace containing an LDI instruction that loads `value` into VROM at
///   address fp+2, followed by a RET instruction
fn generate_ldi_ret_trace(value: u32) -> Result<Trace> {
=======
/// * A trace containing an LDI, B32_MUL and RET instruction
fn generate_ldi_ret_mul32_trace(value: u32) -> Result<Trace> {
>>>>>>> f7de9777
    // Create a simple assembly program with LDI and RET
    // Note: Format follows the grammar requirements:
    // - Program must start with a label followed by an instruction
    // - Used framesize for stack allocation
    let asm_code = format!(
        "#[framesize(0x10)]\n\
<<<<<<< HEAD
         _start: LDI.W @2, #{}\n\
         RET\n",
=======
         _start:
           LDI.W @2, #{}\n\
           LDI.W @3, #2\n\
           B32_MUL @4, @2, @3\n\
           RET\n",
>>>>>>> f7de9777
        value
    );

    // Initialize memory with return PC = 0, return FP = 0
<<<<<<< HEAD
    let init_values = [0, 0, value];

    // Add VROM writes from LDI eventsff
    let vrom_writes = |zkvm_trace: &Trace| {
        zkvm_trace
            .ldi_events()
            .iter()
            .map(|event| (event.dst as u32, event.imm))
            .collect()
    };

    generate_test_trace(asm_code, init_values, vrom_writes)
}

/// Creates a basic execution trace with just ANDI and RET instructions.
///
/// # Returns
/// * A Trace containing an ANDI instruction followed by a RET instruction
fn generate_andi_ret_trace() -> Result<Trace> {
    // Create a simple assembly program with ANDI and RET
    // Note: Format follows the grammar requirements:
    // - Program must start with a label followed by an instruction
    // - Used framesize for stack allocation
    let asm_code = "#[framesize(0x10)]\n\
        _start: ANDI @3, @2, #2\n\
        RET\n"
        .to_string();

    trace!("asm_code:\n {:?}", asm_code);

    let init_values = [0, 0, 1];

    // Add VROM writes from BNZ events
    let vrom_writes = |zkvm_trace: &Trace| {
        zkvm_trace
            .andi_events()
            .iter()
            .flat_map(|event| {
                [
                    (event.src as u32, event.src_val),
                    (event.dst as u32, event.dst_val),
                ]
            })
            .collect()
    };

    generate_test_trace(asm_code, init_values, vrom_writes)
}

/// Creates a basic execution trace with just ANDI and RET instructions.
///
/// # Returns
/// * A Trace containing an ANDI instruction followed by a RET instruction
fn generate_xori_ret_trace() -> Result<Trace> {
    // Create a simple assembly program with ANDI and RET
    // Note: Format follows the grammar requirements:
    // - Program must start with a label followed by an instruction
    // - Used framesize for stack allocation
    let asm_code = "#[framesize(0x10)]\n\
        _start: XORI @3, @2, #2\n\
        RET\n"
        .to_string();

    trace!("asm_code:\n {:?}", asm_code);

    let init_values = [0, 0, 1];

    // Add VROM writes from BNZ events
    let vrom_writes = |zkvm_trace: &Trace| {
        zkvm_trace
            .xori_events()
            .iter()
            .flat_map(|event| {
                [
                    (event.src as u32, event.src_val),
                    (event.dst as u32, event.dst_val),
                ]
            })
            .collect()
    };

=======
    let init_values = [0, 0];

    let mul_result = (B32::new(value) * B32::new(2)).val();
    let vrom_writes = vec![
        // LDI events
        (2, value, 2),
        (3, 2, 2),
        // Initial values
        (0, 0, 1),
        (1, 0, 1),
        // B32_MUL event
        (4, mul_result, 1),
    ];

    generate_test_trace(asm_code, init_values, vrom_writes)
}

/// Creates a basic execution trace with just BNZ and RET instructions.
///
/// # Arguments
/// * `con_val` - The condition checked by the BNZ instruction
///
/// # Returns
/// * A Trace containing an BNZ instruction that loads `value` into VROM at
///   address fp+2, followed by a RET instruction
fn generate_bnz_ret_trace(cond_val: u32) -> Result<Trace> {
    // Create a simple assembly program with LDI and RET
    // Note: Format follows the grammar requirements:
    // - Program must start with a label followed by an instruction
    // - Used framesize for stack allocation
    let asm_code = "#[framesize(0x10)]\n\
        _start:\n\
            BNZ ret, @2 \n\
        ret:\n\
            RET\n"
        .to_string();

    trace!("asm_code:\n {:?}", asm_code);

    let init_values = [0, 0, cond_val];

    // Add VROM writes from BNZ events
    let vrom_writes = if cond_val != 0 {
        vec![
            // Initial values
            (0, 0, 1),
            (1, 0, 1),
            (2, 1, 1),
        ]
    } else {
        vec![
            // Initial values
            (0, 0, 1),
            (1, 0, 1),
            (2, 0, 1),
        ]
    };

>>>>>>> f7de9777
    generate_test_trace(asm_code, init_values, vrom_writes)
}

fn test_from_trace_generator<F, G>(
    trace_generator: F,
    check_events: G,
    n_vrom_writes: usize,
) -> Result<()>
where
    F: FnOnce() -> Result<Trace>,
    G: FnOnce(&Trace),
{
    // Step 1: Generate trace
    let trace = trace_generator()?;
    // Verify trace has correct structure
    check_events(&trace);

    assert_eq!(
        trace.vrom_writes.len(),
        n_vrom_writes,
        "Should have {} VROM writes",
        n_vrom_writes
    );

    // Step 2: Validate trace
    trace!("Validating trace internal structure...");
    trace.validate()?;

    // Step 3: Create prover
    trace!("Creating prover...");
    let prover = Prover::new();

    // Step 4: Generate proof
    trace!("Generating proof...");
    let (proof, statement, compiled_cs) = prover.prove(&trace)?;

    // Step 5: Verify proof
    trace!("Verifying proof...");
    verify_proof(&statement, &compiled_cs, proof)?;

    trace!("All steps completed successfully!");
    Ok(())
}

#[test]
<<<<<<< HEAD
fn test_ldi_ret() -> Result<()> {
=======
fn test_ldi_b32_mul_ret() -> Result<()> {
>>>>>>> f7de9777
    test_from_trace_generator(
        || {
            // Test value to load
            let value = 0x12345678;
<<<<<<< HEAD
            generate_ldi_ret_trace(value)
=======
            generate_ldi_ret_mul32_trace(value)
>>>>>>> f7de9777
        },
        |trace| {
            assert_eq!(
                trace.program.len(),
<<<<<<< HEAD
                2,
                "Program should have exactly 2 instructions"
            );
            assert_eq!(
                trace.ldi_events().len(),
                1,
                "Should have exactly one LDI event"
=======
                4,
                "Program should have exactly 4 instructions"
            );
            assert_eq!(
                trace.ldi_events().len(),
                2,
                "Should have exactly two LDI events"
>>>>>>> f7de9777
            );
            assert_eq!(
                trace.ret_events().len(),
                1,
                "Should have exactly one RET event"
            );
<<<<<<< HEAD
        },
        3,
=======
            assert_eq!(
                trace.b32_mul_events().len(),
                1,
                "Should have exactly one B32_MUL event"
            );
        },
        6,
>>>>>>> f7de9777
    )
}

#[test]
<<<<<<< HEAD
fn test_andi_ret() -> Result<()> {
    test_from_trace_generator(
        || generate_andi_ret_trace(),
=======
fn test_bnz_non_zero_branch_ret() -> Result<()> {
    test_from_trace_generator(
        || generate_bnz_ret_trace(1),
>>>>>>> f7de9777
        |trace| {
            assert_eq!(
                trace.program.len(),
                2,
                "Program should have exactly 2 instructions"
            );
            assert_eq!(
<<<<<<< HEAD
                trace.andi_events().len(),
=======
                trace.bnz_events().len(),
>>>>>>> f7de9777
                1,
                "Should have exactly one LDI event"
            );
            assert_eq!(
                trace.ret_events().len(),
                1,
                "Should have exactly one RET event"
            );
        },
        4,
    )
}

#[test]
<<<<<<< HEAD
fn test_xori_ret() -> Result<()> {
    test_from_trace_generator(
        || generate_xori_ret_trace(),
=======
fn test_bnz_zero_branch_ret() -> Result<()> {
    test_from_trace_generator(
        || generate_bnz_ret_trace(0),
>>>>>>> f7de9777
        |trace| {
            assert_eq!(
                trace.program.len(),
                2,
                "Program should have exactly 2 instructions"
            );
            assert_eq!(
<<<<<<< HEAD
                trace.xori_events().len(),
=======
                trace.bz_events().len(),
>>>>>>> f7de9777
                1,
                "Should have exactly one bz event"
            );
            assert_eq!(
                trace.ret_events().len(),
                1,
                "Should have exactly one RET event"
            );
        },
        4,
    )
}<|MERGE_RESOLUTION|>--- conflicted
+++ resolved
@@ -4,10 +4,7 @@
 //! proving system pipeline from assembly to proof verification.
 
 use anyhow::Result;
-<<<<<<< HEAD
-=======
 use binius_m3::builder::B32;
->>>>>>> f7de9777
 use log::trace;
 use zcrayvm_assembly::{Assembler, Memory, ValueRom, ZCrayTrace};
 use zcrayvm_prover::model::Trace;
@@ -21,21 +18,12 @@
 /// * `vrom_writes` - The VROM writes to be added to the trace.
 ///
 /// # Returns
-<<<<<<< HEAD
-/// * A Trace containing executed instructions that loads `value` into VROM at
-///   address fp+2, followed by a RET instruction
-fn generate_test_trace<const N: usize, F: FnOnce(&Trace) -> Vec<(u32, u32)>>(
-    asm_code: String,
-    init_values: [u32; N],
-    vrom_writes: F,
-=======
 /// * A Trace containing executed instructions
 // TODO: we should extract VROM writes from zcray_trace
 fn generate_test_trace<const N: usize>(
     asm_code: String,
     init_values: [u32; N],
     vrom_writes: Vec<(u32, u32, u32)>,
->>>>>>> f7de9777
 ) -> Result<Trace> {
     // Compile the assembly code
     let compiled_program = Assembler::from_code(&asm_code)?;
@@ -62,20 +50,6 @@
     // Add the program instructions to the trace
     zkvm_trace.add_instructions(program);
 
-<<<<<<< HEAD
-    let vrom_writes: Vec<_> = vrom_writes(&zkvm_trace);
-
-    // Add initial VROM values for return PC and return FP
-    zkvm_trace.add_vrom_write(0, 0); // Initial return PC = 0
-    zkvm_trace.add_vrom_write(1, 0); // Initial return FP = 0
-
-    // Add other VROM writes
-    for (dst, imm) in vrom_writes {
-        zkvm_trace.add_vrom_write(dst, imm);
-    }
-
-    dbg!(&zkvm_trace);
-=======
     // Add other VROM writes
     let mut max_dst = 0;
     for (dst, imm, multiplicity) in vrom_writes {
@@ -86,132 +60,33 @@
     // TODO: we have to add a zero multiplicity entry due to the bug in the lookup
     // gadget
     zkvm_trace.add_vrom_write(max_dst + 1, 0, 0);
->>>>>>> f7de9777
 
     Ok(zkvm_trace)
 }
 
-<<<<<<< HEAD
-/// Creates a basic execution trace with just LDI and RET instructions.
-=======
 /// Creates a basic execution trace with just LDI, B32_MUL and RET instructions.
->>>>>>> f7de9777
 ///
 /// # Arguments
 /// * `value` - The value to load into VROM.
 ///
 /// # Returns
-<<<<<<< HEAD
-/// * A trace containing an LDI instruction that loads `value` into VROM at
-///   address fp+2, followed by a RET instruction
-fn generate_ldi_ret_trace(value: u32) -> Result<Trace> {
-=======
 /// * A trace containing an LDI, B32_MUL and RET instruction
 fn generate_ldi_ret_mul32_trace(value: u32) -> Result<Trace> {
->>>>>>> f7de9777
     // Create a simple assembly program with LDI and RET
     // Note: Format follows the grammar requirements:
     // - Program must start with a label followed by an instruction
     // - Used framesize for stack allocation
     let asm_code = format!(
         "#[framesize(0x10)]\n\
-<<<<<<< HEAD
-         _start: LDI.W @2, #{}\n\
-         RET\n",
-=======
          _start:
            LDI.W @2, #{}\n\
            LDI.W @3, #2\n\
            B32_MUL @4, @2, @3\n\
            RET\n",
->>>>>>> f7de9777
         value
     );
 
     // Initialize memory with return PC = 0, return FP = 0
-<<<<<<< HEAD
-    let init_values = [0, 0, value];
-
-    // Add VROM writes from LDI eventsff
-    let vrom_writes = |zkvm_trace: &Trace| {
-        zkvm_trace
-            .ldi_events()
-            .iter()
-            .map(|event| (event.dst as u32, event.imm))
-            .collect()
-    };
-
-    generate_test_trace(asm_code, init_values, vrom_writes)
-}
-
-/// Creates a basic execution trace with just ANDI and RET instructions.
-///
-/// # Returns
-/// * A Trace containing an ANDI instruction followed by a RET instruction
-fn generate_andi_ret_trace() -> Result<Trace> {
-    // Create a simple assembly program with ANDI and RET
-    // Note: Format follows the grammar requirements:
-    // - Program must start with a label followed by an instruction
-    // - Used framesize for stack allocation
-    let asm_code = "#[framesize(0x10)]\n\
-        _start: ANDI @3, @2, #2\n\
-        RET\n"
-        .to_string();
-
-    trace!("asm_code:\n {:?}", asm_code);
-
-    let init_values = [0, 0, 1];
-
-    // Add VROM writes from BNZ events
-    let vrom_writes = |zkvm_trace: &Trace| {
-        zkvm_trace
-            .andi_events()
-            .iter()
-            .flat_map(|event| {
-                [
-                    (event.src as u32, event.src_val),
-                    (event.dst as u32, event.dst_val),
-                ]
-            })
-            .collect()
-    };
-
-    generate_test_trace(asm_code, init_values, vrom_writes)
-}
-
-/// Creates a basic execution trace with just ANDI and RET instructions.
-///
-/// # Returns
-/// * A Trace containing an ANDI instruction followed by a RET instruction
-fn generate_xori_ret_trace() -> Result<Trace> {
-    // Create a simple assembly program with ANDI and RET
-    // Note: Format follows the grammar requirements:
-    // - Program must start with a label followed by an instruction
-    // - Used framesize for stack allocation
-    let asm_code = "#[framesize(0x10)]\n\
-        _start: XORI @3, @2, #2\n\
-        RET\n"
-        .to_string();
-
-    trace!("asm_code:\n {:?}", asm_code);
-
-    let init_values = [0, 0, 1];
-
-    // Add VROM writes from BNZ events
-    let vrom_writes = |zkvm_trace: &Trace| {
-        zkvm_trace
-            .xori_events()
-            .iter()
-            .flat_map(|event| {
-                [
-                    (event.src as u32, event.src_val),
-                    (event.dst as u32, event.dst_val),
-                ]
-            })
-            .collect()
-    };
-
-=======
     let init_values = [0, 0];
 
     let mul_result = (B32::new(value) * B32::new(2)).val();
@@ -270,7 +145,66 @@
         ]
     };
 
->>>>>>> f7de9777
+    generate_test_trace(asm_code, init_values, vrom_writes)
+}
+
+// Creates a basic execution trace with just ANDI and RET instructions.
+///
+/// # Returns
+/// * A Trace containing an ANDI instruction followed by a RET instruction
+fn generate_andi_ret_trace() -> Result<Trace> {
+    // Create a simple assembly program with ANDI and RET
+    // Note: Format follows the grammar requirements:
+    // - Program must start with a label followed by an instruction
+    // - Used framesize for stack allocation
+    let asm_code = "#[framesize(0x10)]\n\
+        _start: ANDI @3, @2, #2\n\
+        RET\n"
+        .to_string();
+
+    trace!("asm_code:\n {:?}", asm_code);
+
+    let init_values = [0, 0, 1];
+
+    let vrom_writes = vec![
+        // ANDI event
+        (3, 1 & 2, 1),
+        // Initial values
+        (0, 0, 1),
+        (1, 0, 1),
+        (2, 1, 1),
+    ];
+
+    generate_test_trace(asm_code, init_values, vrom_writes)
+}
+
+/// Creates a basic execution trace with just ANDI and RET instructions.
+///
+/// # Returns
+/// * A Trace containing an ANDI instruction followed by a RET instruction
+fn generate_xori_ret_trace() -> Result<Trace> {
+    // Create a simple assembly program with ANDI and RET
+    // Note: Format follows the grammar requirements:
+    // - Program must start with a label followed by an instruction
+    // - Used framesize for stack allocation
+    let asm_code = "#[framesize(0x10)]\n\
+        _start: XORI @3, @2, #2\n\
+        RET\n"
+        .to_string();
+
+    trace!("asm_code:\n {:?}", asm_code);
+
+    let init_values = [0, 0, 1];
+
+    let vrom_writes = vec![
+        // XORI event
+        (3, 1 ^ 2, 1),
+        // Initial values
+        (0, 0, 1),
+        (1, 0, 1),
+        (2, 1, 1),
+    ];
+
     generate_test_trace(asm_code, init_values, vrom_writes)
 }
 
@@ -316,33 +250,16 @@
 }
 
 #[test]
-<<<<<<< HEAD
-fn test_ldi_ret() -> Result<()> {
-=======
 fn test_ldi_b32_mul_ret() -> Result<()> {
->>>>>>> f7de9777
     test_from_trace_generator(
         || {
             // Test value to load
             let value = 0x12345678;
-<<<<<<< HEAD
-            generate_ldi_ret_trace(value)
-=======
             generate_ldi_ret_mul32_trace(value)
->>>>>>> f7de9777
-        },
-        |trace| {
-            assert_eq!(
-                trace.program.len(),
-<<<<<<< HEAD
-                2,
-                "Program should have exactly 2 instructions"
-            );
-            assert_eq!(
-                trace.ldi_events().len(),
-                1,
-                "Should have exactly one LDI event"
-=======
+        },
+        |trace| {
+            assert_eq!(
+                trace.program.len(),
                 4,
                 "Program should have exactly 4 instructions"
             );
@@ -350,17 +267,12 @@
                 trace.ldi_events().len(),
                 2,
                 "Should have exactly two LDI events"
->>>>>>> f7de9777
-            );
-            assert_eq!(
-                trace.ret_events().len(),
-                1,
-                "Should have exactly one RET event"
-            );
-<<<<<<< HEAD
-        },
-        3,
-=======
+            );
+            assert_eq!(
+                trace.ret_events().len(),
+                1,
+                "Should have exactly one RET event"
+            );
             assert_eq!(
                 trace.b32_mul_events().len(),
                 1,
@@ -368,20 +280,63 @@
             );
         },
         6,
->>>>>>> f7de9777
-    )
-}
-
-#[test]
-<<<<<<< HEAD
+    )
+}
+
+#[test]
+fn test_bnz_non_zero_branch_ret() -> Result<()> {
+    test_from_trace_generator(
+        || generate_bnz_ret_trace(1),
+        |trace| {
+            assert_eq!(
+                trace.program.len(),
+                2,
+                "Program should have exactly 2 instructions"
+            );
+            assert_eq!(
+                trace.bnz_events().len(),
+                1,
+                "Should have exactly one LDI event"
+            );
+            assert_eq!(
+                trace.ret_events().len(),
+                1,
+                "Should have exactly one RET event"
+            );
+        },
+        4,
+    )
+}
+
+#[test]
+fn test_bnz_zero_branch_ret() -> Result<()> {
+    test_from_trace_generator(
+        || generate_bnz_ret_trace(0),
+        |trace| {
+            assert_eq!(
+                trace.program.len(),
+                2,
+                "Program should have exactly 2 instructions"
+            );
+            assert_eq!(
+                trace.bz_events().len(),
+                1,
+                "Should have exactly one bz event"
+            );
+            assert_eq!(
+                trace.ret_events().len(),
+                1,
+                "Should have exactly one RET event"
+            );
+        },
+        4,
+    )
+}
+
+#[test]
 fn test_andi_ret() -> Result<()> {
     test_from_trace_generator(
         || generate_andi_ret_trace(),
-=======
-fn test_bnz_non_zero_branch_ret() -> Result<()> {
-    test_from_trace_generator(
-        || generate_bnz_ret_trace(1),
->>>>>>> f7de9777
         |trace| {
             assert_eq!(
                 trace.program.len(),
@@ -389,11 +344,7 @@
                 "Program should have exactly 2 instructions"
             );
             assert_eq!(
-<<<<<<< HEAD
                 trace.andi_events().len(),
-=======
-                trace.bnz_events().len(),
->>>>>>> f7de9777
                 1,
                 "Should have exactly one LDI event"
             );
@@ -403,20 +354,14 @@
                 "Should have exactly one RET event"
             );
         },
-        4,
-    )
-}
-
-#[test]
-<<<<<<< HEAD
+        5,
+    )
+}
+
+#[test]
 fn test_xori_ret() -> Result<()> {
     test_from_trace_generator(
         || generate_xori_ret_trace(),
-=======
-fn test_bnz_zero_branch_ret() -> Result<()> {
-    test_from_trace_generator(
-        || generate_bnz_ret_trace(0),
->>>>>>> f7de9777
         |trace| {
             assert_eq!(
                 trace.program.len(),
@@ -424,11 +369,7 @@
                 "Program should have exactly 2 instructions"
             );
             assert_eq!(
-<<<<<<< HEAD
                 trace.xori_events().len(),
-=======
-                trace.bz_events().len(),
->>>>>>> f7de9777
                 1,
                 "Should have exactly one bz event"
             );
@@ -438,6 +379,6 @@
                 "Should have exactly one RET event"
             );
         },
-        4,
+        5,
     )
 }