//! Test the zCrayVM proving system with LDI and RET instructions.
//!
//! This file contains an integration test that verifies the complete
//! proving system pipeline from assembly to proof verification.

use anyhow::Result;
use binius_field::underlier::Divisible;
use binius_field::{BinaryField, Field};
use binius_m3::builder::{B128, B32};
use log::trace;
use rand::rngs::StdRng;
use rand::{Rng, SeedableRng};
use zcrayvm_assembly::isa::GenericISA;
use zcrayvm_assembly::{
    Assembler, Instruction, InterpreterInstruction, Memory, ValueRom, ZCrayTrace,
};
use zcrayvm_prover::model::Trace;
use zcrayvm_prover::prover::{verify_proof, Prover};

/// Creates an execution trace for the instructions in `asm_code`.
///
/// # Arguments
/// * `asm_code` - The assembly code.
/// * `init_values` - The initial values for the VROM.
/// * `vrom_writes` - The VROM writes to be added to the trace.
///
/// # Returns
/// * A Trace containing executed instructions
fn generate_test_trace<const N: usize>(
    asm_code: String,
    init_values: [u32; N],
    vrom_writes: Vec<(u32, u32, u32)>,
) -> Result<Trace> {
    // Compile the assembly code
    let compiled_program = Assembler::from_code(&asm_code)?;
    trace!("compiled program = {:?}", compiled_program);

    // Keep a copy of the program for later
    let mut program = compiled_program.prom.clone();

    // TODO: pad program to 128 instructions required by lookup gadget
    let prom_size = program.len().next_power_of_two().max(128);
    let mut max_pc = program.last().map_or(B32::ZERO, |instr| instr.field_pc);

    for _ in program.len()..prom_size {
        max_pc *= B32::MULTIPLICATIVE_GENERATOR;
        program.push(InterpreterInstruction::new(Instruction::default(), max_pc));
    }

    // Initialize memory with return PC = 0, return FP = 0
    let vrom = ValueRom::new_with_init_vals(&init_values);
    let memory = Memory::new(compiled_program.prom, vrom);

    // Generate the trace from the compiled program
    let (zcray_trace, _) = ZCrayTrace::generate(
        Box::new(GenericISA),
        memory,
        compiled_program.frame_sizes,
        compiled_program.pc_field_to_int,
    )
    .map_err(|e| anyhow::anyhow!("Failed to generate trace: {:?}", e))?;

    // Convert to Trace format for the prover
    let mut zkvm_trace = Trace::from_zcray_trace(program, zcray_trace);

    // Validate that manually specified multiplicities match the actual ones
    assert_eq!(zkvm_trace.trace.vrom().sorted_access_counts(), vrom_writes);

    // Add other VROM writes
    let mut max_dst = 0;
    // TODO: the lookup gadget requires a minimum of 128 entries
    let vrom_write_size = vrom_writes.len().next_power_of_two().max(128);
    for (dst, val, multiplicity) in vrom_writes {
        zkvm_trace.add_vrom_write(dst, val, multiplicity);
        max_dst = max_dst.max(dst);
    }

    // TODO: we have to add a zero multiplicity entry at the end and pad to 128 due
    // to the bug in the lookup gadget
    for _ in zkvm_trace.vrom_writes.len()..vrom_write_size {
        max_dst += 1;
        zkvm_trace.add_vrom_write(max_dst, 0, 0);
    }

    zkvm_trace.max_vrom_addr = max_dst as usize;
    Ok(zkvm_trace)
}

/// Creates a basic execution trace with just LDI, B32_MUL and RET instructions.
///
/// # Arguments
/// * `value` - The value to load into VROM.
///
/// # Returns
/// * A trace containing an LDI, B32_MUL and RET instruction
fn generate_ldi_ret_mul32_trace(value: u32) -> Result<Trace> {
    // Create a simple assembly program with LDI and RET
    // Note: Format follows the grammar requirements:
    // - Program must start with a label followed by an instruction
    // - Used framesize for stack allocation
    let asm_code = format!(
        "#[framesize(0x10)]\n\
         _start:
           LDI.W @2, #{}\n\
           LDI.W @3, #2\n\
           B32_MUL @4, @2, @3\n\
           RET\n",
        value
    );

    // Initialize memory with return PC = 0, return FP = 0
    let init_values = [0, 0];

    let mul_result = (B32::new(value) * B32::new(2)).val();
    let vrom_writes = vec![
        // LDI events
        (2, value, 2),
        (3, 2, 2),
        // Initial values
        (0, 0, 1),
        (1, 0, 1),
        // B32_MUL event
        (4, mul_result, 1),
    ];

    generate_test_trace(asm_code, init_values, vrom_writes)
}

<<<<<<< HEAD
/// Creates a basic execution trace with just LDI, B128_ADD and RET
/// instructions.
///
/// # Arguments
/// * `value` - The value to load into VROM.
///
/// # Returns
/// * A trace containing an LDI, B128_ADD and RET instruction
fn generate_ldi_ret_add128_trace(x: u128, y: u128) -> Result<Trace> {
    // Create a simple assembly program with LDI and RET
    // Note: Format follows the grammar requirements:
    // - Program must start with a label followed by an instruction
    // - Used framesize for stack allocation
    let x_array: [u32; 4] = <u128 as Divisible<u32>>::split_val(x);
    let y_array: [u32; 4] = <u128 as Divisible<u32>>::split_val(y);
    let asm_code = format!(
        "#[framesize(0x10)]\n\
         _start:
           LDI.W @4, #{}\n\
           LDI.W @5, #{}\n\
           LDI.W @6, #{}\n\
           LDI.W @7, #{}\n\
           LDI.W @8, #{}\n\
           LDI.W @9, #{}\n\
           LDI.W @10, #{}\n\
           LDI.W @11, #{}\n\
           B128_ADD @12, @4, @8\n\
           RET\n",
        x_array[0],
        x_array[1],
        x_array[2],
        x_array[3],
        y_array[0],
        y_array[1],
        y_array[2],
        y_array[3]
    );

    // Initialize memory with return PC = 0, return FP = 0
    let init_values = [0, 0];

    let result = (B128::new(x) + B128::new(y)).val();
    let result_array: [u32; 4] = <u128 as Divisible<u32>>::split_val(result);
    let vrom_writes = vec![
        // LDI events
        (4, x_array[0], 2),
        (5, x_array[1], 2),
        (6, x_array[2], 2),
        (7, x_array[3], 2),
        (8, y_array[0], 2),
        (9, y_array[1], 2),
        (10, y_array[2], 2),
        (11, y_array[3], 2),
        // Initial values
        (0, 0, 1),
        (1, 0, 1),
        // B128_ADD event
        (12, result_array[0], 1),
        (13, result_array[1], 1),
        (14, result_array[2], 1),
        (15, result_array[3], 1),
    ];

    generate_test_trace(asm_code, init_values, vrom_writes)
}

/// Creates a basic execution trace with just BNZ and RET instructions.
///
/// # Arguments
/// * `con_val` - The condition checked by the BNZ instruction
///
/// # Returns
/// * A Trace containing an BNZ instruction that loads `value` into VROM at
///   address fp+2, followed by a RET instruction
fn generate_bnz_ret_trace(cond_val: u32) -> Result<Trace> {
    // Create a simple assembly program with LDI and RET
    // Note: Format follows the grammar requirements:
    // - Program must start with a label followed by an instruction
    // - Used framesize for stack allocation
    let asm_code = "#[framesize(0x10)]\n\
        _start:\n\
            BNZ ret, @2 \n\
        ret:\n\
            RET\n"
        .to_string();

    trace!("asm_code:\n {:?}", asm_code);

    let init_values = [0, 0, cond_val];

    // Add VROM writes from BNZ events
    let vrom_writes = if cond_val != 0 {
        vec![
            // Initial values
            (0, 0, 1),
            (1, 0, 1),
            (2, 1, 1),
        ]
    } else {
        vec![
            // Initial values
            (0, 0, 1),
            (1, 0, 1),
            (2, 0, 1),
        ]
    };

    generate_test_trace(asm_code, init_values, vrom_writes)
}

=======
>>>>>>> 05f0ddde
fn generate_add_ret_trace(src1_value: u32, src2_value: u32) -> Result<Trace> {
    // Create a simple assembly program with LDI, ADD and RET
    // Note: Format follows the grammar requirements:
    // - Program must start with a label followed by an instruction
    // - Used framesize for stack allocation
    let asm_code = format!(
        "#[framesize(0x10)]\n\
         _start: 
            LDI.W @2, #{}\n\
            LDI.W @3, #{}\n\
            ADD @4, @2, @3\n\
            RET\n",
        src1_value, src2_value
    );

    // Initialize memory with return PC = 0, return FP = 0
    let init_values = [0, 0];

    // Add VROM writes from LDI and ADD events
    let vrom_writes = vec![
        // LDI events
        (2, src1_value, 2),
        (3, src2_value, 2),
        // Initial values
        (0, 0, 1),
        (1, 0, 1),
        // ADD event
        (4, src1_value + src2_value, 1),
    ];

    generate_test_trace(asm_code, init_values, vrom_writes)
}

/// Creates an execution trace for a simple program that uses only MVV.W,
/// BNZ, BZ, TAILI, and RET.
///
/// # Returns
/// * A Trace containing a simple program with a loop using TAILI, the BNZ
///   instruction is executed twice.
fn generate_simple_taili_trace() -> Result<Trace> {
    // Create a very simple assembly program that:
    // 1. _start sets up initial values and tail calls to loop
    // 2. loop checks if @2 is non-zero and either returns or continues
    // 3. case_recurse tail calls back to loop
    let asm_code = "#[framesize(0x10)]\n\
         _start:\n\
           LDI.W @2, #2\n\
           MVV.W @3[2], @2\n\
           TAILI loop, @3\n\
         #[framesize(0x10)]\n\
         loop:\n\
           BNZ case_recurse, @2\n\
           RET\n\
         case_recurse:\n\
           LDI.W @3, #0\n\
           MVV.W @4[2], @3\n\
           TAILI loop, @4\n"
        .to_string();

    // Initialize memory with return PC = 0, return FP = 0
    let init_values = [0, 0];

    // VROM state after the trace is executed
    // 0: 0 (1)
    // 1: 0 (1)
    // 2: 2 (2)
    // 3: 16 (2)
    // 16: 0 (2)
    // 17: 0 (2)
    // 18: 2 (2)
    // 19: 0 (2)
    // 20: 32 (2)
    // 32: 0 (2)
    // 33: 0 (2)
    // 34: 0 (2)
    // Sorted by number of accesses
    let vrom_writes = vec![
        // Initial LDI event
        (2, 2, 2), // LDI.W @2, #2
        // New FP values
        (3, 16, 2),
        // TAILI events
        (16, 0, 2),
        (17, 0, 2),
        // Initial MVV.W event
        (18, 2, 2), // MVV.W @3[2], @2
        // LDI in case_recurse
        (19, 0, 2), // LDI.W @3, #0
        (20, 32, 2),
        (32, 0, 2),
        (33, 0, 2),
        // Additional MVV.W in case_recurse
        (34, 0, 2), // MVV.W @4[2], @3
        // Initial values
        (0, 0, 1), // Return PC
        (1, 0, 1), // Return FP
    ];

    generate_test_trace(asm_code, init_values, vrom_writes)
}

fn test_from_trace_generator<F, G>(trace_generator: F, check_events: G) -> Result<()>
where
    F: FnOnce() -> Result<Trace>,
    G: FnOnce(&Trace),
{
    // Step 1: Generate trace
    let trace = trace_generator()?;
    // Verify trace has correct structure
    check_events(&trace);

    // Step 2: Validate trace
    trace!("Validating trace internal structure...");
    trace.validate()?;

    // Step 3: Create prover
    trace!("Creating prover...");
    let prover = Prover::new(Box::new(GenericISA));

    // Step 4: Generate proof
    trace!("Generating proof...");
    let (proof, statement, compiled_cs) = prover.prove(&trace)?;

    // Step 5: Verify proof
    trace!("Verifying proof...");
    verify_proof(&statement, &compiled_cs, proof)?;

    trace!("All steps completed successfully!");
    Ok(())
}

#[test]
fn test_ldi_b32_mul_ret() -> Result<()> {
    test_from_trace_generator(
        || {
            // Test value to load
            let value = 0x12345678;
            generate_ldi_ret_mul32_trace(value)
        },
        |trace| {
            assert_eq!(
                trace.ldi_events().len(),
                2,
                "Should have exactly two LDI events"
            );
            assert_eq!(
                trace.ret_events().len(),
                1,
                "Should have exactly one RET event"
            );
            assert_eq!(
                trace.b32_mul_events().len(),
                1,
                "Should have exactly one B32_MUL event"
            );
        },
    )
}

#[test]
<<<<<<< HEAD
fn test_ldi_b128_add_ret() -> Result<()> {
    test_from_trace_generator(
        || {
            // Test value to load
            let x = 0x123456789abcdef123456789abcdef;
            let y = 0x44000000330000002200000011;
            generate_ldi_ret_add128_trace(x, y)
        },
        |trace| {
            assert_eq!(
                trace.ldi_events().len(),
                8,
                "Should have exactly 8 LDI events"
            );
            assert_eq!(
                trace.ret_events().len(),
                1,
                "Should have exactly one RET event"
            );
            assert_eq!(
                trace.b128_add_events().len(),
                1,
                "Should have exactly one B128_ADD event"
            );
        },
    )
}

#[test]
fn test_bnz_non_zero_branch_ret() -> Result<()> {
    test_from_trace_generator(
        || generate_bnz_ret_trace(1),
        |trace| {
            assert_eq!(
                trace.bnz_events().len(),
                1,
                "Should have exactly one LDI event"
            );
            assert_eq!(
                trace.ret_events().len(),
                1,
                "Should have exactly one RET event"
            );
        },
    )
}

#[test]
fn test_bnz_zero_branch_ret() -> Result<()> {
    test_from_trace_generator(
        || generate_bnz_ret_trace(0),
        |trace| {
            assert_eq!(
                trace.bz_events().len(),
                1,
                "Should have exactly one bz event"
            );
            assert_eq!(
                trace.ret_events().len(),
                1,
                "Should have exactly one RET event"
            );
        },
    )
}

#[test]
=======
>>>>>>> 05f0ddde
fn test_ldi_add_ret() -> Result<()> {
    test_from_trace_generator(
        || {
            // Test value to load
            let src1_value = 0x12345678;
            let src2_value = 0x4567;
            generate_add_ret_trace(src1_value, src2_value)
        },
        |trace| {
            assert_eq!(
                trace.add_events().len(),
                1,
                "Should have exactly one ADD event"
            );
            assert_eq!(
                trace.ldi_events().len(),
                2,
                "Should have exactly two LDI event"
            );
            assert_eq!(
                trace.ret_events().len(),
                1,
                "Should have exactly one RET event"
            );
            assert_eq!(
                trace.b32_mul_events().len(),
                0,
                "Shouldn't have any B32_MUL event"
            );
        },
    )
}

#[test]
fn test_simple_taili_loop() -> Result<()> {
    test_from_trace_generator(generate_simple_taili_trace, |trace| {
        // Verify we have two LDI events (one in _start and one in case_recurse)
        assert_eq!(
            trace.ldi_events().len(),
            2,
            "Should have exactly two LDI events"
        );

        // Verify we have one BNZ event (first is taken, continues to case_recurse)
        let bnz_events = trace.bnz_events();
        assert_eq!(bnz_events.len(), 1, "Should have exactly one BNZ event");

        // Verify we have one RET event (after condition becomes 0)
        assert_eq!(
            trace.ret_events().len(),
            1,
            "Should have exactly one RET event"
        );

        // Verify we have two TAILI events (initial call to loop and recursive call)
        assert_eq!(
            trace.taili_events().len(),
            2,
            "Should have exactly two TAILI events"
        );

        // Verify we have two MVVW events (one in _start and one in case_recurse)
        assert_eq!(
            trace.mvvw_events().len(),
            2,
            "Should have exactly two MVVW events"
        );

        // Verify we have one BZ event (when condition becomes 0)
        assert_eq!(
            trace.bz_events().len(),
            1,
            "Should have exactly one BZ event"
        );
    })
}

/// Creates an execution trace with all binary operations (AND, OR, XOR, ANDI,
/// ORI, XORI) using random input values.
///
/// # Returns
/// * A Trace containing all binary operations followed by a RET instruction
fn generate_all_binary_ops_trace() -> Result<Trace> {
    let mut rng = StdRng::seed_from_u64(12345);

    // Generate random values for testing
    let val1 = rng.random::<u32>();
    let val2 = rng.random::<u32>();
    let imm = rng.random::<u16>() as u32; // Smaller immediate value

    // Create assembly program with all binary operations
    let asm_code = format!(
        "#[framesize(0x10)]\n\
        _start: 
            LDI.W @2, #{}\n\
            LDI.W @3, #{}\n\
            AND @4, @2, @3\n\
            OR @5, @2, @3\n\
            XOR @6, @2, @3\n\
            ANDI @7, @2, #{}\n\
            ORI @8, @2, #{}\n\
            XORI @9, @2, #{}\n\
            RET\n",
        val1, val2, imm, imm, imm
    );

    // Initialize memory with return PC = 0, return FP = 0
    let init_values = [0, 0];

    // Calculate expected results
    let and_result = val1 & val2;
    let or_result = val1 | val2;
    let xor_result = val1 ^ val2;
    let andi_result = val1 & imm;
    let ori_result = val1 | imm;
    let xori_result = val1 ^ imm;

    // Add VROM writes - checking the error, it seems we need different access
    // counts The test shows expected: [(2, 2287849814, 7), (3, 1313969190, 4),
    // ...]
    let vrom_writes = vec![
        // LDI events - with corrected access counts
        (2, val1, 7),
        (3, val2, 4),
        // Initial values
        (0, 0, 1),
        (1, 0, 1),
        // Binary operations results
        (4, and_result, 1),
        (5, or_result, 1),
        (6, xor_result, 1),
        (7, andi_result, 1),
        (8, ori_result, 1),
        (9, xori_result, 1),
    ];

    generate_test_trace(asm_code, init_values, vrom_writes)
}

#[test]
fn test_all_binary_ops() -> Result<()> {
    test_from_trace_generator(generate_all_binary_ops_trace, |trace| {
        // Verify each binary operation event exists
        assert_eq!(
            trace.and_events().len(),
            1,
            "Should have exactly one AND event"
        );
        assert_eq!(
            trace.or_events().len(),
            1,
            "Should have exactly one OR event"
        );
        assert_eq!(
            trace.xor_events().len(),
            1,
            "Should have exactly one XOR event"
        );
        assert_eq!(
            trace.andi_events().len(),
            1,
            "Should have exactly one ANDI event"
        );
        assert_eq!(
            trace.ori_events().len(),
            1,
            "Should have exactly one ORI event"
        );
        assert_eq!(
            trace.xori_events().len(),
            1,
            "Should have exactly one XORI event"
        );
        assert_eq!(
            trace.ret_events().len(),
            1,
            "Should have exactly one RET event"
        );
    })
}<|MERGE_RESOLUTION|>--- conflicted
+++ resolved
@@ -126,7 +126,6 @@
     generate_test_trace(asm_code, init_values, vrom_writes)
 }
 
-<<<<<<< HEAD
 /// Creates a basic execution trace with just LDI, B128_ADD and RET
 /// instructions.
 ///
@@ -193,52 +192,6 @@
     generate_test_trace(asm_code, init_values, vrom_writes)
 }
 
-/// Creates a basic execution trace with just BNZ and RET instructions.
-///
-/// # Arguments
-/// * `con_val` - The condition checked by the BNZ instruction
-///
-/// # Returns
-/// * A Trace containing an BNZ instruction that loads `value` into VROM at
-///   address fp+2, followed by a RET instruction
-fn generate_bnz_ret_trace(cond_val: u32) -> Result<Trace> {
-    // Create a simple assembly program with LDI and RET
-    // Note: Format follows the grammar requirements:
-    // - Program must start with a label followed by an instruction
-    // - Used framesize for stack allocation
-    let asm_code = "#[framesize(0x10)]\n\
-        _start:\n\
-            BNZ ret, @2 \n\
-        ret:\n\
-            RET\n"
-        .to_string();
-
-    trace!("asm_code:\n {:?}", asm_code);
-
-    let init_values = [0, 0, cond_val];
-
-    // Add VROM writes from BNZ events
-    let vrom_writes = if cond_val != 0 {
-        vec![
-            // Initial values
-            (0, 0, 1),
-            (1, 0, 1),
-            (2, 1, 1),
-        ]
-    } else {
-        vec![
-            // Initial values
-            (0, 0, 1),
-            (1, 0, 1),
-            (2, 0, 1),
-        ]
-    };
-
-    generate_test_trace(asm_code, init_values, vrom_writes)
-}
-
-=======
->>>>>>> 05f0ddde
 fn generate_add_ret_trace(src1_value: u32, src2_value: u32) -> Result<Trace> {
     // Create a simple assembly program with LDI, ADD and RET
     // Note: Format follows the grammar requirements:
@@ -399,7 +352,6 @@
 }
 
 #[test]
-<<<<<<< HEAD
 fn test_ldi_b128_add_ret() -> Result<()> {
     test_from_trace_generator(
         || {
@@ -429,46 +381,6 @@
 }
 
 #[test]
-fn test_bnz_non_zero_branch_ret() -> Result<()> {
-    test_from_trace_generator(
-        || generate_bnz_ret_trace(1),
-        |trace| {
-            assert_eq!(
-                trace.bnz_events().len(),
-                1,
-                "Should have exactly one LDI event"
-            );
-            assert_eq!(
-                trace.ret_events().len(),
-                1,
-                "Should have exactly one RET event"
-            );
-        },
-    )
-}
-
-#[test]
-fn test_bnz_zero_branch_ret() -> Result<()> {
-    test_from_trace_generator(
-        || generate_bnz_ret_trace(0),
-        |trace| {
-            assert_eq!(
-                trace.bz_events().len(),
-                1,
-                "Should have exactly one bz event"
-            );
-            assert_eq!(
-                trace.ret_events().len(),
-                1,
-                "Should have exactly one RET event"
-            );
-        },
-    )
-}
-
-#[test]
-=======
->>>>>>> 05f0ddde
 fn test_ldi_add_ret() -> Result<()> {
     test_from_trace_generator(
         || {
