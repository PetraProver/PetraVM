--- conflicted
+++ resolved
@@ -123,15 +123,9 @@
             RET\n"
         .to_string();
 
-    info!("asm_code:\n {:?}", asm_code);
-
-<<<<<<< HEAD
+    trace!("asm_code:\n {:?}", asm_code);
+
     let init_values = [0, 0, cond_val];
-=======
-    // Step 1: Generate trace from assembly
-    trace!("Generating trace from assembly...");
-    let trace = generate_ldi_ret_trace(value)?;
->>>>>>> d73daa29
 
     // Add VROM writes from BNZ events
     let vrom_writes = |zkvm_trace: &Trace| {
