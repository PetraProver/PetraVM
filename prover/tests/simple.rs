--- conflicted
+++ resolved
@@ -165,7 +165,39 @@
     generate_test_trace(asm_code, init_values, vrom_writes)
 }
 
-<<<<<<< HEAD
+fn generate_add_ret_trace(src1_value: u32, src2_value: u32) -> Result<Trace> {
+    // Create a simple assembly program with LDI, ADD and RET
+    // Note: Format follows the grammar requirements:
+    // - Program must start with a label followed by an instruction
+    // - Used framesize for stack allocation
+    let asm_code = format!(
+        "#[framesize(0x10)]\n\
+         _start: 
+            LDI.W @2, #{}\n\
+            LDI.W @3, #{}\n\
+            ADD @4, @2, @3\n\
+            RET\n",
+        src1_value, src2_value
+    );
+
+    // Initialize memory with return PC = 0, return FP = 0
+    let init_values = [0, 0];
+
+    // Add VROM writes from LDI and ADD events
+    let vrom_writes = vec![
+        // Initial values
+        (0, 0, 1),
+        (1, 0, 1),
+        // LDI events
+        (2, src1_value, 2),
+        (3, src2_value, 2),
+        // ADD event
+        (4, src1_value + src2_value, 1),
+    ];
+
+    generate_test_trace(asm_code, init_values, vrom_writes)
+}
+
 /// Creates an execution trace for a simple program that uses only MVI.W,
 /// BNZ, TAILI, and RET.
 ///
@@ -191,27 +223,10 @@
            MVV.W @4[2], @3\n\
            TAILI loop, @4\n"
         .to_string();
-=======
-fn generate_add_ret_trace(src1_value: u32, src2_value: u32) -> Result<Trace> {
-    // Create a simple assembly program with LDI, ADD and RET
-    // Note: Format follows the grammar requirements:
-    // - Program must start with a label followed by an instruction
-    // - Used framesize for stack allocation
-    let asm_code = format!(
-        "#[framesize(0x10)]\n\
-         _start: 
-            LDI.W @2, #{}\n\
-            LDI.W @3, #{}\n\
-            ADD @4, @2, @3\n\
-            RET\n",
-        src1_value, src2_value
-    );
->>>>>>> b819ea85
 
     // Initialize memory with return PC = 0, return FP = 0
     let init_values = [0, 0];
 
-<<<<<<< HEAD
     // VROM state after the trace is executed
     // 0: 0
     // 1: 0
@@ -246,18 +261,6 @@
         // Initial values
         (0, 0, 1), // Return PC
         (1, 0, 1), // Return FP
-=======
-    // Add VROM writes from LDI and ADD events
-    let vrom_writes = vec![
-        // Initial values
-        (0, 0, 1),
-        (1, 0, 1),
-        // LDI events
-        (2, src1_value, 2),
-        (3, src2_value, 2),
-        // ADD event
-        (4, src1_value + src2_value, 1),
->>>>>>> b819ea85
     ];
 
     generate_test_trace(asm_code, init_values, vrom_writes)
@@ -360,7 +363,45 @@
 }
 
 #[test]
-<<<<<<< HEAD
+fn test_ldi_add_ret() -> Result<()> {
+    test_from_trace_generator(
+        || {
+            // Test value to load
+            let src1_value = 0x12345678;
+            let src2_value = 0x4567;
+            generate_add_ret_trace(src1_value, src2_value)
+        },
+        |trace| {
+            assert_eq!(
+                trace.program.len(),
+                4,
+                "Program should have exactly 3 instructions"
+            );
+            assert_eq!(
+                trace.add_events().len(),
+                1,
+                "Should have exactly one ADD event"
+            );
+            assert_eq!(
+                trace.ldi_events().len(),
+                2,
+                "Should have exactly two LDI event"
+            );
+            assert_eq!(
+                trace.ret_events().len(),
+                1,
+                "Should have exactly one RET event"
+            );
+            assert_eq!(
+                trace.b32_mul_events().len(),
+                0,
+                "Shouldn't have any B32_MUL event"
+            );
+        },
+    )
+}
+
+#[test]
 fn test_simple_taili_loop() -> Result<()> {
     test_from_trace_generator(generate_simple_taili_trace, |trace| {
         // Verify we have one LDI event (for @2 initialization)
@@ -402,42 +443,4 @@
             "Should have exactly one BZ event"
         );
     })
-=======
-fn test_ldi_add_ret() -> Result<()> {
-    test_from_trace_generator(
-        || {
-            // Test value to load
-            let src1_value = 0x12345678;
-            let src2_value = 0x4567;
-            generate_add_ret_trace(src1_value, src2_value)
-        },
-        |trace| {
-            assert_eq!(
-                trace.program.len(),
-                4,
-                "Program should have exactly 3 instructions"
-            );
-            assert_eq!(
-                trace.add_events().len(),
-                1,
-                "Should have exactly one ADD event"
-            );
-            assert_eq!(
-                trace.ldi_events().len(),
-                2,
-                "Should have exactly two LDI event"
-            );
-            assert_eq!(
-                trace.ret_events().len(),
-                1,
-                "Should have exactly one RET event"
-            );
-            assert_eq!(
-                trace.b32_mul_events().len(),
-                0,
-                "Shouldn't have any B32_MUL event"
-            );
-        },
-    )
->>>>>>> b819ea85
 }