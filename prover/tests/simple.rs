//! Test the zCrayVM proving system with LDI and RET instructions.
//!
//! This file contains an integration test that verifies the complete
//! proving system pipeline from assembly to proof verification.

use anyhow::Result;
<<<<<<< HEAD
use binius_field::underlier::Divisible;
use binius_m3::builder::{B128, B32};
=======
use binius_field::{BinaryField, Field};
use binius_m3::builder::B32;
>>>>>>> dbe893bd
use log::trace;
use zcrayvm_assembly::isa::GenericISA;
use zcrayvm_assembly::{
    Assembler, Instruction, InterpreterInstruction, Memory, ValueRom, ZCrayTrace,
};
use zcrayvm_prover::model::Trace;
use zcrayvm_prover::prover::{verify_proof, Prover};

/// Creates an execution trace for the instructions in `asm_code`.
///
/// # Arguments
/// * `asm_code` - The assembly code.
/// * `init_values` - The initial values for the VROM.
/// * `vrom_writes` - The VROM writes to be added to the trace.
///
/// # Returns
/// * A Trace containing executed instructions
// TODO: we should extract VROM writes from zcray_trace
fn generate_test_trace<const N: usize>(
    asm_code: String,
    init_values: [u32; N],
    vrom_writes: Vec<(u32, u32, u32)>,
) -> Result<Trace> {
    // Compile the assembly code
    let compiled_program = Assembler::from_code(&asm_code)?;
    trace!("compiled program = {:?}", compiled_program);

    // Keep a copy of the program for later
    let mut program = compiled_program.prom.clone();

    // TODO: pad program to 128 instructions required by lookup gadget
    let prom_size = program.len().next_power_of_two().max(128);
    let mut max_pc = program.last().map_or(B32::ZERO, |instr| instr.field_pc);

    for _ in program.len()..prom_size {
        max_pc *= B32::MULTIPLICATIVE_GENERATOR;
        program.push(InterpreterInstruction::new(Instruction::default(), max_pc));
    }

    // Initialize memory with return PC = 0, return FP = 0
    let vrom = ValueRom::new_with_init_vals(&init_values);
    let memory = Memory::new(compiled_program.prom, vrom);

    // Generate the trace from the compiled program
    let (zcray_trace, _) = ZCrayTrace::generate(
        Box::new(GenericISA),
        memory,
        compiled_program.frame_sizes,
        compiled_program.pc_field_to_int,
    )
    .map_err(|e| anyhow::anyhow!("Failed to generate trace: {:?}", e))?;

    // Convert to Trace format for the prover
    let mut zkvm_trace = Trace::from_zcray_trace(program, zcray_trace);

    // Add other VROM writes
    let mut max_dst = 0;
    // TODO: the lookup gadget requires a minimum of 128 entries
    let vrom_write_size = vrom_writes.len().next_power_of_two().max(128);
    for (dst, val, multiplicity) in vrom_writes {
        zkvm_trace.add_vrom_write(dst, val, multiplicity);
        max_dst = max_dst.max(dst);
    }

    // TODO: we have to add a zero multiplicity entry at the end and pad to 128 due
    // to the bug in the lookup gadget
    for _ in zkvm_trace.vrom_writes.len()..vrom_write_size {
        max_dst += 1;
        zkvm_trace.add_vrom_write(max_dst, 0, 0);
    }

    zkvm_trace.max_vrom_addr = max_dst as usize;
    Ok(zkvm_trace)
}

/// Creates a basic execution trace with just LDI, B32_MUL and RET instructions.
///
/// # Arguments
/// * `value` - The value to load into VROM.
///
/// # Returns
/// * A trace containing an LDI, B32_MUL and RET instruction
fn generate_ldi_ret_mul32_trace(value: u32) -> Result<Trace> {
    // Create a simple assembly program with LDI and RET
    // Note: Format follows the grammar requirements:
    // - Program must start with a label followed by an instruction
    // - Used framesize for stack allocation
    let asm_code = format!(
        "#[framesize(0x10)]\n\
         _start:
           LDI.W @2, #{}\n\
           LDI.W @3, #2\n\
           B32_MUL @4, @2, @3\n\
           RET\n",
        value
    );

    // Initialize memory with return PC = 0, return FP = 0
    let init_values = [0, 0];

    let mul_result = (B32::new(value) * B32::new(2)).val();
    let vrom_writes = vec![
        // LDI events
        (2, value, 2),
        (3, 2, 2),
        // Initial values
        (0, 0, 1),
        (1, 0, 1),
        // B32_MUL event
        (4, mul_result, 1),
    ];

    generate_test_trace(asm_code, init_values, vrom_writes)
}

/// Creates a basic execution trace with just LDI, B128_ADD and RET
/// instructions.
///
/// # Arguments
/// * `value` - The value to load into VROM.
///
/// # Returns
/// * A trace containing an LDI, B128_ADD and RET instruction
fn generate_ldi_ret_add128_trace(x: u128, y: u128) -> Result<Trace> {
    // Create a simple assembly program with LDI and RET
    // Note: Format follows the grammar requirements:
    // - Program must start with a label followed by an instruction
    // - Used framesize for stack allocation
    let x_array: [u32; 4] = <u128 as Divisible<u32>>::split_val(x);
    let y_array: [u32; 4] = <u128 as Divisible<u32>>::split_val(y);
    let asm_code = format!(
        "#[framesize(0x10)]\n\
         _start:
           LDI.W @4, #{}\n\
           LDI.W @5, #{}\n\
           LDI.W @6, #{}\n\
           LDI.W @7, #{}\n\
           LDI.W @8, #{}\n\
           LDI.W @9, #{}\n\
           LDI.W @10, #{}\n\
           LDI.W @11, #{}\n\
           B128_ADD @12, @4, @8\n\
           RET\n",
        x_array[0],
        x_array[1],
        x_array[2],
        x_array[3],
        y_array[0],
        y_array[1],
        y_array[2],
        y_array[3]
    );

    // Initialize memory with return PC = 0, return FP = 0
    let init_values = [0, 0];

    let result = (B128::new(x) + B128::new(y)).val();
    let result_array: [u32; 4] = <u128 as Divisible<u32>>::split_val(result);
    let vrom_writes = vec![
        // LDI events
        (4, x_array[0], 2),
        (5, x_array[1], 2),
        (6, x_array[2], 2),
        (7, x_array[3], 2),
        (8, y_array[0], 2),
        (9, y_array[1], 2),
        (10, y_array[2], 2),
        (11, y_array[3], 2),
        // Initial values
        (0, 0, 1),
        (1, 0, 1),
        // B128_ADD event
        (12, result_array[0], 1),
        (13, result_array[1], 1),
        (14, result_array[2], 1),
        (15, result_array[3], 1),
    ];

    generate_test_trace(asm_code, init_values, vrom_writes)
}

/// Creates a basic execution trace with just BNZ and RET instructions.
///
/// # Arguments
/// * `con_val` - The condition checked by the BNZ instruction
///
/// # Returns
/// * A Trace containing an BNZ instruction that loads `value` into VROM at
///   address fp+2, followed by a RET instruction
fn generate_bnz_ret_trace(cond_val: u32) -> Result<Trace> {
    // Create a simple assembly program with LDI and RET
    // Note: Format follows the grammar requirements:
    // - Program must start with a label followed by an instruction
    // - Used framesize for stack allocation
    let asm_code = "#[framesize(0x10)]\n\
        _start:\n\
            BNZ ret, @2 \n\
        ret:\n\
            RET\n"
        .to_string();

    trace!("asm_code:\n {:?}", asm_code);

    let init_values = [0, 0, cond_val];

    // Add VROM writes from BNZ events
    let vrom_writes = if cond_val != 0 {
        vec![
            // Initial values
            (0, 0, 1),
            (1, 0, 1),
            (2, 1, 1),
        ]
    } else {
        vec![
            // Initial values
            (0, 0, 1),
            (1, 0, 1),
            (2, 0, 1),
        ]
    };

    generate_test_trace(asm_code, init_values, vrom_writes)
}

fn generate_add_ret_trace(src1_value: u32, src2_value: u32) -> Result<Trace> {
    // Create a simple assembly program with LDI, ADD and RET
    // Note: Format follows the grammar requirements:
    // - Program must start with a label followed by an instruction
    // - Used framesize for stack allocation
    let asm_code = format!(
        "#[framesize(0x10)]\n\
         _start: 
            LDI.W @2, #{}\n\
            LDI.W @3, #{}\n\
            ADD @4, @2, @3\n\
            RET\n",
        src1_value, src2_value
    );

    // Initialize memory with return PC = 0, return FP = 0
    let init_values = [0, 0];

    // Add VROM writes from LDI and ADD events
    let vrom_writes = vec![
        // Initial values
        (0, 0, 1),
        (1, 0, 1),
        // LDI events
        (2, src1_value, 2),
        (3, src2_value, 2),
        // ADD event
        (4, src1_value + src2_value, 1),
    ];

    generate_test_trace(asm_code, init_values, vrom_writes)
}

/// Creates an execution trace for a simple program that uses only MVV.W,
/// BNZ, TAILI, and RET.
///
/// # Returns
/// * A Trace containing a simple program with a loop using TAILI, the BNZ
///   instruction is executed twice.
fn generate_simple_taili_trace() -> Result<Trace> {
    // Create a very simple assembly program that:
    // 1. _start sets up initial values and tail calls to loop
    // 2. loop checks if @2 is non-zero and either returns or continues
    // 3. case_recurse tail calls back to loop
    let asm_code = "#[framesize(0x10)]\n\
         _start:\n\
           LDI.W @2, #2\n\
           MVV.W @3[2], @2\n\
           TAILI loop, @3\n\
         #[framesize(0x10)]\n\
         loop:\n\
           BNZ case_recurse, @2\n\
           RET\n\
         case_recurse:\n\
           LDI.W @3, #0\n\
           MVV.W @4[2], @3\n\
           TAILI loop, @4\n"
        .to_string();

    // Initialize memory with return PC = 0, return FP = 0
    let init_values = [0, 0];

    // VROM state after the trace is executed
    // 0: 0
    // 1: 0
    // 2: 2
    // 3: 16
    // 16: 0
    // 17: 0
    // 18: 2
    // 19: 0
    // 20: 32
    // 32: 0
    // 33: 0
    // 34: 0
    // Sorted by number of accesses
    let vrom_writes = vec![
        // Initial LDI event
        (2, 2, 2), // LDI.W @2, #2
        // LDI in case_recurse
        (19, 0, 2), // LDI.W @3, #0
        // Initial MVV.W event
        (18, 2, 2), // MVV.W @3[2], @2
        // Additional MVV.W in case_recurse
        (34, 0, 2), // MVV.W @4[2], @3
        // TAILI events
        (16, 0, 2),
        (17, 0, 2),
        (32, 0, 2),
        (33, 0, 2),
        // New FP values
        (3, 16, 2),
        (20, 32, 2),
        // Initial values
        (0, 0, 1), // Return PC
        (1, 0, 1), // Return FP
    ];

    generate_test_trace(asm_code, init_values, vrom_writes)
}

fn test_from_trace_generator<F, G>(trace_generator: F, check_events: G) -> Result<()>
where
    F: FnOnce() -> Result<Trace>,
    G: FnOnce(&Trace),
{
    // Step 1: Generate trace
    let trace = trace_generator()?;
    // Verify trace has correct structure
    check_events(&trace);

    // Step 2: Validate trace
    trace!("Validating trace internal structure...");
    trace.validate()?;

    // Step 3: Create prover
    trace!("Creating prover...");
    let prover = Prover::new(Box::new(GenericISA));

    // Step 4: Generate proof
    trace!("Generating proof...");
    let (proof, statement, compiled_cs) = prover.prove(&trace)?;

    // Step 5: Verify proof
    trace!("Verifying proof...");
    verify_proof(&statement, &compiled_cs, proof)?;

    trace!("All steps completed successfully!");
    Ok(())
}

#[test]
fn test_ldi_b32_mul_ret() -> Result<()> {
    test_from_trace_generator(
        || {
            // Test value to load
            let value = 0x12345678;
            generate_ldi_ret_mul32_trace(value)
        },
        |trace| {
            assert_eq!(
                trace.ldi_events().len(),
                2,
                "Should have exactly two LDI events"
            );
            assert_eq!(
                trace.ret_events().len(),
                1,
                "Should have exactly one RET event"
            );
            assert_eq!(
                trace.b32_mul_events().len(),
                1,
                "Should have exactly one B32_MUL event"
            );
        },
    )
}

#[test]
fn test_ldi_b128_add_ret() -> Result<()> {
    let _ = env_logger::init();
    test_from_trace_generator(
        || {
            // Test value to load
            let x = 0x123456789abcdef123456789abcdef;
            let y = 0x44000000330000002200000011;
            generate_ldi_ret_add128_trace(x, y)
        },
        |trace| {
            assert_eq!(
                trace.program.len(),
                10,
                "Program should have exactly 10 instructions"
            );
            assert_eq!(
                trace.ldi_events().len(),
                8,
                "Should have exactly 8 LDI events"
            );
            assert_eq!(
                trace.ret_events().len(),
                1,
                "Should have exactly one RET event"
            );
            assert_eq!(
                trace.b128_add_events().len(),
                1,
                "Should have exactly one B128_ADD event"
            );
        },
        15,
    )
}

#[test]
fn test_bnz_non_zero_branch_ret() -> Result<()> {
    test_from_trace_generator(
        || generate_bnz_ret_trace(1),
        |trace| {
            assert_eq!(
                trace.bnz_events().len(),
                1,
                "Should have exactly one LDI event"
            );
            assert_eq!(
                trace.ret_events().len(),
                1,
                "Should have exactly one RET event"
            );
        },
    )
}

#[test]
fn test_bnz_zero_branch_ret() -> Result<()> {
    test_from_trace_generator(
        || generate_bnz_ret_trace(0),
        |trace| {
            assert_eq!(
                trace.bz_events().len(),
                1,
                "Should have exactly one bz event"
            );
            assert_eq!(
                trace.ret_events().len(),
                1,
                "Should have exactly one RET event"
            );
        },
    )
}

#[test]
fn test_ldi_add_ret() -> Result<()> {
    test_from_trace_generator(
        || {
            // Test value to load
            let src1_value = 0x12345678;
            let src2_value = 0x4567;
            generate_add_ret_trace(src1_value, src2_value)
        },
        |trace| {
            assert_eq!(
                trace.add_events().len(),
                1,
                "Should have exactly one ADD event"
            );
            assert_eq!(
                trace.ldi_events().len(),
                2,
                "Should have exactly two LDI event"
            );
            assert_eq!(
                trace.ret_events().len(),
                1,
                "Should have exactly one RET event"
            );
            assert_eq!(
                trace.b32_mul_events().len(),
                0,
                "Shouldn't have any B32_MUL event"
            );
        },
    )
}

#[test]
fn test_simple_taili_loop() -> Result<()> {
    test_from_trace_generator(generate_simple_taili_trace, |trace| {
        // Verify we have two LDI events (one in _start and one in case_recurse)
        assert_eq!(
            trace.ldi_events().len(),
            2,
            "Should have exactly two LDI events"
        );

        // Verify we have one BNZ event (first is taken, continues to case_recurse)
        let bnz_events = trace.bnz_events();
        assert_eq!(bnz_events.len(), 1, "Should have exactly one BNZ event");

        // Verify we have one RET event (after condition becomes 0)
        assert_eq!(
            trace.ret_events().len(),
            1,
            "Should have exactly one RET event"
        );

        // Verify we have two TAILI events (initial call to loop and recursive call)
        assert_eq!(
            trace.taili_events().len(),
            2,
            "Should have exactly two TAILI events"
        );

        // Verify we have two MVVW events (one in _start and one in case_recurse)
        assert_eq!(
            trace.mvvw_events().len(),
            2,
            "Should have exactly two MVVW events"
        );

        // Verify we have one BZ event (when condition becomes 0)
        assert_eq!(
            trace.bz_events().len(),
            1,
            "Should have exactly one BZ event"
        );
    })
}<|MERGE_RESOLUTION|>--- conflicted
+++ resolved
@@ -4,13 +4,9 @@
 //! proving system pipeline from assembly to proof verification.
 
 use anyhow::Result;
-<<<<<<< HEAD
 use binius_field::underlier::Divisible;
+use binius_field::{BinaryField, Field};
 use binius_m3::builder::{B128, B32};
-=======
-use binius_field::{BinaryField, Field};
-use binius_m3::builder::B32;
->>>>>>> dbe893bd
 use log::trace;
 use zcrayvm_assembly::isa::GenericISA;
 use zcrayvm_assembly::{
@@ -397,7 +393,6 @@
 
 #[test]
 fn test_ldi_b128_add_ret() -> Result<()> {
-    let _ = env_logger::init();
     test_from_trace_generator(
         || {
             // Test value to load
@@ -407,11 +402,6 @@
         },
         |trace| {
             assert_eq!(
-                trace.program.len(),
-                10,
-                "Program should have exactly 10 instructions"
-            );
-            assert_eq!(
                 trace.ldi_events().len(),
                 8,
                 "Should have exactly 8 LDI events"
@@ -427,7 +417,6 @@
                 "Should have exactly one B128_ADD event"
             );
         },
-        15,
     )
 }
 
