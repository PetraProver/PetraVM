[package]
name = "zcrayvm-assembly"
version.workspace = true
edition.workspace = true

[dependencies]
thiserror = "2.0.11"
num_enum = "=0.5.3"
binius_field.workspace = true
binius_utils.workspace = true
env_logger = "0.11.6"
num-traits = "0.2"
pest = "2.7.15"
pest_derive = "2.7.15"
tracing = "0.1.41"
tracing-subscriber = { version = "0.3", features = ["env-filter"] }
<<<<<<< HEAD
groestl_crypto = { package = "groestl", version = "0.10.1" }
binius_math.workspace = true
binius_hash.workspace = true
binius_hal.workspace = true
binius_m3.workspace = true
binius_core.workspace = true
bytemuck.workspace = true
anyhow.workspace = true
bumpalo.workspace = true
=======
strum = "0.27.1"
strum_macros = "0.27.1"
>>>>>>> 1832e1df

[dev-dependencies]
rand = "0.8"<|MERGE_RESOLUTION|>--- conflicted
+++ resolved
@@ -14,7 +14,6 @@
 pest_derive = "2.7.15"
 tracing = "0.1.41"
 tracing-subscriber = { version = "0.3", features = ["env-filter"] }
-<<<<<<< HEAD
 groestl_crypto = { package = "groestl", version = "0.10.1" }
 binius_math.workspace = true
 binius_hash.workspace = true
@@ -24,10 +23,8 @@
 bytemuck.workspace = true
 anyhow.workspace = true
 bumpalo.workspace = true
-=======
 strum = "0.27.1"
 strum_macros = "0.27.1"
->>>>>>> 1832e1df
 
 [dev-dependencies]
 rand = "0.8"