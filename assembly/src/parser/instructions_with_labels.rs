--- conflicted
+++ resolved
@@ -33,26 +33,20 @@
         label: String,
         arg: Slot,
     },
-<<<<<<< HEAD
-=======
     Calli {
         label: String,
         arg: Slot,
     },
->>>>>>> 2716066a
     Tailv {
         offset: Slot,
         arg: Slot,
     },
-<<<<<<< HEAD
-=======
     Jumpi {
         label: String,
     },
     Jumpv {
         offset: Slot,
     },
->>>>>>> 2716066a
     Ldi {
         dst: Slot,
         imm: Immediate,
@@ -185,11 +179,7 @@
                 src1.get_16bfield_val(),
                 src2.get_16bfield_val(),
             ];
-            prom.push(InterpreterInstruction::new(
-                instruction,
-                *field_pc,
-                is_call_hint,
-            ));
+            prom.push(InterpreterInstruction::new(instruction, *field_pc));
 
             *field_pc *= G;
         }
@@ -200,11 +190,7 @@
                 src1.get_16bfield_val(),
                 src2.get_16bfield_val(),
             ];
-            prom.push(InterpreterInstruction::new(
-                instruction,
-                *field_pc,
-                is_call_hint,
-            ));
+            prom.push(InterpreterInstruction::new(instruction, *field_pc));
 
             *field_pc *= G;
         }
@@ -215,11 +201,7 @@
                 src.get_16bfield_val(),
                 imm.get_field_val(),
             ];
-            prom.push(InterpreterInstruction::new(
-                instruction,
-                *field_pc,
-                is_call_hint,
-            ));
+            prom.push(InterpreterInstruction::new(instruction, *field_pc));
 
             *field_pc *= G;
         }
@@ -243,11 +225,7 @@
                 src2.get_16bfield_val(),
             ];
 
-            prom.push(InterpreterInstruction::new(
-                instruction,
-                *field_pc,
-                is_call_hint,
-            ));
+            prom.push(InterpreterInstruction::new(instruction, *field_pc));
 
             *field_pc *= G;
         }
@@ -284,7 +262,11 @@
                     targets_16b[1],
                 ];
 
-                prom.push(InterpreterInstruction::new(instruction, *field_pc));
+                prom.push(InterpreterInstruction::new(
+                    instruction,
+                    *field_pc,
+                    is_call_hint,
+                ));
             } else {
                 return Err(format!("Label in BNZ instruction, {}, nonexistent.", label));
             }
@@ -317,11 +299,40 @@
                     BinaryField16b::zero(),
                 ];
 
-                prom.push(InterpreterInstruction::new(
-                    instruction,
-                    *field_pc,
-                    is_call_hint,
-                ));
+                prom.push(InterpreterInstruction::new(instruction, *field_pc));
+            } else {
+                return Err(format!("Label in BNZ instruction, {}, nonexistent.", label));
+            }
+            *field_pc *= G;
+        }
+        InstructionsWithLabels::Jumpv { offset } => {
+            let instruction = [
+                Opcode::Jumpv.get_field_elt(),
+                offset.get_16bfield_val(),
+                BinaryField16b::zero(),
+                BinaryField16b::zero(),
+            ];
+
+            prom.push(InterpreterInstruction::new(
+                instruction,
+                *field_pc,
+                is_call_hint,
+            ));
+
+            *field_pc *= G;
+        }
+        InstructionsWithLabels::Jumpi { label } => {
+            if let Some(target) = labels.get(label) {
+                let targets_16b =
+                    ExtensionField::<BinaryField16b>::iter_bases(target).collect::<Vec<_>>();
+                let instruction = [
+                    Opcode::Jumpi.get_field_elt(),
+                    targets_16b[0],
+                    targets_16b[1],
+                    BinaryField16b::zero(),
+                ];
+
+                prom.push(InterpreterInstruction::new(instruction, *field_pc));
             } else {
                 return Err(format!("Label in BNZ instruction, {}, nonexistent.", label));
             }
@@ -433,11 +444,6 @@
 
             *field_pc *= G;
         }
-<<<<<<< HEAD
-        InstructionsWithLabels::Tailv { offset, arg } => {
-            let instruction = [
-                Opcode::Tailv.get_field_elt(),
-=======
         InstructionsWithLabels::Calli { label, arg } => {
             if let Some(target) = labels.get(label) {
                 let targets_16b =
@@ -466,21 +472,28 @@
         InstructionsWithLabels::Tailv { offset, arg } => {
             let instruction = [
                 Opcode::TailV.get_field_elt(),
->>>>>>> 2716066a
                 offset.get_16bfield_val(),
                 arg.get_16bfield_val(),
                 BinaryField16b::zero(),
             ];
 
-<<<<<<< HEAD
-            prom.push(InterpreterInstruction::new(instruction, *field_pc));
-=======
             prom.push(InterpreterInstruction::new(
                 instruction,
                 *field_pc,
                 is_call_hint,
             ));
->>>>>>> 2716066a
+
+            *field_pc *= G;
+        }
+        InstructionsWithLabels::Tailv { offset, arg } => {
+            let instruction = [
+                Opcode::Tailv.get_field_elt(),
+                offset.get_16bfield_val(),
+                arg.get_16bfield_val(),
+                BinaryField16b::zero(),
+            ];
+
+            prom.push(InterpreterInstruction::new(instruction, *field_pc));
 
             *field_pc *= G;
         }
@@ -604,10 +617,7 @@
             InstructionsWithLabels::MviH { dst, imm } => write!(f, "MVI.H {dst} {imm}"),
             InstructionsWithLabels::MvvW { dst, src } => write!(f, "MVV.W {dst} {src}"),
             InstructionsWithLabels::Taili { label, arg } => write!(f, "TAILI {label} {arg}"),
-<<<<<<< HEAD
-=======
             InstructionsWithLabels::Calli { label, arg } => write!(f, "CALLI {label} {arg}"),
->>>>>>> 2716066a
             InstructionsWithLabels::Tailv { offset, arg } => write!(f, "TAILV {offset} {arg}"),
             InstructionsWithLabels::Ldi { dst, imm } => write!(f, "LDI {dst} {imm}"),
             InstructionsWithLabels::Xor { dst, src1, src2 } => write!(f, "XOR {dst} {src1} {src2}"),
