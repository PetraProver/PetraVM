use std::collections::HashMap;

use binius_field::{BinaryField16b, BinaryField32b, ExtensionField, Field, PackedField};
use thiserror::Error;

use super::instruction_args::{Immediate, Slot, SlotWithOffset};
use crate::memory::ProgramRom;
use crate::{execution::InterpreterInstruction, execution::G, opcodes::Opcode};

/// This is an incomplete list of instructions
/// So far, only the ones added for parsing the fibonacci example has been added
///
/// Ideally we want another pass that removes labels, and replaces label
/// references with the absolute program counter/instruction index we would jump
/// to.
#[derive(Debug)]
pub enum InstructionsWithLabels {
    Label(String, Option<u16>),
    B32Mul {
<<<<<<< HEAD
        dst: Slot,
        src1: Slot,
        src2: Slot,
    },
    B32Muli {
=======
>>>>>>> 7ff65732
        dst: Slot,
        src1: Slot,
        src2: Slot,
    },
    B128Add {
        dst: Slot,
        src1: Slot,
        src2: Slot,
    },
    B128Mul {
        dst: Slot,
        src1: Slot,
        src2: Slot,
    },
    MviH {
        dst: SlotWithOffset,
        imm: Immediate,
    },
    MvvW {
        dst: SlotWithOffset,
        src: Slot,
    },
    Taili {
        label: String,
        arg: Slot,
    },
    Calli {
        label: String,
        arg: Slot,
    },
    Tailv {
        offset: Slot,
        arg: Slot,
    },
    Jumpi {
        label: String,
    },
    Jumpv {
        offset: Slot,
    },
    Ldi {
        dst: Slot,
        imm: Immediate,
    },
    Xor {
        dst: Slot,
        src1: Slot,
        src2: Slot,
    },
    XorI {
        dst: Slot,
        src: Slot,
        imm: Immediate,
    },
    Bnz {
        label: String,
        src: Slot,
    },
    Add {
        dst: Slot,
        src1: Slot,
        src2: Slot,
    },
    AddI {
        dst: Slot,
        src1: Slot,
        imm: Immediate,
    },
    Sub {
        dst: Slot,
        src1: Slot,
        src2: Slot,
    },
    Slt {
        dst: Slot,
        src1: Slot,
        src2: Slot,
    },
    Slti {
        dst: Slot,
        src: Slot,
        imm: Immediate,
    },
    Sltu {
        dst: Slot,
        src1: Slot,
        src2: Slot,
    },
    Sltiu {
        dst: Slot,
        src: Slot,
        imm: Immediate,
    },
    AndI {
        dst: Slot,
        src1: Slot,
        imm: Immediate,
    },
    And {
        dst: Slot,
        src1: Slot,
        src2: Slot,
    },
    MulI {
        dst: Slot,
        src1: Slot,
        imm: Immediate,
    },
    Mul {
        dst: Slot,
        src1: Slot,
        src2: Slot,
    },
    SrlI {
        dst: Slot,
        src1: Slot,
        imm: Immediate,
    },
    SllI {
        dst: Slot,
        src1: Slot,
        imm: Immediate,
    },
    SraI {
        dst: Slot,
        src1: Slot,
        imm: Immediate,
    },
    Ret,
    // Add more instructions as needed
}

const fn incr_pc(pc: u32) -> u32 {
    if pc == u32::MAX {
        // We skip over 0, as it is inaccessible in the multiplicative group.
        return 1;
    }

    pc + 1
}

pub fn get_prom_inst_from_inst_with_label(
    prom: &mut ProgramRom,
    labels: &Labels,
    field_pc: &mut BinaryField32b,
    instruction: &InstructionsWithLabels,
) -> Result<(), String> {
    match instruction {
        InstructionsWithLabels::Label(s, _) => {
            if labels.get(s).is_none() {
                return Err(format!("Label {} not found in the HashMap of labels.", s));
            }
        }
        InstructionsWithLabels::AddI { dst, src1, imm } => {
            let instruction = [
                Opcode::Addi.get_field_elt(),
                dst.get_16bfield_val(),
                src1.get_16bfield_val(),
                imm.get_field_val(),
            ];
            prom.push(InterpreterInstruction::new(instruction, *field_pc));

            *field_pc *= G;
        }
        InstructionsWithLabels::Add { dst, src1, src2 } => {
            let instruction = [
                Opcode::Add.get_field_elt(),
                dst.get_16bfield_val(),
                src1.get_16bfield_val(),
                src2.get_16bfield_val(),
            ];
            prom.push(InterpreterInstruction::new(instruction, *field_pc));

            *field_pc *= G;
        }
        InstructionsWithLabels::Sub { dst, src1, src2 } => {
            let instruction = [
                Opcode::Sub.get_field_elt(),
                dst.get_16bfield_val(),
                src1.get_16bfield_val(),
                src2.get_16bfield_val(),
            ];
            prom.push(InterpreterInstruction::new(instruction, *field_pc));

            *field_pc *= G;
        }
        InstructionsWithLabels::Slt { dst, src1, src2 } => {
            let instruction = [
                Opcode::Slt.get_field_elt(),
                dst.get_16bfield_val(),
                src1.get_16bfield_val(),
                src2.get_16bfield_val(),
            ];
            prom.push(InterpreterInstruction::new(instruction, *field_pc));

            *field_pc *= G;
        }
        InstructionsWithLabels::Slti { dst, src, imm } => {
            let instruction = [
                Opcode::Slti.get_field_elt(),
                dst.get_16bfield_val(),
                src.get_16bfield_val(),
                imm.get_field_val(),
            ];
            prom.push(InterpreterInstruction::new(instruction, *field_pc));

            *field_pc *= G;
        }
        InstructionsWithLabels::Sltu { dst, src1, src2 } => {
            let instruction = [
                Opcode::Sltu.get_field_elt(),
                dst.get_16bfield_val(),
                src1.get_16bfield_val(),
                src2.get_16bfield_val(),
            ];
            prom.push(InterpreterInstruction::new(instruction, *field_pc));

            *field_pc *= G;
        }
        InstructionsWithLabels::Sltiu { dst, src, imm } => {
            let instruction = [
                Opcode::Sltiu.get_field_elt(),
                dst.get_16bfield_val(),
                src.get_16bfield_val(),
                imm.get_field_val(),
            ];
            prom.push(InterpreterInstruction::new(instruction, *field_pc));

            *field_pc *= G;
        }
        InstructionsWithLabels::AndI { dst, src1, imm } => {
            let instruction = [
                Opcode::Andi.get_field_elt(),
                dst.get_16bfield_val(),
                src1.get_16bfield_val(),
                imm.get_field_val(),
            ];

            prom.push(InterpreterInstruction::new(instruction, *field_pc));

            *field_pc *= G;
        }
        InstructionsWithLabels::And { dst, src1, src2 } => {
            let instruction = [
                Opcode::And.get_field_elt(),
                dst.get_16bfield_val(),
                src1.get_16bfield_val(),
                src2.get_16bfield_val(),
            ];

            prom.push(InterpreterInstruction::new(instruction, *field_pc));

            *field_pc *= G;
        }
        InstructionsWithLabels::B32Mul { dst, src1, src2 } => {
            let instruction = [
                Opcode::B32Mul.get_field_elt(),
                dst.get_16bfield_val(),
                src1.get_16bfield_val(),
                src2.get_16bfield_val(),
            ];

            prom.push(InterpreterInstruction::new(instruction, *field_pc));

            *field_pc *= G;
        }
        InstructionsWithLabels::B32Mul { dst, src1, src2 } => {
            let instruction = [
                Opcode::B32Mul.get_field_elt(),
                dst.get_16bfield_val(),
                src1.get_16bfield_val(),
                src2.get_16bfield_val(),
            ];
            prom.push(InterpreterInstruction::new(instruction, *field_pc));

            *field_pc *= G;
        }
        InstructionsWithLabels::B128Add { dst, src1, src2 } => {
            let instruction = [
                Opcode::B128Add.get_field_elt(),
                dst.get_16bfield_val(),
                src1.get_16bfield_val(),
                src2.get_16bfield_val(),
            ];
            prom.push(InterpreterInstruction::new(instruction, *field_pc));

            *field_pc *= G;
        }
        InstructionsWithLabels::B128Mul { dst, src1, src2 } => {
            let instruction = [
                Opcode::B128Mul.get_field_elt(),
                dst.get_16bfield_val(),
                src1.get_16bfield_val(),
                src2.get_16bfield_val(),
            ];
            prom.push(InterpreterInstruction::new(instruction, *field_pc));

            *field_pc *= G;
        }
        InstructionsWithLabels::Bnz { label, src } => {
            if let Some(target) = labels.get(label) {
                let targets_16b =
                    ExtensionField::<BinaryField16b>::iter_bases(target).collect::<Vec<_>>();
                let instruction = [
                    Opcode::Bnz.get_field_elt(),
                    src.get_16bfield_val(),
                    targets_16b[0],
                    targets_16b[1],
                ];

                prom.push(InterpreterInstruction::new(instruction, *field_pc));
            } else {
                return Err(format!("Label in BNZ instruction, {}, nonexistent.", label));
            }
            *field_pc *= G;
        }
        InstructionsWithLabels::Jumpv { offset } => {
            let instruction = [
                Opcode::Jumpv.get_field_elt(),
                offset.get_16bfield_val(),
                BinaryField16b::zero(),
                BinaryField16b::zero(),
            ];

            prom.push(InterpreterInstruction::new(instruction, *field_pc));

            *field_pc *= G;
        }
        InstructionsWithLabels::Jumpi { label } => {
            if let Some(target) = labels.get(label) {
                let targets_16b =
                    ExtensionField::<BinaryField16b>::iter_bases(target).collect::<Vec<_>>();
                let instruction = [
                    Opcode::Jumpi.get_field_elt(),
                    targets_16b[0],
                    targets_16b[1],
                    BinaryField16b::zero(),
                ];

                prom.push(InterpreterInstruction::new(instruction, *field_pc));
            } else {
                return Err(format!("Label in BNZ instruction, {}, nonexistent.", label));
            }
            *field_pc *= G;
        }
        InstructionsWithLabels::Jumpv { offset } => {
            let instruction = [
                Opcode::Jumpv.get_field_elt(),
                offset.get_16bfield_val(),
                BinaryField16b::zero(),
                BinaryField16b::zero(),
            ];

            prom.push(InterpreterInstruction::new(instruction, *field_pc));

            *field_pc *= G;
        }
        InstructionsWithLabels::Jumpi { label } => {
            if let Some(target) = labels.get(label) {
                let targets_16b =
                    ExtensionField::<BinaryField16b>::iter_bases(target).collect::<Vec<_>>();
                let instruction = [
                    Opcode::Jumpi.get_field_elt(),
                    targets_16b[0],
                    targets_16b[1],
                    BinaryField16b::zero(),
                ];

                prom.push(InterpreterInstruction::new(instruction, *field_pc));
            } else {
                return Err(format!("Label in BNZ instruction, {}, nonexistent.", label));
            }
            *field_pc *= G;
        }
        InstructionsWithLabels::MulI { dst, src1, imm } => {
            let instruction = [
                Opcode::Muli.get_field_elt(),
                dst.get_16bfield_val(),
                src1.get_16bfield_val(),
                imm.get_field_val(),
            ];
            prom.push(InterpreterInstruction::new(instruction, *field_pc));

            *field_pc *= G;
        }
        InstructionsWithLabels::Mul { dst, src1, src2 } => {
            let instruction = [
                Opcode::Mul.get_field_elt(),
                dst.get_16bfield_val(),
                src1.get_16bfield_val(),
                src2.get_16bfield_val(),
            ];
            prom.push(InterpreterInstruction::new(instruction, *field_pc));

            *field_pc *= G;
        }
        InstructionsWithLabels::MvvW { dst, src } => {
            let instruction = [
                Opcode::MVVW.get_field_elt(),
                dst.get_slot_16bfield_val(),
                dst.get_offset_field_val(),
                src.get_16bfield_val(),
            ];
            prom.push(InterpreterInstruction::new(instruction, *field_pc));

            *field_pc *= G;
        }
        InstructionsWithLabels::SllI { dst, src1, imm } => {
            let instruction = [
                Opcode::Slli.get_field_elt(),
                dst.get_16bfield_val(),
                src1.get_16bfield_val(),
                imm.get_field_val(),
            ];
            prom.push(InterpreterInstruction::new(instruction, *field_pc));

            *field_pc *= G;
        }
        InstructionsWithLabels::SrlI { dst, src1, imm } => {
            let instruction = [
                Opcode::Srli.get_field_elt(),
                dst.get_16bfield_val(),
                src1.get_16bfield_val(),
                imm.get_field_val(),
            ];
            prom.push(InterpreterInstruction::new(instruction, *field_pc));

            *field_pc *= G;
        }
        InstructionsWithLabels::SraI { dst, src1, imm } => {
            let instruction = [
                Opcode::Srai.get_field_elt(),
                dst.get_16bfield_val(),
                src1.get_16bfield_val(),
                imm.get_field_val(),
            ];
            prom.push(InterpreterInstruction::new(instruction, *field_pc));

            *field_pc *= G;
        }
        InstructionsWithLabels::Ret => {
            let instruction = [
                Opcode::Ret.get_field_elt(),
                BinaryField16b::zero(),
                BinaryField16b::zero(),
                BinaryField16b::zero(),
            ];
            prom.push(InterpreterInstruction::new(instruction, *field_pc));

            *field_pc *= G;
        }
        InstructionsWithLabels::Taili { label, arg } => {
            if let Some(target) = labels.get(label) {
                let targets_16b =
                    ExtensionField::<BinaryField16b>::iter_bases(target).collect::<Vec<_>>();
                let instruction = [
                    Opcode::Taili.get_field_elt(),
                    targets_16b[0],
                    targets_16b[1],
                    arg.get_16bfield_val(),
                ];

                prom.push(InterpreterInstruction::new(instruction, *field_pc));
            } else {
                return Err(format!(
                    "Label in Taili instruction, {}, nonexistent.",
                    label
                ));
            }

            *field_pc *= G;
        }
        InstructionsWithLabels::Calli { label, arg } => {
            if let Some(target) = labels.get(label) {
                let targets_16b =
                    ExtensionField::<BinaryField16b>::iter_bases(target).collect::<Vec<_>>();
                let instruction = [
                    Opcode::Calli.get_field_elt(),
                    targets_16b[0],
                    targets_16b[1],
                    arg.get_16bfield_val(),
                ];

                prom.push(InterpreterInstruction::new(instruction, *field_pc));
            } else {
                return Err(format!(
                    "Label in Taili instruction, {}, nonexistent.",
                    label
                ));
            }

            *field_pc *= G;
        }
        InstructionsWithLabels::Tailv { offset, arg } => {
            let instruction = [
                Opcode::Tailv.get_field_elt(),
                offset.get_16bfield_val(),
                arg.get_16bfield_val(),
                BinaryField16b::zero(),
            ];

            prom.push(InterpreterInstruction::new(instruction, *field_pc));

            *field_pc *= G;
        }
        InstructionsWithLabels::Tailv { offset, arg } => {
            let instruction = [
                Opcode::Tailv.get_field_elt(),
                offset.get_16bfield_val(),
                arg.get_16bfield_val(),
                BinaryField16b::zero(),
            ];

            prom.push(InterpreterInstruction::new(instruction, *field_pc));

            *field_pc *= G;
        }
        InstructionsWithLabels::XorI { dst, src, imm } => {
            let instruction = [
                Opcode::Xori.get_field_elt(),
                dst.get_16bfield_val(),
                src.get_16bfield_val(),
                imm.get_field_val(),
            ];
            prom.push(InterpreterInstruction::new(instruction, *field_pc));

            *field_pc *= G;
        }
        InstructionsWithLabels::Xor { dst, src1, src2 } => {
            let instruction = [
                Opcode::Xor.get_field_elt(),
                dst.get_16bfield_val(),
                src1.get_16bfield_val(),
                src2.get_16bfield_val(),
            ];
            prom.push(InterpreterInstruction::new(instruction, *field_pc));

            *field_pc *= G;
        }
        InstructionsWithLabels::MviH { dst, imm } => {
            let instruction = [
                Opcode::MVIH.get_field_elt(),
                dst.get_slot_16bfield_val(),
                dst.get_offset_field_val(),
                imm.get_field_val(),
            ];
            prom.push(InterpreterInstruction::new(instruction, *field_pc));

            *field_pc *= G;
        }
        InstructionsWithLabels::Ldi { dst, imm } => {
            let instruction = [
                Opcode::LDI.get_field_elt(),
                dst.get_16bfield_val(),
                imm.get_field_val(),
                imm.get_high_field_val(),
            ];
            prom.push(InterpreterInstruction::new(instruction, *field_pc));

            *field_pc *= G;
        }
    }
    Ok(())
}

// Labels hold the labels in the code, with their associated binary field PCs.
type Labels = HashMap<String, BinaryField32b>;
// Binary field PC as the key. Values are: frame size.
pub type LabelsFrameSizes = HashMap<BinaryField32b, u16>;
// Gives the field PC associated to an integer PC. Only contains the PCs that
// can be called by the PROM.
pub(crate) type PCFieldToInt = HashMap<BinaryField32b, u32>;

fn get_labels(
    instructions: &[InstructionsWithLabels],
) -> Result<(Labels, PCFieldToInt, LabelsFrameSizes), String> {
    let mut labels = HashMap::new();
    let mut pc_field_to_int = HashMap::new();
    let mut frame_sizes = HashMap::new();
    let mut field_pc = BinaryField32b::ONE;
    let mut pc = 1;

    for instruction in instructions {
        match instruction {
            InstructionsWithLabels::Label(s, frame_size) => {
                if labels.insert(s.clone(), field_pc).is_some() {
                    return Err(format!("Label {} already exists.", s));
                }

                // If we have a frame size for this label, add it to our frame_sizes map
                if let Some(size) = frame_size {
                    frame_sizes.insert(field_pc, *size);
                }

                // We do not increment the PC if we found a label.
            }
            _ => {
                field_pc *= G;
                pc = incr_pc(pc);
                pc_field_to_int.insert(field_pc, pc);
            }
        }
        pc_field_to_int.insert(field_pc, pc);
    }
    Ok((labels, pc_field_to_int, frame_sizes))
}

pub fn get_full_prom_and_labels(
    instructions: &[InstructionsWithLabels],
) -> Result<(ProgramRom, Labels, PCFieldToInt, LabelsFrameSizes), String> {
    let (labels, pc_field_to_int, frame_sizes) = get_labels(instructions)?;
    let mut prom = ProgramRom::new();
    let mut field_pc = BinaryField32b::ONE;

    for instruction in instructions {
        get_prom_inst_from_inst_with_label(&mut prom, &labels, &mut field_pc, instruction)?;
    }

    Ok((prom, labels, pc_field_to_int, frame_sizes))
}

impl std::fmt::Display for InstructionsWithLabels {
    fn fmt(&self, f: &mut std::fmt::Formatter<'_>) -> std::fmt::Result {
        match self {
            InstructionsWithLabels::Label(label, frame_size) => {
                if let Some(size) = frame_size {
                    write!(f, "#[framesize(0x{:x})]\n{}:", size, label)
                } else {
                    write!(f, "{}:", label)
                }
            }
            InstructionsWithLabels::B32Mul { dst, src1, src2 } => {
                write!(f, "B32_MUL {dst} {src1} {src2}")
            }
            InstructionsWithLabels::B32Mul { dst, src1, src2 } => {
                write!(f, "B32_MUL {dst} {src1} {src2}")
            }
            InstructionsWithLabels::B128Add { dst, src1, src2 } => {
                write!(f, "B128_ADD {dst} {src1} {src2}")
            }
            InstructionsWithLabels::B128Mul { dst, src1, src2 } => {
                write!(f, "B128_MUL {dst} {src1} {src2}")
            }
            InstructionsWithLabels::MviH { dst, imm } => write!(f, "MVI.H {dst} {imm}"),
            InstructionsWithLabels::MvvW { dst, src } => write!(f, "MVV.W {dst} {src}"),
            InstructionsWithLabels::Taili { label, arg } => write!(f, "TAILI {label} {arg}"),
            InstructionsWithLabels::Calli { label, arg } => write!(f, "CALLI {label} {arg}"),
            InstructionsWithLabels::Tailv { offset, arg } => write!(f, "TAILV {offset} {arg}"),
            InstructionsWithLabels::Ldi { dst, imm } => write!(f, "LDI {dst} {imm}"),
            InstructionsWithLabels::Xor { dst, src1, src2 } => write!(f, "XOR {dst} {src1} {src2}"),
            InstructionsWithLabels::XorI { dst, src, imm } => write!(f, "XORI {dst} {src} {imm}"),
            InstructionsWithLabels::Bnz { label, src } => write!(f, "BNZ {label} {src}"),
            InstructionsWithLabels::Jumpv { offset } => write!(f, "JUMPV {offset}"),
            InstructionsWithLabels::Jumpi { label } => write!(f, "JUMPI {label}"),
            InstructionsWithLabels::Add { dst, src1, src2 } => write!(f, "ADD {dst} {src1} {src2}"),
            InstructionsWithLabels::And { dst, src1, src2 } => {
                write!(f, "ANDI {dst} {src1} {src2}")
            }
            InstructionsWithLabels::Mul { dst, src1, src2 } => write!(f, "MUL {dst} {src1} {src2}"),
            InstructionsWithLabels::Sub { dst, src1, src2 } => write!(f, "SUB {dst} {src1} {src2}"),
            InstructionsWithLabels::Slt { dst, src1, src2 } => {
                write!(f, "SLT {dst} {src1} {src2}")
            }
            InstructionsWithLabels::Slti { dst, src, imm } => {
                write!(f, "SLTI {dst} {src} {imm}")
            }
            InstructionsWithLabels::Sltu { dst, src1, src2 } => {
                write!(f, "SLTU {dst} {src1} {src2}")
            }
            InstructionsWithLabels::Sltiu { dst, src, imm } => {
                write!(f, "SLTIU {dst} {src} {imm}")
            }
            InstructionsWithLabels::AddI { dst, src1, imm } => write!(f, "ADDI {dst} {src1} {imm}"),
            InstructionsWithLabels::AndI { dst, src1, imm } => write!(f, "ANDI {dst} {src1} {imm}"),
            InstructionsWithLabels::MulI { dst, src1, imm } => write!(f, "MULI {dst} {src1} {imm}"),
            InstructionsWithLabels::SrlI { dst, src1, imm } => write!(f, "SRLI {dst} {src1} {imm}"),
            InstructionsWithLabels::SllI { dst, src1, imm } => write!(f, "SLLI {dst} {src1} {imm}"),
            InstructionsWithLabels::SraI { dst, src1, imm } => write!(f, "SLLI {dst} {src1} {imm}"),
            InstructionsWithLabels::Ret => write!(f, "RET"),
        }
    }
}

#[derive(Error, Debug)]
pub enum Error {
    #[error("Unknown instruction: {0}")]
    UnknownInstruction(String),

    #[error(
        "Wrong number of arguments on line {line_number} for instruction: {instruction} {args:?}"
    )]
    WrongNumberOfArguments {
        line_number: usize,
        instruction: String,
        args: Vec<String>,
    },

    #[error("Bad argument: {0}")]
    BadArgument(#[from] super::instruction_args::BadArgumentError),

    #[error("You must have at least one label and one instruction")]
    NoStartLabelOrInstructionFound,
}<|MERGE_RESOLUTION|>--- conflicted
+++ resolved
@@ -17,24 +17,6 @@
 pub enum InstructionsWithLabels {
     Label(String, Option<u16>),
     B32Mul {
-<<<<<<< HEAD
-        dst: Slot,
-        src1: Slot,
-        src2: Slot,
-    },
-    B32Muli {
-=======
->>>>>>> 7ff65732
-        dst: Slot,
-        src1: Slot,
-        src2: Slot,
-    },
-    B128Add {
-        dst: Slot,
-        src1: Slot,
-        src2: Slot,
-    },
-    B128Mul {
         dst: Slot,
         src1: Slot,
         src2: Slot,
@@ -291,39 +273,6 @@
 
             *field_pc *= G;
         }
-        InstructionsWithLabels::B32Mul { dst, src1, src2 } => {
-            let instruction = [
-                Opcode::B32Mul.get_field_elt(),
-                dst.get_16bfield_val(),
-                src1.get_16bfield_val(),
-                src2.get_16bfield_val(),
-            ];
-            prom.push(InterpreterInstruction::new(instruction, *field_pc));
-
-            *field_pc *= G;
-        }
-        InstructionsWithLabels::B128Add { dst, src1, src2 } => {
-            let instruction = [
-                Opcode::B128Add.get_field_elt(),
-                dst.get_16bfield_val(),
-                src1.get_16bfield_val(),
-                src2.get_16bfield_val(),
-            ];
-            prom.push(InterpreterInstruction::new(instruction, *field_pc));
-
-            *field_pc *= G;
-        }
-        InstructionsWithLabels::B128Mul { dst, src1, src2 } => {
-            let instruction = [
-                Opcode::B128Mul.get_field_elt(),
-                dst.get_16bfield_val(),
-                src1.get_16bfield_val(),
-                src2.get_16bfield_val(),
-            ];
-            prom.push(InterpreterInstruction::new(instruction, *field_pc));
-
-            *field_pc *= G;
-        }
         InstructionsWithLabels::Bnz { label, src } => {
             if let Some(target) = labels.get(label) {
                 let targets_16b =
@@ -658,15 +607,6 @@
             }
             InstructionsWithLabels::B32Mul { dst, src1, src2 } => {
                 write!(f, "B32_MUL {dst} {src1} {src2}")
-            }
-            InstructionsWithLabels::B32Mul { dst, src1, src2 } => {
-                write!(f, "B32_MUL {dst} {src1} {src2}")
-            }
-            InstructionsWithLabels::B128Add { dst, src1, src2 } => {
-                write!(f, "B128_ADD {dst} {src1} {src2}")
-            }
-            InstructionsWithLabels::B128Mul { dst, src1, src2 } => {
-                write!(f, "B128_MUL {dst} {src1} {src2}")
             }
             InstructionsWithLabels::MviH { dst, imm } => write!(f, "MVI.H {dst} {imm}"),
             InstructionsWithLabels::MvvW { dst, src } => write!(f, "MVV.W {dst} {src}"),
