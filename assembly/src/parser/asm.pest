--- conflicted
+++ resolved
@@ -53,20 +53,15 @@
 
 // Note: This does not refer to BinaryFields but instructions that takes in three operands inlcuding destination
 binary_non_imm_instrs = ${
-    SLTU_instr
+    XOR_instr
   | B32_ADD_instr
   | B32_MUL_instr
   | B128_ADD_instr
   | B128_MUL_instr
   | ADD_instr
   | SUB_instr
-<<<<<<< HEAD
-  | SLT_instr
-  | XOR_instr
-=======
   | SLTU_instr
   | SLT_instr
->>>>>>> f0da628f
   | AND_instr
   | OR_instr
   | SLL_instr
