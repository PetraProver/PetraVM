spaces     = _{ " " | "\t" }
separator  = _{ spaces* ~ "," ~ spaces* }
WHITESPACE = _{ spaces | NEWLINE }

<<<<<<< HEAD
XOR_instr      = { "XOR" }
FP_instr       = { "FP" }
B32_ADD_instr  = { "B32_ADD" }
B32_MUL_instr  = { "B32_MUL" }
B128_ADD_instr = { "B128_ADD" }
B128_MUL_instr = { "B128_MUL" }
ADD_instr      = { "ADD" }
SUB_instr      = { "SUB" }
SLE_instr      = { "SLE" }
SLEU_instr     = { "SLEU" }
SLT_instr      = { "SLT" }
SLTU_instr     = { "SLTU" }
AND_instr      = { "AND" }
OR_instr       = { "OR" }
SLL_instr      = { "SLL" }
SRL_instr      = { "SRL" }
SRA_instr      = { "SRA" }
MUL_instr      = { "MUL" }
MULU_instr     = { "MULU" }
MULSU_instr    = { "MULSU" }
XORI_instr     = { "XORI" }
B32_ADDI_instr = { "B32_ADDI" }
B32_MULI_instr = { "B32_MULI" }
ADDI_instr     = { "ADDI" }
SLEI_instr     = { "SLEI" }
SLEIU_instr    = { "SLEIU" }
SLTI_instr     = { "SLTI" }
SLTIU_instr    = { "SLTIU" }
ANDI_instr     = { "ANDI" }
ORI_instr      = { "ORI" }
SLLI_instr     = { "SLLI" }
SRLI_instr     = { "SRLI" }
SRAI_instr     = { "SRAI" }
MULI_instr     = { "MULI" }
LW_instr       = { "LW" }
SW_instr       = { "SW" }
LB_instr       = { "LB" }
LBU_instr      = { "LBU" }
LH_instr       = { "LH" }
LHU_instr      = { "LHU" }
SB_instr       = { "SB" }
SH_instr       = { "SH" }
MVV_W_instr    = { "MVV.W" }
MVV_L_instr    = { "MVV.L" }
MVI_H_instr    = { "MVI.H" }
LDI_W_instr    = { "LDI.W" }
RET_instr      = { "RET" }
J_instr        = { "J" }
CALLI_instr    = { "CALLI" }
TAILI_instr    = { "TAILI" }
BNZ_instr      = { "BNZ" }
CALLV_instr    = { "CALLV" }
TAILV_instr    = { "TAILV" }
ALLOCI_instr   = { "ALLOCI" }
ALLOCV_instr   = { "ALLOCV" }
TRAP_instr     = { "TRAP" }
=======
XOR_instr                 = { "XOR" }
FP_instr                  = { "FP" }
B32_ADD_instr             = { "B32_ADD" }
B32_MUL_instr             = { "B32_MUL" }
B128_ADD_instr            = { "B128_ADD" }
B128_MUL_instr            = { "B128_MUL" }
GROESTL256_COMPRESS_instr = { "GROESTL256_COMPRESS" }
GROESTL256_OUTPUT_instr   = { "GROESTL256_OUTPUT" }
ADD_instr                 = { "ADD" }
SUB_instr                 = { "SUB" }
SLE_instr                 = { "SLE" }
SLEU_instr                = { "SLEU" }
SLT_instr                 = { "SLT" }
SLTU_instr                = { "SLTU" }
AND_instr                 = { "AND" }
OR_instr                  = { "OR" }
SLL_instr                 = { "SLL" }
SRL_instr                 = { "SRL" }
SRA_instr                 = { "SRA" }
MUL_instr                 = { "MUL" }
MULU_instr                = { "MULU" }
MULSU_instr               = { "MULSU" }
XORI_instr                = { "XORI" }
B32_ADDI_instr            = { "B32_ADDI" }
B32_MULI_instr            = { "B32_MULI" }
ADDI_instr                = { "ADDI" }
SLEI_instr                = { "SLEI" }
SLEIU_instr               = { "SLEIU" }
SLTI_instr                = { "SLTI" }
SLTIU_instr               = { "SLTIU" }
ANDI_instr                = { "ANDI" }
ORI_instr                 = { "ORI" }
SLLI_instr                = { "SLLI" }
SRLI_instr                = { "SRLI" }
SRAI_instr                = { "SRAI" }
MULI_instr                = { "MULI" }
LW_instr                  = { "LW" }
SW_instr                  = { "SW" }
LB_instr                  = { "LB" }
LBU_instr                 = { "LBU" }
LH_instr                  = { "LH" }
LHU_instr                 = { "LHU" }
SB_instr                  = { "SB" }
SH_instr                  = { "SH" }
MVV_W_instr               = { "MVV.W" }
MVV_L_instr               = { "MVV.L" }
MVI_H_instr               = { "MVI.H" }
LDI_W_instr               = { "LDI.W" }
RET_instr                 = { "RET" }
J_instr                   = { "J" }
CALLI_instr               = { "CALLI" }
TAILI_instr               = { "TAILI" }
BNZ_instr                 = { "BNZ" }
CALLV_instr               = { "CALLV" }
TAILV_instr               = { "TAILV" }
ALLOCI_instr              = { "ALLOCI" }
ALLOCV_instr              = { "ALLOCV" }
>>>>>>> 6fce3e4b

// Note: This does not refer to BinaryFields but instructions that takes in three operands including destination
binary_non_imm_instrs = ${
  ( XOR_instr
  | B32_ADD_instr
  | B32_MUL_instr
  | B128_ADD_instr
  | B128_MUL_instr
  | GROESTL256_COMPRESS_instr
  | GROESTL256_OUTPUT_instr
  | ADD_instr
  | SUB_instr
  | SLEU_instr
  | SLE_instr
  | SLTU_instr
  | SLT_instr
  | AND_instr
  | OR_instr
  | SLL_instr
  | SRL_instr
  | SRA_instr
  | MULSU_instr
  | MULU_instr
  | MUL_instr ) ~ prover_flag?
}
binary_imm_instrs     = ${
  ( XORI_instr
  | B32_ADDI_instr
  | B32_MULI_instr
  | ADDI_instr
  | SLEIU_instr
  | SLEI_instr
  | SLTIU_instr
  | SLTI_instr
  | ANDI_instr
  | ORI_instr
  | SLLI_instr
  | SRLI_instr
  | SRAI_instr
  | MULI_instr ) ~ prover_flag?
}
load_store_instrs     = ${ (LW_instr | SW_instr | LBU_instr | LB_instr | LHU_instr | LH_instr | SB_instr | SH_instr) ~ prover_flag? }
mov_non_imm_instrs    = ${ (MVV_W_instr | MVV_L_instr) ~ prover_flag? }
mov_imm_instr         = ${ MVI_H_instr ~ prover_flag? }
load_imm_instr        = ${ LDI_W_instr ~ prover_flag? }
alloc_imm_instr       = ${ ALLOCI_instr ~ prover_flag }
alloc_non_imm_instr   = ${ ALLOCV_instr ~ prover_flag }
fp_instr              = ${ FP_instr ~ prover_flag? }
trap_instr            = ${ TRAP_instr }
nullary_instrs        = ${ RET_instr }

// Since these need to support labels, we need to handle them separately, the compiler handles immediate vs offsetted
// J could end up being JUMPI or JUMPV, CALL could end up being CALLI or CALLV, TAIL could end up being TAILI or TAILV
simple_jump_instr           = ${ J_instr }
jump_with_op_instrs_imm     = ${ CALLI_instr | TAILI_instr | BNZ_instr }
jump_with_op_instrs_non_imm = ${ CALLV_instr | TAILV_instr }

label_name = @{ (ASCII_ALPHA | "_") ~ (ASCII_ALPHA | "_" | ASCII_DIGIT)* }
label      = ${ label_name ~ ":" }

frame_size = @{ "0x" ~ (ASCII_HEX_DIGIT)+ }
frame_size_annotation = { "#[framesize(" ~ frame_size ~ ")]" }

COMMENT = _{ ";;" ~ (!NEWLINE ~ ANY)* }

// TODO: Add support for constant expressions like "#{4 + 2 * 4}"
// Currently, this allows us to specify immediates as integers as well as generator constants ending with "G"
immediate = @{ "#" ~ "-"? ~ (ASCII_DIGIT)+ ~ ("G")? }

prover_flag    = @{ "!" }

slot_or_offset = @{ ASCII_DIGIT+ }
slot           = @{ "@" ~ slot_or_offset }

slot_with_offset = @{ slot ~ "[" ~ slot_or_offset ~ "]" }

nullary              = ${ nullary_instrs }
simple_jump          = ${ simple_jump_instr ~ spaces+ ~ (label_name | slot) }
jump_with_op_imm     = ${ jump_with_op_instrs_imm ~ spaces+ ~ label_name ~ separator ~ slot }
jump_with_op_non_imm = ${ jump_with_op_instrs_non_imm ~ spaces+ ~ slot ~ separator ~ slot }
binary_imm           = ${ binary_imm_instrs ~ spaces+ ~ slot ~ separator ~ slot ~ separator ~ immediate }
binary_non_imm       = ${ binary_non_imm_instrs ~ spaces+ ~ slot ~ separator ~ slot ~ separator ~ slot }
mov_imm              = ${ mov_imm_instr ~ spaces+ ~ slot_with_offset ~ separator ~ immediate }
mov_non_imm          = ${ mov_non_imm_instrs ~ spaces+ ~ slot_with_offset ~ separator ~ slot }
load_imm             = ${ load_imm_instr ~ spaces+ ~ slot ~ separator ~ immediate }
load_store           = ${ load_store_instrs ~ spaces+ ~ slot ~ separator ~ slot ~ separator ~ immediate }
alloc_imm            = ${ alloc_imm_instr ~ spaces+ ~ slot ~ separator ~ immediate }
alloc_non_imm        = ${ alloc_non_imm_instr ~ spaces+ ~ slot ~ separator ~ slot }
fp                   = ${ fp_instr ~ spaces+ ~ slot ~ separator ~ immediate }
trap                 = ${ trap_instr ~ spaces+ ~ slot }

instruction = {
    nullary
  | simple_jump
  | jump_with_op_imm
  | jump_with_op_non_imm
  | binary_imm
  | binary_non_imm
  | mov_imm
  | mov_non_imm
  | load_imm
  | load_store
  | alloc_imm
  | alloc_non_imm
  | fp
  | trap
}

line = { (((frame_size_annotation? ~ label ~ instruction?) | instruction) ~ COMMENT?) | COMMENT }

start_label = { frame_size_annotation? ~ label ~ instruction ~ COMMENT? }

// Program must have at least one label and an instruction
program = {
    SOI ~ start_label ~ line* ~ EOI
}<|MERGE_RESOLUTION|>--- conflicted
+++ resolved
@@ -2,64 +2,6 @@
 separator  = _{ spaces* ~ "," ~ spaces* }
 WHITESPACE = _{ spaces | NEWLINE }
 
-<<<<<<< HEAD
-XOR_instr      = { "XOR" }
-FP_instr       = { "FP" }
-B32_ADD_instr  = { "B32_ADD" }
-B32_MUL_instr  = { "B32_MUL" }
-B128_ADD_instr = { "B128_ADD" }
-B128_MUL_instr = { "B128_MUL" }
-ADD_instr      = { "ADD" }
-SUB_instr      = { "SUB" }
-SLE_instr      = { "SLE" }
-SLEU_instr     = { "SLEU" }
-SLT_instr      = { "SLT" }
-SLTU_instr     = { "SLTU" }
-AND_instr      = { "AND" }
-OR_instr       = { "OR" }
-SLL_instr      = { "SLL" }
-SRL_instr      = { "SRL" }
-SRA_instr      = { "SRA" }
-MUL_instr      = { "MUL" }
-MULU_instr     = { "MULU" }
-MULSU_instr    = { "MULSU" }
-XORI_instr     = { "XORI" }
-B32_ADDI_instr = { "B32_ADDI" }
-B32_MULI_instr = { "B32_MULI" }
-ADDI_instr     = { "ADDI" }
-SLEI_instr     = { "SLEI" }
-SLEIU_instr    = { "SLEIU" }
-SLTI_instr     = { "SLTI" }
-SLTIU_instr    = { "SLTIU" }
-ANDI_instr     = { "ANDI" }
-ORI_instr      = { "ORI" }
-SLLI_instr     = { "SLLI" }
-SRLI_instr     = { "SRLI" }
-SRAI_instr     = { "SRAI" }
-MULI_instr     = { "MULI" }
-LW_instr       = { "LW" }
-SW_instr       = { "SW" }
-LB_instr       = { "LB" }
-LBU_instr      = { "LBU" }
-LH_instr       = { "LH" }
-LHU_instr      = { "LHU" }
-SB_instr       = { "SB" }
-SH_instr       = { "SH" }
-MVV_W_instr    = { "MVV.W" }
-MVV_L_instr    = { "MVV.L" }
-MVI_H_instr    = { "MVI.H" }
-LDI_W_instr    = { "LDI.W" }
-RET_instr      = { "RET" }
-J_instr        = { "J" }
-CALLI_instr    = { "CALLI" }
-TAILI_instr    = { "TAILI" }
-BNZ_instr      = { "BNZ" }
-CALLV_instr    = { "CALLV" }
-TAILV_instr    = { "TAILV" }
-ALLOCI_instr   = { "ALLOCI" }
-ALLOCV_instr   = { "ALLOCV" }
-TRAP_instr     = { "TRAP" }
-=======
 XOR_instr                 = { "XOR" }
 FP_instr                  = { "FP" }
 B32_ADD_instr             = { "B32_ADD" }
@@ -117,7 +59,7 @@
 TAILV_instr               = { "TAILV" }
 ALLOCI_instr              = { "ALLOCI" }
 ALLOCV_instr              = { "ALLOCV" }
->>>>>>> 6fce3e4b
+TRAP_instr                = { "TRAP" }
 
 // Note: This does not refer to BinaryFields but instructions that takes in three operands including destination
 binary_non_imm_instrs = ${
