--- conflicted
+++ resolved
@@ -16,12 +16,8 @@
         branch::{BnzEvent, BzEvent},
         call::{CalliEvent, CallvEvent, TailVEvent, TailiEvent},
         integer_ops::{
-<<<<<<< HEAD
-            Add32Event, Add64Event, AddEvent, AddiEvent, MulEvent, MuliEvent, SltEvent, SltiEvent,
-=======
             Add32Event, Add64Event, AddEvent, AddiEvent, MuliEvent, MuluEvent, SignedMulEvent,
->>>>>>> 4b1f70f5
-            SltiuEvent, SltuEvent, SubEvent,
+            SltEvent, SltiEvent, SltiuEvent, SltuEvent, SubEvent,
         },
         jump::{JumpiEvent, JumpvEvent},
         mv::{LDIEvent, MVEventOutput, MVIHEvent, MVVLEvent, MVVWEvent},
