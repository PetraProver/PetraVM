--- conflicted
+++ resolved
@@ -30,12 +30,8 @@
     },
     execution::{Interpreter, InterpreterChannels, InterpreterError, G},
     gadgets::{Add32Gadget, Add64Gadget},
-<<<<<<< HEAD
-    memory::{Memory, MemoryError, ProgramRom, Ram, ValueRom, VromUpdate},
-=======
     isa::ISA,
     memory::{Memory, MemoryError, ProgramRom, Ram, ValueRom, VromUpdate, VromValueT},
->>>>>>> dbe893bd
 };
 
 #[derive(Debug, Default)]
@@ -200,62 +196,6 @@
         self.memory.vrom().size()
     }
 
-<<<<<<< HEAD
-    /// Sets a u32 value at the specified index.
-    pub(crate) fn set_vrom_u32(&mut self, index: u32, value: u32) -> Result<(), MemoryError> {
-        self.vrom_mut().write(index, value)?;
-
-        if let Some(pending_updates) = self.memory.vrom_pending_updates_mut().remove(&index) {
-            for pending_update in pending_updates {
-                let (parent, opcode, field_pc, fp, timestamp, dst, src, offset) = pending_update;
-                self.set_vrom_u32(parent, value)?;
-                let event_out = MVEventOutput::new(
-                    parent,
-                    opcode,
-                    field_pc,
-                    fp.into(),
-                    timestamp,
-                    dst,
-                    src,
-                    offset,
-                    value as u128,
-                );
-                event_out.push_mv_event(self);
-            }
-        }
-
-        Ok(())
-    }
-
-    /// Sets a u64 value at the specified index.
-    pub(crate) fn set_vrom_u64(&mut self, index: u32, value: u64) -> Result<(), MemoryError> {
-        self.vrom_mut().write(index, value)?;
-
-        if let Some(pending_updates) = self.memory.vrom_pending_updates_mut().remove(&index) {
-            for pending_update in pending_updates {
-                let (parent, opcode, field_pc, fp, timestamp, dst, src, offset) = pending_update;
-                self.set_vrom_u64(parent, value)?;
-                let event_out = MVEventOutput::new(
-                    parent,
-                    opcode,
-                    field_pc,
-                    fp.into(),
-                    timestamp,
-                    dst,
-                    src,
-                    offset,
-                    value as u128,
-                );
-                event_out.push_mv_event(self);
-            }
-        }
-
-        Ok(())
-    }
-
-    /// Sets a u128 value at the specified index.
-    pub(crate) fn set_vrom_u128(&mut self, index: u32, value: u128) -> Result<(), MemoryError> {
-=======
     /// Sets a value of one of the supported types at the provided index in
     /// VROM.
     ///
@@ -265,7 +205,6 @@
         index: u32,
         value: T,
     ) -> Result<(), MemoryError> {
->>>>>>> dbe893bd
         self.vrom_mut().write(index, value)?;
 
         if let Some(pending_updates) = self.memory.vrom_pending_updates_mut().remove(&index) {
