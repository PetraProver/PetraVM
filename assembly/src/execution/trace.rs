//! This module stores all `Event`s generated during a program execution and
//! generates the associated execution trace.

use std::collections::HashMap;

use binius_field::{Field, PackedField};
use binius_m3::builder::B32;

use super::FramePointer;
#[cfg(test)]
use crate::memory::VromPendingUpdates;
use crate::{
    assembler::LabelsFrameSizes,
    event::{
        b128::{B128AddEvent, B128MulEvent},
        b32::{
            AndEvent, AndiEvent, B32MulEvent, B32MuliEvent, OrEvent, OriEvent, XorEvent, XoriEvent,
        },
        branch::{BnzEvent, BzEvent},
        call::{CalliEvent, CallvEvent, TailVEvent, TailiEvent},
        integer_ops::{
            AddEvent, AddiEvent, GenericSignedMulEvent, MuliEvent, MuluEvent, SltEvent, SltiEvent,
            SltiuEvent, SltuEvent, SubEvent,
        },
        jump::{JumpiEvent, JumpvEvent},
        mv::{LDIEvent, MVEventOutput, MVIHEvent, MVVLEvent, MVVWEvent},
        ret::RetEvent,
        shift::GenericShiftEvent,
        Event,
    },
    execution::{Interpreter, InterpreterChannels, InterpreterError, G},
    gadgets::{Add32Gadget, Add64Gadget},
<<<<<<< HEAD
    isa::ISA,
    memory::{Memory, MemoryError, ProgramRom, ValueRom, VromUpdate},
=======
    memory::{Memory, MemoryError, ProgramRom, Ram, ValueRom, VromUpdate, VromValueT},
>>>>>>> 4b95cfc4
};
#[derive(Debug, Default)]
pub struct ZCrayTrace {
    pub bnz: Vec<BnzEvent>,
    pub jumpi: Vec<JumpiEvent>,
    pub jumpv: Vec<JumpvEvent>,
    pub xor: Vec<XorEvent>,
    pub bz: Vec<BzEvent>,
    pub or: Vec<OrEvent>,
    pub ori: Vec<OriEvent>,
    pub xori: Vec<XoriEvent>,
    pub and: Vec<AndEvent>,
    pub andi: Vec<AndiEvent>,
    pub sub: Vec<SubEvent>,
    pub slt: Vec<SltEvent>,
    pub slti: Vec<SltiEvent>,
    pub sltu: Vec<SltuEvent>,
    pub sltiu: Vec<SltiuEvent>,
    pub shifts: Vec<Box<dyn GenericShiftEvent>>,
    pub add: Vec<AddEvent>,
    pub addi: Vec<AddiEvent>,
    pub add32: Vec<Add32Gadget>,
    pub add64: Vec<Add64Gadget>,
    pub muli: Vec<MuliEvent>,
    pub signed_mul: Vec<Box<dyn GenericSignedMulEvent>>,
    pub mulu: Vec<MuluEvent>,
    pub taili: Vec<TailiEvent>,
    pub tailv: Vec<TailVEvent>,
    pub calli: Vec<CalliEvent>,
    pub callv: Vec<CallvEvent>,
    pub ret: Vec<RetEvent>,
    pub mvih: Vec<MVIHEvent>,
    pub mvvw: Vec<MVVWEvent>,
    pub mvvl: Vec<MVVLEvent>,
    pub ldi: Vec<LDIEvent>,
    pub b32_mul: Vec<B32MulEvent>,
    pub b32_muli: Vec<B32MuliEvent>,
    pub b128_add: Vec<B128AddEvent>,
    pub b128_mul: Vec<B128MulEvent>,

    memory: Memory,
}

pub struct BoundaryValues {
    pub final_pc: B32,
    pub final_fp: FramePointer,
    pub timestamp: u32,
}

/// Convenience macro to execute all the flushing rules of a given kind of
/// instructions present in a [`ZCrayTrace`].
///
/// It takes as argument the list events for the targeted instruction in a
/// trace, the [`InterpreterChannels`] against which the flushing rules will be
/// performed, and the [`InterpreterTables`].
///
/// # Example
///
/// ```ignore
/// fire_events!(&trace.bnz, &mut channels);
/// ```
#[macro_export]
macro_rules! fire_events {
    ($events:expr, $channels:expr) => {
        $events.iter().for_each(|event| event.fire($channels));
    };
}

impl ZCrayTrace {
    pub(crate) fn new(memory: Memory) -> Self {
        Self {
            memory,
            ..Default::default()
        }
    }

    pub(crate) const fn prom(&self) -> &ProgramRom {
        self.memory.prom()
    }

    pub fn generate(
        isa: Box<dyn ISA>,
        memory: Memory,
        frames: LabelsFrameSizes,
        pc_field_to_int: HashMap<B32, u32>,
    ) -> Result<(Self, BoundaryValues), InterpreterError> {
        let mut interpreter = Interpreter::new(isa, frames, pc_field_to_int);

        let trace = interpreter.run(memory)?;

        let final_pc = if interpreter.pc == 0 {
            B32::zero()
        } else {
            G.pow(interpreter.pc as u64)
        };

        let boundary_values = BoundaryValues {
            final_pc,
            final_fp: interpreter.fp,
            timestamp: interpreter.timestamp,
        };
        Ok((trace, boundary_values))
    }

    pub fn validate(&self, boundary_values: BoundaryValues) {
        let mut channels = InterpreterChannels::default();

        // Initial boundary push: PC = 1, FP = 0, TIMESTAMP = 0.
        channels.state_channel.push((B32::ONE, 0, 0));
        // Final boundary pull.
        channels.state_channel.pull((
            boundary_values.final_pc,
            *boundary_values.final_fp,
            boundary_values.timestamp,
        ));

        fire_events!(self.bnz, &mut channels);
        fire_events!(self.jumpi, &mut channels);
        fire_events!(self.jumpv, &mut channels);
        fire_events!(self.xor, &mut channels);
        fire_events!(self.bz, &mut channels);
        fire_events!(self.or, &mut channels);
        fire_events!(self.ori, &mut channels);
        fire_events!(self.xori, &mut channels);
        fire_events!(self.and, &mut channels);
        fire_events!(self.andi, &mut channels);
        fire_events!(self.sub, &mut channels);
        fire_events!(self.slt, &mut channels);
        fire_events!(self.slti, &mut channels);
        fire_events!(self.sltu, &mut channels);
        fire_events!(self.sltiu, &mut channels);
        fire_events!(self.shifts, &mut channels);
        fire_events!(self.add, &mut channels);
        fire_events!(self.addi, &mut channels);
        // add32 gadgets do not incur any flushes
        // add64 gadgets do not incur any flushes
        fire_events!(self.muli, &mut channels);
        fire_events!(self.signed_mul, &mut channels);
        fire_events!(self.mulu, &mut channels);
        fire_events!(self.taili, &mut channels);
        fire_events!(self.tailv, &mut channels);
        fire_events!(self.calli, &mut channels);
        fire_events!(self.callv, &mut channels);
        fire_events!(self.ret, &mut channels);
        fire_events!(self.mvih, &mut channels);
        fire_events!(self.mvvw, &mut channels);
        fire_events!(self.mvvl, &mut channels);
        fire_events!(self.ldi, &mut channels);
        fire_events!(self.b32_mul, &mut channels);
        fire_events!(self.b32_muli, &mut channels);
        fire_events!(self.b128_add, &mut channels);
        fire_events!(self.b128_mul, &mut channels);

        assert!(channels.state_channel.is_balanced());
    }

    pub fn vrom_size(&self) -> usize {
        self.memory.vrom().size()
    }

    /// Sets a value of one of the supported types at the provided index in
    /// VROM.
    ///
    /// This will also execute pending VROM updates if necessary.
    pub(crate) fn vrom_write<T: VromValueT>(
        &mut self,
        index: u32,
        value: T,
    ) -> Result<(), MemoryError> {
        self.vrom_mut().write(index, value)?;

        if let Some(pending_updates) = self.memory.vrom_pending_updates_mut().remove(&index) {
            for pending_update in pending_updates {
                let (parent, opcode, field_pc, fp, timestamp, dst, src, offset) = pending_update;
                self.vrom_write(parent, value)?;
                let event_out = MVEventOutput::new(
                    parent,
                    opcode,
                    field_pc,
                    fp.into(),
                    timestamp,
                    dst,
                    src,
                    offset,
                    value.to_u128(),
                );
                event_out.push_mv_event(self);
            }
        }

        Ok(())
    }

    /// Inserts a pending value in VROM to be set later.
    ///
    /// Maps a destination address to a `VromUpdate` which contains necessary
    /// information to create a MOVE event once the value is available.
    pub(crate) fn insert_pending(
        &mut self,
        parent: u32,
        pending_value: VromUpdate,
    ) -> Result<(), MemoryError> {
        self.vrom_mut().insert_pending(parent, pending_value)?;

        Ok(())
    }

    /// Returns a reference to the VROM.
    pub const fn vrom(&self) -> &ValueRom {
        self.memory.vrom()
    }

    /// Returns a mutable reference to the VROM.
    pub(crate) fn vrom_mut(&mut self) -> &mut ValueRom {
        self.memory.vrom_mut()
    }

    /// Returns a  reference to the RAM.
    pub const fn ram(&self) -> &Ram {
        self.memory.ram()
    }

    /// Returns a mutable reference to the RAM.
    pub fn ram_mut(&mut self) -> &mut Ram {
        self.memory.ram_mut()
    }

    #[cfg(test)]
    pub(crate) fn vrom_pending_updates(&self) -> &VromPendingUpdates {
        self.memory.vrom_pending_updates()
    }
}<|MERGE_RESOLUTION|>--- conflicted
+++ resolved
@@ -30,12 +30,8 @@
     },
     execution::{Interpreter, InterpreterChannels, InterpreterError, G},
     gadgets::{Add32Gadget, Add64Gadget},
-<<<<<<< HEAD
     isa::ISA,
-    memory::{Memory, MemoryError, ProgramRom, ValueRom, VromUpdate},
-=======
     memory::{Memory, MemoryError, ProgramRom, Ram, ValueRom, VromUpdate, VromValueT},
->>>>>>> 4b95cfc4
 };
 #[derive(Debug, Default)]
 pub struct ZCrayTrace {
