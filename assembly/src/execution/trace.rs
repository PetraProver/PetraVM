--- conflicted
+++ resolved
@@ -22,11 +22,8 @@
         comparison::{
             SleEvent, SleiEvent, SleiuEvent, SleuEvent, SltEvent, SltiEvent, SltiuEvent, SltuEvent,
         },
-<<<<<<< HEAD
+        gadgets::right_logic_shift::RightLogicShiftGadgetEvent,
         groestl::{Groestl256CompressEvent, Groestl256OutputEvent},
-=======
-        gadgets::right_logic_shift::RightLogicShiftGadgetEvent,
->>>>>>> 228df7db
         integer_ops::{AddEvent, AddiEvent, MulEvent, MuliEvent, MulsuEvent, MuluEvent, SubEvent},
         jump::{JumpiEvent, JumpvEvent},
         mv::{LdiEvent, MVEventOutput, MvihEvent, MvvlEvent, MvvwEvent},
