//! This module stores all `Event`s generated during a program execution and
//! generates the associated execution trace.

use std::collections::HashMap;

use binius_field::{Field, PackedField};
use binius_m3::builder::B32;

use super::FramePointer;
use crate::{
    assembler::LabelsFrameSizes,
    event::{
        b128::{B128AddEvent, B128MulEvent},
        b32::{
            AndEvent, AndiEvent, B32MulEvent, B32MuliEvent, OrEvent, OriEvent, XorEvent, XoriEvent,
        },
        branch::{BnzEvent, BzEvent},
        call::{CalliEvent, CallvEvent, TailiEvent, TailvEvent},
        comparison::{
            SleEvent, SleiEvent, SleiuEvent, SleuEvent, SltEvent, SltiEvent, SltiuEvent, SltuEvent,
        },
        fp::FpEvent,
        gadgets::right_logic_shift::RightLogicShiftGadgetEvent,
        integer_ops::{AddEvent, AddiEvent, MulEvent, MuliEvent, MulsuEvent, MuluEvent, SubEvent},
        jump::{JumpiEvent, JumpvEvent},
        mv::{LdiEvent, MvihEvent, MvvlEvent, MvvwEvent},
        ret::RetEvent,
        shift::{SllEvent, SlliEvent, SraEvent, SraiEvent, SrlEvent, SrliEvent},
        Event,
    },
    execution::{Interpreter, InterpreterChannels, InterpreterError, G},
    isa::ISA,
    memory::{Memory, MemoryError, ProgramRom, Ram, ValueRom, VromValueT},
};

#[derive(Debug, Default)]
pub struct PetraTrace {
    pub fp: Vec<FpEvent>,
    pub bnz: Vec<BnzEvent>,
    pub jumpi: Vec<JumpiEvent>,
    pub jumpv: Vec<JumpvEvent>,
    pub xor: Vec<XorEvent>,
    pub bz: Vec<BzEvent>,
    pub or: Vec<OrEvent>,
    pub ori: Vec<OriEvent>,
    pub xori: Vec<XoriEvent>,
    pub and: Vec<AndEvent>,
    pub andi: Vec<AndiEvent>,
    pub sub: Vec<SubEvent>,
    pub slt: Vec<SltEvent>,
    pub slti: Vec<SltiEvent>,
    pub sle: Vec<SleEvent>,
    pub slei: Vec<SleiEvent>,
    pub sleu: Vec<SleuEvent>,
    pub sleiu: Vec<SleiuEvent>,
    pub sltu: Vec<SltuEvent>,
    pub sltiu: Vec<SltiuEvent>,
    pub srli: Vec<SrliEvent>,
    pub slli: Vec<SlliEvent>,
    pub srai: Vec<SraiEvent>,
    pub sll: Vec<SllEvent>,
    pub srl: Vec<SrlEvent>,
    pub sra: Vec<SraEvent>,
    pub add: Vec<AddEvent>,
    pub addi: Vec<AddiEvent>,
    pub muli: Vec<MuliEvent>,
    pub mul: Vec<MulEvent>,
    pub mulsu: Vec<MulsuEvent>,
    pub mulu: Vec<MuluEvent>,
    pub taili: Vec<TailiEvent>,
    pub tailv: Vec<TailvEvent>,
    pub calli: Vec<CalliEvent>,
    pub callv: Vec<CallvEvent>,
    pub ret: Vec<RetEvent>,
    pub mvih: Vec<MvihEvent>,
    pub mvvw: Vec<MvvwEvent>,
    pub mvvl: Vec<MvvlEvent>,
    pub ldi: Vec<LdiEvent>,
    pub b32_mul: Vec<B32MulEvent>,
    pub b32_muli: Vec<B32MuliEvent>,
    pub b128_add: Vec<B128AddEvent>,
    pub b128_mul: Vec<B128MulEvent>,

    memory: Memory,
    /// A vector recording the number of times an instruction has been executed.
    pub instruction_counter: Vec<u32>,

    pub right_logic_shift_gadget: Vec<RightLogicShiftGadgetEvent>,
}

pub struct BoundaryValues {
    pub final_pc: B32,
    pub final_fp: FramePointer,
    pub timestamp: u32,
}

/// Convenience macro to execute all the flushing rules of a given kind of
/// instructions present in a [`PetraTrace`].
///
/// It takes as argument the list of events for the targeted instruction in a
/// trace and the [`InterpreterChannels`] against which the flushing rules will
/// be performed.
///
/// # Example
///
/// ```ignore
/// fire_events!(&trace.bnz, &mut channels);
/// ```
#[macro_export]
macro_rules! fire_events {
    ($events:expr, $channels:expr) => {
        $events.iter().for_each(|event| event.fire($channels));
    };
}

impl PetraTrace {
    pub(crate) fn new(memory: Memory) -> Self {
        let prom_size = memory.prom().len();
        Self {
            memory,
            instruction_counter: vec![0; prom_size],
            ..Default::default()
        }
    }

    pub(crate) const fn prom(&self) -> &ProgramRom {
        self.memory.prom()
    }

    pub fn generate(
        isa: Box<dyn ISA>,
        memory: Memory,
        frames: LabelsFrameSizes,
        pc_field_to_index_pc: HashMap<B32, (u32, u32)>,
    ) -> Result<(Self, BoundaryValues), InterpreterError> {
        let mut interpreter = Interpreter::new(isa, frames, pc_field_to_index_pc);

        let trace = interpreter.run(memory)?;

        let final_pc = if interpreter.pc == 0 {
            B32::zero()
        } else {
            G.pow(interpreter.pc as u64)
        };

        let boundary_values = BoundaryValues {
            final_pc,
            final_fp: interpreter.fp,
            timestamp: interpreter.timestamp,
        };
        Ok((trace, boundary_values))
    }

    pub fn validate(&self, boundary_values: BoundaryValues) {
        let mut channels = InterpreterChannels::default();

        // Initial boundary push: PC = 1, FP = 0, TIMESTAMP = 0.
        channels.state_channel.push((B32::ONE, 0, 0));
        // Final boundary pull.
        channels.state_channel.pull((
            boundary_values.final_pc,
            *boundary_values.final_fp,
            boundary_values.timestamp,
        ));

        fire_events!(self.bnz, &mut channels);
        fire_events!(self.fp, &mut channels);
        fire_events!(self.jumpi, &mut channels);
        fire_events!(self.jumpv, &mut channels);
        fire_events!(self.xor, &mut channels);
        fire_events!(self.bz, &mut channels);
        fire_events!(self.or, &mut channels);
        fire_events!(self.ori, &mut channels);
        fire_events!(self.xori, &mut channels);
        fire_events!(self.and, &mut channels);
        fire_events!(self.andi, &mut channels);
        fire_events!(self.sub, &mut channels);
        fire_events!(self.sle, &mut channels);
        fire_events!(self.slei, &mut channels);
        fire_events!(self.sleu, &mut channels);
        fire_events!(self.sleiu, &mut channels);
        fire_events!(self.slt, &mut channels);
        fire_events!(self.slti, &mut channels);
        fire_events!(self.sltu, &mut channels);
        fire_events!(self.sltiu, &mut channels);
        fire_events!(self.slli, &mut channels);
        fire_events!(self.srli, &mut channels);
        fire_events!(self.srai, &mut channels);
        fire_events!(self.sll, &mut channels);
        fire_events!(self.srl, &mut channels);
        fire_events!(self.sra, &mut channels);
        fire_events!(self.add, &mut channels);
        fire_events!(self.addi, &mut channels);
        fire_events!(self.muli, &mut channels);
        fire_events!(self.mul, &mut channels);
        fire_events!(self.mulsu, &mut channels);
        fire_events!(self.mulu, &mut channels);
        fire_events!(self.taili, &mut channels);
        fire_events!(self.tailv, &mut channels);
        fire_events!(self.calli, &mut channels);
        fire_events!(self.callv, &mut channels);
        fire_events!(self.ret, &mut channels);
        fire_events!(self.mvih, &mut channels);
        fire_events!(self.mvvw, &mut channels);
        fire_events!(self.mvvl, &mut channels);
        fire_events!(self.ldi, &mut channels);
        fire_events!(self.b32_mul, &mut channels);
        fire_events!(self.b32_muli, &mut channels);
        fire_events!(self.b128_add, &mut channels);
        fire_events!(self.b128_mul, &mut channels);

        assert!(channels.state_channel.is_balanced());
    }

    pub const fn vrom_size(&self) -> usize {
        self.memory.vrom().size()
    }

    /// Sets a value of one of the supported types at the provided index in
    /// VROM.
    pub(crate) fn vrom_write<T>(
        &mut self,
        index: u32,
        value: T,
        record: bool,
    ) -> Result<(), MemoryError>
    where
        T: VromValueT,
    {
        self.vrom_mut().write(index, value, record)?;

        Ok(())
    }

    /// Returns a reference to the VROM.
    pub const fn vrom(&self) -> &ValueRom {
        self.memory.vrom()
    }

    /// Returns a mutable reference to the VROM.
    pub(crate) fn vrom_mut(&mut self) -> &mut ValueRom {
        self.memory.vrom_mut()
    }

    /// Returns a  reference to the RAM.
    pub const fn ram(&self) -> &Ram {
        self.memory.ram()
    }

    /// Returns a mutable reference to the RAM.
    pub fn ram_mut(&mut self) -> &mut Ram {
        self.memory.ram_mut()
    }

<<<<<<< HEAD
    #[cfg(test)]
    pub(crate) const fn vrom_pending_updates(&self) -> &VromPendingUpdates {
        self.memory.vrom_pending_updates()
    }

    pub(crate) fn record_instruction(&mut self, pc: u32) {
        self.instruction_counter[pc as usize - 1] += 1;
=======
    pub(crate) fn record_instruction(&mut self, field_pc: B32) {
        *self.instruction_counter.entry(field_pc).or_insert(0) += 1;
>>>>>>> d875e81b
    }
}<|MERGE_RESOLUTION|>--- conflicted
+++ resolved
@@ -252,17 +252,7 @@
         self.memory.ram_mut()
     }
 
-<<<<<<< HEAD
-    #[cfg(test)]
-    pub(crate) const fn vrom_pending_updates(&self) -> &VromPendingUpdates {
-        self.memory.vrom_pending_updates()
-    }
-
     pub(crate) fn record_instruction(&mut self, pc: u32) {
         self.instruction_counter[pc as usize - 1] += 1;
-=======
-    pub(crate) fn record_instruction(&mut self, field_pc: B32) {
-        *self.instruction_counter.entry(field_pc).or_insert(0) += 1;
->>>>>>> d875e81b
     }
 }