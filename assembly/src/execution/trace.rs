--- conflicted
+++ resolved
@@ -21,18 +21,11 @@
         comparison::{
             SleEvent, SleiEvent, SleiuEvent, SleuEvent, SltEvent, SltiEvent, SltiuEvent, SltuEvent,
         },
-        integer_ops::{AddEvent, AddiEvent, MuliEvent, MuluEvent, SubEvent},
+        integer_ops::{AddEvent, AddiEvent, MulEvent, MuliEvent, MulsuEvent, MuluEvent, SubEvent},
         jump::{JumpiEvent, JumpvEvent},
         mv::{LdiEvent, MVEventOutput, MvihEvent, MvvlEvent, MvvwEvent},
         ret::RetEvent,
-<<<<<<< HEAD
         shift::{SllEvent, SlliEvent, SraEvent, SraiEvent, SrlEvent, SrliEvent},
-=======
-        shift::{
-            AnyShiftEvent, GenericShiftEvent, SllEvent, SlliEvent, SraEvent, SraiEvent, SrlEvent,
-            SrliEvent,
-        },
->>>>>>> 706d7130
         Event,
     },
     execution::{Interpreter, InterpreterChannels, InterpreterError, G},
@@ -41,7 +34,6 @@
     memory::{Memory, MemoryError, ProgramRom, Ram, ValueRom, VromUpdate, VromValueT},
     Opcode,
 };
-use crate::{MulEvent, MulsuEvent, Opcode};
 
 #[derive(Debug, Default)]
 pub struct ZCrayTrace {
@@ -144,58 +136,6 @@
         let mut interpreter = Interpreter::new(isa, frames, pc_field_to_int);
 
         let mut trace = interpreter.run(memory)?;
-<<<<<<< HEAD
-=======
-        // FIXME: I'm doing this for now, but we should probably find a better way.
-        trace.srli = trace
-            .shifts
-            .iter()
-            .filter_map(|event| match event.as_any() {
-                AnyShiftEvent::Srli(event) => Some(event),
-                _ => None,
-            })
-            .collect();
-        trace.slli = trace
-            .shifts
-            .iter()
-            .filter_map(|event| match event.as_any() {
-                AnyShiftEvent::Slli(event) => Some(event),
-                _ => None,
-            })
-            .collect();
-        trace.srai = trace
-            .shifts
-            .iter()
-            .filter_map(|event| match event.as_any() {
-                AnyShiftEvent::Srai(event) => Some(event),
-                _ => None,
-            })
-            .collect();
-        trace.sll = trace
-            .shifts
-            .iter()
-            .filter_map(|event| match event.as_any() {
-                AnyShiftEvent::Sll(event) => Some(event),
-                _ => None,
-            })
-            .collect();
-        trace.srl = trace
-            .shifts
-            .iter()
-            .filter_map(|event| match event.as_any() {
-                AnyShiftEvent::Srl(event) => Some(event),
-                _ => None,
-            })
-            .collect();
-        trace.sra = trace
-            .shifts
-            .iter()
-            .filter_map(|event| match event.as_any() {
-                AnyShiftEvent::Sra(event) => Some(event),
-                _ => None,
-            })
-            .collect();
->>>>>>> 706d7130
 
         let final_pc = if interpreter.pc == 0 {
             B32::zero()
