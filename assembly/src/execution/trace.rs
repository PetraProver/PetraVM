--- conflicted
+++ resolved
@@ -40,14 +40,10 @@
     pub(crate) xori: Vec<XoriEvent>,
     pub(crate) and: Vec<AndEvent>,
     pub(crate) andi: Vec<AndiEvent>,
-<<<<<<< HEAD
     pub(crate) sub: Vec<SubEvent>,
     pub(crate) sltu: Vec<SltuEvent>,
     pub(crate) sltiu: Vec<SltiuEvent>,
-    pub(crate) shift: Vec<SliEvent>,
-=======
     pub(crate) shifts: Vec<ShiftEvent>,
->>>>>>> 9c0c473b
     pub(crate) add: Vec<AddEvent>,
     pub(crate) addi: Vec<AddiEvent>,
     pub(crate) add32: Vec<Add32Event>,
