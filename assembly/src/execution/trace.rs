--- conflicted
+++ resolved
@@ -25,14 +25,7 @@
         jump::{JumpiEvent, JumpvEvent},
         mv::{LdiEvent, MVEventOutput, MvihEvent, MvvlEvent, MvvwEvent},
         ret::RetEvent,
-<<<<<<< HEAD
-        shift::{
-            AnyShiftEvent, GenericShiftEvent, SllEvent, SlliEvent, SraEvent, SraiEvent, SrlEvent,
-            SrliEvent,
-        },
-=======
         shift::{SllEvent, SlliEvent, SraEvent, SraiEvent, SrlEvent, SrliEvent},
->>>>>>> 2168cb0f
         Event,
     },
     execution::{Interpreter, InterpreterChannels, InterpreterError, G},
@@ -142,60 +135,7 @@
     ) -> Result<(Self, BoundaryValues), InterpreterError> {
         let mut interpreter = Interpreter::new(isa, frames, pc_field_to_int);
 
-<<<<<<< HEAD
-        let mut trace = interpreter.run(memory)?;
-        // FIXME: I'm doing this for now, but we should probably find a better way.
-        trace.srli = trace
-            .shifts
-            .iter()
-            .filter_map(|event| match event.as_any() {
-                AnyShiftEvent::Srli(event) => Some(event),
-                _ => None,
-            })
-            .collect();
-        trace.slli = trace
-            .shifts
-            .iter()
-            .filter_map(|event| match event.as_any() {
-                AnyShiftEvent::Slli(event) => Some(event),
-                _ => None,
-            })
-            .collect();
-        trace.srai = trace
-            .shifts
-            .iter()
-            .filter_map(|event| match event.as_any() {
-                AnyShiftEvent::Srai(event) => Some(event),
-                _ => None,
-            })
-            .collect();
-        trace.sll = trace
-            .shifts
-            .iter()
-            .filter_map(|event| match event.as_any() {
-                AnyShiftEvent::Sll(event) => Some(event),
-                _ => None,
-            })
-            .collect();
-        trace.srl = trace
-            .shifts
-            .iter()
-            .filter_map(|event| match event.as_any() {
-                AnyShiftEvent::Srl(event) => Some(event),
-                _ => None,
-            })
-            .collect();
-        trace.sra = trace
-            .shifts
-            .iter()
-            .filter_map(|event| match event.as_any() {
-                AnyShiftEvent::Sra(event) => Some(event),
-                _ => None,
-            })
-            .collect();
-=======
         let trace = interpreter.run(memory)?;
->>>>>>> 2168cb0f
 
         let final_pc = if interpreter.pc == 0 {
             B32::zero()
