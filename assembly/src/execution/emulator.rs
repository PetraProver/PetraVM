--- conflicted
+++ resolved
@@ -246,12 +246,15 @@
         let opcode = Opcode::try_from(opcode.val()).map_err(|_| InterpreterError::InvalidOpcode)?;
         trace!("Executing {:?} at timestamp {:?}", opcode, self.timestamp);
         match opcode {
-<<<<<<< HEAD
             Opcode::Bnz => self.generate_bnz(trace, field_pc, arg0, arg1, arg2)?,
             Opcode::Xori => self.generate_xori(trace, field_pc, arg0, arg1, arg2)?,
             Opcode::Xor => self.generate_xor(trace, field_pc, arg0, arg1, arg2)?,
             Opcode::Slli => self.generate_slli(trace, field_pc, arg0, arg1, arg2)?,
             Opcode::Srli => self.generate_srli(trace, field_pc, arg0, arg1, arg2)?,
+            Opcode::Srai => self.generate_srai(trace, field_pc, arg0, arg1, arg2)?,
+            Opcode::Sll => self.generate_sll(trace, field_pc, arg0, arg1, arg2)?,
+            Opcode::Srl => self.generate_srl(trace, field_pc, arg0, arg1, arg2)?,
+            Opcode::Sra => self.generate_sra(trace, field_pc, arg0, arg1, arg2)?,
             Opcode::Addi => self.generate_addi(trace, field_pc, arg0, arg1, arg2)?,
             Opcode::Add => self.generate_add(trace, field_pc, arg0, arg1, arg2)?,
             Opcode::Muli => self.generate_muli(trace, field_pc, arg0, arg1, arg2)?,
@@ -270,87 +273,6 @@
             Opcode::B32Muli => self.generate_b32_muli(trace, field_pc, arg0, arg1, arg2)?,
             Opcode::B128Add => self.generate_b128_add(trace, field_pc, arg0, arg1, arg2)?,
             Opcode::B128Mul => self.generate_b128_mul(trace, field_pc, arg0, arg1, arg2)?,
-=======
-            Opcode::Bnz => {
-                self.generate_bnz(trace, field_pc, is_call_procedure, arg0, arg1, arg2)?
-            }
-            Opcode::Xori => {
-                self.generate_xori(trace, field_pc, is_call_procedure, arg0, arg1, arg2)?
-            }
-            Opcode::Xor => {
-                self.generate_xor(trace, field_pc, is_call_procedure, arg0, arg1, arg2)?
-            }
-            Opcode::Slli => {
-                self.generate_slli(trace, field_pc, is_call_procedure, arg0, arg1, arg2)?
-            }
-            Opcode::Srli => {
-                self.generate_srli(trace, field_pc, is_call_procedure, arg0, arg1, arg2)?
-            }
-            Opcode::Srai => {
-                self.generate_srai(trace, field_pc, is_call_procedure, arg0, arg1, arg2)?
-            }
-            Opcode::Sll => {
-                self.generate_sll(trace, field_pc, is_call_procedure, arg0, arg1, arg2)?
-            }
-            Opcode::Srl => {
-                self.generate_srl(trace, field_pc, is_call_procedure, arg0, arg1, arg2)?
-            }
-            Opcode::Sra => {
-                self.generate_sra(trace, field_pc, is_call_procedure, arg0, arg1, arg2)?
-            }
-            Opcode::Addi => {
-                self.generate_addi(trace, field_pc, is_call_procedure, arg0, arg1, arg2)?
-            }
-            Opcode::Add => {
-                self.generate_add(trace, field_pc, is_call_procedure, arg0, arg1, arg2)?
-            }
-            Opcode::Muli => {
-                self.generate_muli(trace, field_pc, is_call_procedure, arg0, arg1, arg2)?
-            }
-            Opcode::Ret => {
-                self.generate_ret(trace, field_pc, is_call_procedure, arg0, arg1, arg2)?
-            }
-            Opcode::Taili => {
-                self.generate_taili(trace, field_pc, is_call_procedure, arg0, arg1, arg2)?
-            }
-            Opcode::TailV => {
-                self.generate_tailv(trace, field_pc, is_call_procedure, arg0, arg1, arg2)?
-            }
-            Opcode::And => {
-                self.generate_and(trace, field_pc, is_call_procedure, arg0, arg1, arg2)?
-            }
-            Opcode::Andi => {
-                self.generate_andi(trace, field_pc, is_call_procedure, arg0, arg1, arg2)?
-            }
-            Opcode::Or => self.generate_or(trace, field_pc, is_call_procedure, arg0, arg1, arg2)?,
-            Opcode::Ori => {
-                self.generate_ori(trace, field_pc, is_call_procedure, arg0, arg1, arg2)?
-            }
-            Opcode::MVIH => {
-                self.generate_mvih(trace, field_pc, is_call_procedure, arg0, arg1, arg2)?
-            }
-            Opcode::MVVW => {
-                self.generate_mvvw(trace, field_pc, is_call_procedure, arg0, arg1, arg2)?
-            }
-            Opcode::MVVL => {
-                self.generate_mvvl(trace, field_pc, is_call_procedure, arg0, arg1, arg2)?
-            }
-            Opcode::LDI => {
-                self.generate_ldi(trace, field_pc, is_call_procedure, arg0, arg1, arg2)?
-            }
-            Opcode::B32Mul => {
-                self.generate_b32_mul(trace, field_pc, is_call_procedure, arg0, arg1, arg2)?
-            }
-            Opcode::B32Muli => {
-                self.generate_b32_muli(trace, field_pc, is_call_procedure, arg0, arg1, arg2)?
-            }
-            Opcode::B128Add => {
-                self.generate_b128_add(trace, field_pc, is_call_procedure, arg0, arg1, arg2)?
-            }
-            Opcode::B128Mul => {
-                self.generate_b128_mul(trace, field_pc, is_call_procedure, arg0, arg1, arg2)?
-            }
->>>>>>> 9c0c473b
         }
         self.timestamp += 1;
         Ok(Some(()))
@@ -466,7 +388,6 @@
         &mut self,
         trace: &mut ZCrayTrace,
         field_pc: BinaryField32b,
-        _: bool,
         dst: BinaryField16b,
         src: BinaryField16b,
         imm: BinaryField16b,
@@ -488,7 +409,6 @@
         &mut self,
         trace: &mut ZCrayTrace,
         field_pc: BinaryField32b,
-        _: bool,
         dst: BinaryField16b,
         src1: BinaryField16b,
         src2: BinaryField16b,
@@ -510,7 +430,6 @@
         &mut self,
         trace: &mut ZCrayTrace,
         field_pc: BinaryField32b,
-        _: bool,
         dst: BinaryField16b,
         src1: BinaryField16b,
         src2: BinaryField16b,
@@ -532,7 +451,6 @@
         &mut self,
         trace: &mut ZCrayTrace,
         field_pc: BinaryField32b,
-        _: bool,
         dst: BinaryField16b,
         src1: BinaryField16b,
         src2: BinaryField16b,
@@ -1107,72 +1025,4 @@
         // Check return value.
         assert_eq!(traces.get_vrom_u32(3).unwrap(), 1);
     }
-<<<<<<< HEAD
-
-    #[test]
-    fn test_fibonacci() {
-        let instructions = parse_program(include_str!("../../../examples/fib.asm")).unwrap();
-
-        let (prom, labels, pc_field_to_int, frame_sizes) = get_full_prom_and_labels(&instructions)
-            .expect("Instructions were not formatted properly.");
-
-        let init_val = 4;
-        let initial_value = G.pow(init_val as u64).val();
-
-        // Set initial PC, FP and argument.
-        let vrom = ValueRom::new_with_init_vals(&[0, 0, initial_value]);
-        let memory = Memory::new(prom, vrom);
-
-        let (traces, _) = ZCrayTrace::generate(memory, frame_sizes, pc_field_to_int)
-            .expect("Trace generation should not fail.");
-
-        // Check that Fibonacci is computed properly.
-        let fib_power_two_frame_size = 16;
-        let mut cur_fibs = [0, 1];
-        // Check all intermediary values.
-        for i in 0..init_val {
-            let s = cur_fibs[0].wrapping_add(&cur_fibs[1]);
-            assert_eq!(
-                traces
-                    .get_vrom_u32((i + 1) * fib_power_two_frame_size + 2)
-                    .unwrap(),
-                cur_fibs[0],
-                "left {} right {}",
-                traces
-                    .get_vrom_u32((i + 1) * fib_power_two_frame_size + 2)
-                    .unwrap(),
-                cur_fibs[0]
-            );
-            assert_eq!(
-                traces
-                    .get_vrom_u32((i + 1) * fib_power_two_frame_size + 3)
-                    .unwrap(),
-                cur_fibs[1]
-            );
-            assert_eq!(
-                traces
-                    .get_vrom_u32((i + 1) * fib_power_two_frame_size + 7)
-                    .unwrap(),
-                s
-            );
-            cur_fibs[0] = cur_fibs[1];
-            cur_fibs[1] = s;
-        }
-        // Check the final return value.
-        assert_eq!(
-            traces
-                .get_vrom_u32((init_val + 1) * fib_power_two_frame_size + 5)
-                .unwrap(),
-            cur_fibs[0]
-        );
-        // Check that the returned value is propagated correctly.
-        assert_eq!(
-            traces
-                .get_vrom_u32((init_val + 1) * fib_power_two_frame_size + 5)
-                .unwrap(),
-            traces.get_vrom_u32(3).unwrap()
-        );
-    }
-=======
->>>>>>> 9c0c473b
 }