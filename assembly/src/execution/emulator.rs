--- conflicted
+++ resolved
@@ -18,13 +18,8 @@
         branch::{BnzEvent, BzEvent},
         call::{CalliEvent, CallvEvent, TailVEvent, TailiEvent},
         integer_ops::{
-<<<<<<< HEAD
-            Add32Event, Add64Event, AddEvent, AddiEvent, MulEvent, MuliEvent, SltEvent, SltiEvent,
-            SltiuEvent, SltuEvent, SubEvent,
-=======
             Add32Event, Add64Event, AddEvent, AddiEvent, MuliEvent, MuluEvent, SignedMulEvent,
-            SignedMulKind, SltiuEvent, SltuEvent, SubEvent,
->>>>>>> 4b1f70f5
+            SignedMulKind, SltEvent, SltiEvent, SltiuEvent, SltuEvent, SubEvent,
         },
         jump::{JumpiEvent, JumpvEvent},
         mv::{LDIEvent, MVIHEvent, MVInfo, MVKind, MVVLEvent, MVVWEvent},
