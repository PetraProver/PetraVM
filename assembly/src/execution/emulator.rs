--- conflicted
+++ resolved
@@ -118,30 +118,7 @@
 pub(crate) enum InterpreterException {}
 
 impl Interpreter {
-<<<<<<< HEAD
-    pub(crate) fn new(
-        prom: ProgramRom,
-        frames: LabelsFrameSizes,
-        pc_field_to_int: HashMap<BinaryField32b, u32>,
-    ) -> Self {
-        Self {
-            pc: 1,
-            fp: 0,
-            timestamp: 0,
-            prom,
-            vrom: ValueRom::default(),
-            frames,
-            pc_field_to_int,
-            moves_to_apply: vec![],
-        }
-    }
-
-    pub(crate) fn new_with_vrom(
-        prom: ProgramRom,
-        vrom: ValueRom,
-=======
     pub(crate) const fn new(
->>>>>>> a8511d0b
         frames: LabelsFrameSizes,
         pc_field_to_int: HashMap<BinaryField32b, u32>,
     ) -> Self {
@@ -156,18 +133,13 @@
     }
 
     #[inline(always)]
-<<<<<<< HEAD
-    pub(crate) fn incr_pc(&mut self) {
+    pub(crate) const fn incr_pc(&mut self) {
         if self.pc == u32::MAX {
             // Skip over 0, as it is inaccessible in the multiplicative group.
             self.pc = 1
         } else {
             self.pc += 1;
         }
-=======
-    pub(crate) const fn incr_pc(&mut self) {
-        self.pc += 1;
->>>>>>> a8511d0b
     }
 
     #[inline(always)]
@@ -180,36 +152,6 @@
                 .get(&target)
                 .expect("This target should have been parsed.");
         }
-    }
-
-    #[inline(always)]
-    pub(crate) fn set_vrom_u32(
-        &mut self,
-        trace: &mut ZCrayTrace,
-        index: u32,
-        value: u32,
-    ) -> Result<(), InterpreterError> {
-        self.vrom.set_u32(trace, index, value)
-    }
-
-    #[inline(always)]
-    pub(crate) fn set_vrom_u128(
-        &mut self,
-        trace: &mut ZCrayTrace,
-        index: u32,
-        value: u128,
-    ) -> Result<(), InterpreterError> {
-        self.vrom.set_u128(trace, index, value)
-    }
-
-    #[inline(always)]
-    pub(crate) fn get_vrom_u32(&self, index: u32) -> Result<u32, InterpreterError> {
-        self.vrom.get_u32(index)
-    }
-
-    #[inline(always)]
-    pub(crate) fn get_vrom_u128(&self, index: u32) -> Result<u128, InterpreterError> {
-        self.vrom.get_u128(index)
     }
 
     /// This method should only be called once the frame pointer has been
@@ -399,11 +341,7 @@
     ) -> Result<(), InterpreterError> {
         let target = (BinaryField32b::from_bases([target_low, target_high]))
             .map_err(|_| InterpreterError::InvalidInput)?;
-<<<<<<< HEAD
-        let cond_val = self.vrom.get_u32(self.fp ^ cond.val() as u32)?;
-=======
-        let cond_val = trace.memory.get_vrom_u32(self.fp ^ cond.val() as u32)?;
->>>>>>> a8511d0b
+        let cond_val = trace.get_vrom_u32(self.fp ^ cond.val() as u32)?;
         if cond_val != 0 {
             let new_bnz_event = BnzEvent::generate_event(self, trace, cond, target, field_pc)?;
             trace.bnz.push(new_bnz_event);
@@ -813,66 +751,7 @@
             .frames
             .get(&target)
             .ok_or(InterpreterError::InvalidInput)?;
-<<<<<<< HEAD
-        Ok(self.vrom.allocate_new_frame(*frame_size as u32))
-=======
-        Ok(trace
-            .memory
-            .vrom_mut()
-            .allocate_new_frame(*frame_size as u32))
-    }
-
-    /// Sets a value of any integer type and handles pending to_set entries
-    ///
-    /// This generic method works with u8, u16, and u32 values. It stores the
-    /// value in VROM and processes any dependent values in to_set.
-    pub(crate) fn set_vrom<T>(
-        &self,
-        trace: &mut ZCrayTrace,
-        index: u32,
-        value: T,
-    ) -> Result<(), InterpreterError>
-    where
-        T: Copy + Into<u32> + Into<u128>,
-    {
-        // Handle any pending entry for this index.
-        if let Some((parent, opcode, field_pc, fp, timestamp, dst, src, offset)) =
-            trace.memory.set_vrom(index, value)?
-        {
-            let event_out = MVEventOutput::new(
-                parent,
-                opcode,
-                field_pc,
-                fp,
-                timestamp,
-                dst,
-                src,
-                offset,
-                value.into(),
-            );
-            event_out.push_mv_event(trace);
-        }
-        Ok(())
-    }
-
-    /// Sets a u128 value and handles pending to_set entries
-    pub(crate) fn set_vrom_u128(
-        &self,
-        trace: &mut ZCrayTrace,
-        index: u32,
-        value: u128,
-    ) -> Result<(), InterpreterError> {
-        // Handle any pending to_set entries for this index.
-        if let Some((parent, opcode, field_pc, fp, timestamp, dst, src, offset)) =
-            trace.memory.set_vrom_u128(index, value)?
-        {
-            let event_out = MVEventOutput::new(
-                parent, opcode, field_pc, fp, timestamp, dst, src, offset, value,
-            );
-            event_out.push_mv_event(trace);
-        }
-        Ok(())
->>>>>>> a8511d0b
+        Ok(trace.vrom_mut().allocate_new_frame(*frame_size as u32))
     }
 }
 
@@ -904,12 +783,8 @@
         let zero = BinaryField16b::zero();
         let code = vec![[Opcode::Ret.get_field_elt(), zero, zero, zero]];
         let prom = code_to_prom(&code, &[false]);
-<<<<<<< HEAD
-        let vrom = ValueRom::new_with_init_vec(&[0, 0]);
-=======
-        let memory = Memory::new(prom, ValueRom::new());
-
->>>>>>> a8511d0b
+        let memory = Memory::new(prom, ValueRom::new_with_init_vec(&[0, 0]));
+
         let mut frames = HashMap::new();
         frames.insert(BinaryField32b::ONE, 12);
 
@@ -1120,12 +995,12 @@
 
         for i in 0..nb_frames {
             assert_eq!(
-                traces.memory.get_vrom_u32(i as u32 * 16 + 4).unwrap(), // next_fp (slot 4)
-                ((i + 1) * 16) as u32                                   // next_fp_val
+                traces.get_vrom_u32(i as u32 * 16 + 4).unwrap(), // next_fp (slot 4)
+                ((i + 1) * 16) as u32                            // next_fp_val
             );
             assert_eq!(
-                traces.memory.get_vrom_u32(i as u32 * 16 + 2).unwrap(), // n (slot 2)
-                cur_val                                                 // n_val
+                traces.get_vrom_u32(i as u32 * 16 + 2).unwrap(), // n (slot 2)
+                cur_val                                          // n_val
             );
 
             if cur_val % 2 == 0 {
@@ -1136,7 +1011,7 @@
         }
 
         // Check return value.
-        assert_eq!(traces.vrom.get_u32(3).unwrap(), 1);
+        assert_eq!(traces.get_vrom_u32(3).unwrap(), 1);
     }
 
     #[test]
@@ -1161,12 +1036,8 @@
         let initial_value = G.pow(init_val as u64).val();
 
         // Set initial PC, FP and argument.
-<<<<<<< HEAD
         let vrom = ValueRom::new_with_init_vec(&[0, 0, initial_value]);
-=======
-        let vrom = ValueRom::new_with_init_values(vec![0, 0, initial_value]);
         let memory = Memory::new(prom, vrom);
->>>>>>> a8511d0b
 
         let (traces, _) = ZCrayTrace::generate(memory, frame_sizes, pc_field_to_int)
             .expect("Trace generation should not fail.");
@@ -1179,32 +1050,24 @@
             let s = cur_fibs[0] + cur_fibs[1];
             assert_eq!(
                 traces
-                    .memory
-                    .vrom()
-                    .get_u32((i + 1) * fib_power_two_frame_size + 2)
+                    .get_vrom_u32((i + 1) * fib_power_two_frame_size + 2)
                     .unwrap(),
                 cur_fibs[0],
                 "left {} right {}",
                 traces
-                    .memory
-                    .vrom()
-                    .get_u32((i + 1) * fib_power_two_frame_size + 2)
+                    .get_vrom_u32((i + 1) * fib_power_two_frame_size + 2)
                     .unwrap(),
                 cur_fibs[0]
             );
             assert_eq!(
                 traces
-                    .memory
-                    .vrom()
-                    .get_u32((i + 1) * fib_power_two_frame_size + 3)
+                    .get_vrom_u32((i + 1) * fib_power_two_frame_size + 3)
                     .unwrap(),
                 cur_fibs[1]
             );
             assert_eq!(
                 traces
-                    .memory
-                    .vrom()
-                    .get_u32((i + 1) * fib_power_two_frame_size + 7)
+                    .get_vrom_u32((i + 1) * fib_power_two_frame_size + 7)
                     .unwrap(),
                 s
             );
@@ -1214,19 +1077,16 @@
         // Check the final return value.
         assert_eq!(
             traces
-                .memory
-                .vrom()
-                .get_u32((init_val + 1) * fib_power_two_frame_size + 5)
+                .get_vrom_u32((init_val + 1) * fib_power_two_frame_size + 5)
                 .unwrap(),
             cur_fibs[0]
         );
         // Check that the returned value is propagated correctly.
         assert_eq!(
             traces
-                .vrom
-                .get_u32((init_val + 1) * fib_power_two_frame_size + 5)
+                .get_vrom_u32((init_val + 1) * fib_power_two_frame_size + 5)
                 .unwrap(),
-            traces.vrom.get_u32(3).unwrap()
+            traces.get_vrom_u32(3).unwrap()
         );
     }
 }