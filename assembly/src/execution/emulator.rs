//! The core zkVM emulator, that executes instructions parsed from the immutable
//! Instruction Memory (PROM). It processes events and updates the machine state
//! accordingly.

use std::{collections::HashMap, fmt::Debug};

use binius_field::{
    BinaryField, BinaryField16b, BinaryField32b, ExtensionField, Field, PackedField,
};
use tracing::trace;

use crate::{
    assembler::LabelsFrameSizes,
    event::{
        b128::{B128AddEvent, B128MulEvent},
        b32::{
            AndEvent, AndiEvent, B32MulEvent, B32MuliEvent, OrEvent, OriEvent, XorEvent, XoriEvent,
        },
        binary_ops::{ImmediateBinaryOperation, NonImmediateBinaryOperation},
        branch::{BnzEvent, BzEvent},
        call::{CalliEvent, CallvEvent, TailVEvent, TailiEvent},
        context::EventContext,
        integer_ops::{
            self, Add32Gadget, Add64Gadget, AddEvent, AddiEvent, MulOp, MuliEvent, MulsuOp,
            MuluEvent, SignedMulEvent, SltEvent, SltiEvent, SltiuEvent, SltuEvent, SubEvent,
        },
        jump::{JumpiEvent, JumpvEvent},
        mv::{LDIEvent, MVIHEvent, MVInfo, MVKind, MVVLEvent, MVVWEvent},
        ret::RetEvent,
        shift::*,
        Event,
    },
    execution::{StateChannel, ZCrayTrace},
    memory::{Memory, MemoryError, ProgramRom, ValueRom},
    opcodes::Opcode,
};

pub(crate) const G: BinaryField32b = BinaryField32b::MULTIPLICATIVE_GENERATOR;

#[derive(Default)]
pub struct InterpreterChannels {
    pub state_channel: StateChannel,
}

type VromTable32 = HashMap<u32, u32>;
#[derive(Default)]
pub struct InterpreterTables {
    pub vrom_table_32: VromTable32,
}

// TODO: Add some structured execution tracing

#[derive(Debug)]
pub(crate) struct Interpreter {
    /// The integer PC represents to the exponent of the actual field
    /// PC (which starts at `BinaryField32b::ONE` and iterate over the
    /// multiplicative group). Since we need to have a value for 0 as well
    /// (which is not in the multiplicative group), we shift all powers by
    /// 1, and 0 can be the halting value.
    pub(crate) pc: u32,
    pub(crate) fp: u32,
    /// The system timestamp. Only RAM operations increase it.
    pub(crate) timestamp: u32,
    frames: LabelsFrameSizes,
    /// Before a CALL, there are a few move operations used to populate the next
    /// frame. But the next frame pointer is not necessarily known at this
    /// point, and return values may also not be known. Thus, this `Vec` is
    /// used to store the move operations that need to be handled once we
    /// have enough information. Stores all move operations that should be
    /// handles during the current call procedure.
    pub(crate) moves_to_apply: Vec<MVInfo>,
    // Temporary HashMap storing the mapping between binary field elements that appear in the PROM
    // and their associated integer PC.
    pc_field_to_int: HashMap<BinaryField32b, u32>,
}

impl Default for Interpreter {
    fn default() -> Self {
        Self {
            pc: 1, // default starting value for PC
            fp: 0,
            timestamp: 0,
            frames: HashMap::new(),
            pc_field_to_int: HashMap::new(),
            moves_to_apply: vec![],
        }
    }
}

/// An `Instruction` is composed of an opcode and up to three 16-bit arguments
/// to be used by this operation.
pub(crate) type Instruction = [BinaryField16b; 4];

#[derive(Debug, Default, PartialEq, Clone)]
pub struct InterpreterInstruction {
    pub(crate) instruction: Instruction,
    pub(crate) field_pc: BinaryField32b,
}

impl InterpreterInstruction {
    pub(crate) const fn new(instruction: Instruction, field_pc: BinaryField32b) -> Self {
        Self {
            instruction,
            field_pc,
        }
    }
    pub fn opcode(&self) -> Opcode {
        Opcode::try_from(self.instruction[0].val()).unwrap_or(Opcode::Invalid)
    }
}

#[derive(Debug)]
pub enum InterpreterError {
    InvalidOpcode,
    BadPc,
    InvalidInput,
    MemoryError(MemoryError),
    Exception(InterpreterException),
}

impl From<MemoryError> for InterpreterError {
    fn from(err: MemoryError) -> Self {
        InterpreterError::MemoryError(err)
    }
}

#[derive(Debug)]
pub enum InterpreterException {}

impl Interpreter {
    pub(crate) const fn new(
        frames: LabelsFrameSizes,
        pc_field_to_int: HashMap<BinaryField32b, u32>,
    ) -> Self {
        Self {
            pc: 1,
            fp: 0,
            timestamp: 0,
            frames,
            pc_field_to_int,
            moves_to_apply: vec![],
        }
    }

    #[inline(always)]
    pub(crate) const fn incr_pc(&mut self) {
        if self.pc == u32::MAX {
            // Skip over 0, as it is inaccessible in the multiplicative group.
            self.pc = 1
        } else {
            self.pc += 1;
        }
    }

    #[inline(always)]
    pub(crate) fn jump_to(&mut self, target: BinaryField32b) {
        if target == BinaryField32b::zero() {
            self.pc = 0;
        } else {
            self.pc = *self
                .pc_field_to_int
                .get(&target)
                .expect("This target should have been parsed.");
            debug_assert!(G.pow(self.pc as u64 - 1) == target);
        }
    }

    #[inline(always)]
    pub(crate) const fn is_halted(&self) -> bool {
        self.pc == 0 // The real PC should be 0, which is outside of the
    }

    pub fn run(&mut self, memory: Memory) -> Result<ZCrayTrace, InterpreterError> {
        let mut trace = ZCrayTrace::new(memory);

        let field_pc = trace.prom()[self.pc as usize - 1].field_pc;
        // Start by allocating a frame for the initial label.
        self.allocate_new_frame(&mut trace, field_pc);
        loop {
            match self.step(&mut trace) {
                Ok(_) => {}
                Err(error) => {
                    match error {
                        InterpreterError::Exception(exc) => {} //TODO: handle exception
                        critical_error => {
                            panic!("{:?}", critical_error);
                        } //TODO: properly format error
                    }
                }
            }
            if self.is_halted() {
                return Ok(trace);
            }
        }
    }

    pub fn step(&mut self, trace: &mut ZCrayTrace) -> Result<Option<()>, InterpreterError> {
        if self.pc as usize - 1 > trace.prom().len() {
            return Err(InterpreterError::BadPc);
        }
        let instruction = &trace.prom()[self.pc as usize - 1];
        let [opcode, arg0, arg1, arg2] = instruction.instruction;
        let field_pc = instruction.field_pc;

        debug_assert_eq!(field_pc, G.pow(self.pc as u64 - 1));

        let opcode = Opcode::try_from(opcode.val()).map_err(|_| InterpreterError::InvalidOpcode)?;
<<<<<<< HEAD
        trace!("Executing {:?} at timestamp {:?}", opcode, self.timestamp);

        let mut ctx = EventContext {
            interpreter: self,
            trace,
            field_pc,
        };

=======
        trace!(
            "Executing {:?} with args {:?}",
            opcode,
            (1..1 + opcode.num_args())
                .map(|i| instruction.instruction[i].val())
                .collect::<Vec<_>>()
        );
>>>>>>> 39fd4660
        match opcode {
            Opcode::Bnz => Self::generate_bnz(&mut ctx, arg0, arg1, arg2)?,
            Opcode::Jumpi => JumpiEvent::generate(&mut ctx, arg0, arg1, arg2)?,
            Opcode::Jumpv => JumpvEvent::generate(&mut ctx, arg0, arg1, arg2)?,
            Opcode::Xori => XoriEvent::generate(&mut ctx, arg0, arg1, arg2)?,
            Opcode::Xor => XorEvent::generate(&mut ctx, arg0, arg1, arg2)?,
            Opcode::Slli => SlliEvent::generate(&mut ctx, arg0, arg1, arg2)?,
            Opcode::Srli => SrliEvent::generate(&mut ctx, arg0, arg1, arg2)?,
            Opcode::Srai => SraiEvent::generate(&mut ctx, arg0, arg1, arg2)?,
            Opcode::Sll => SllEvent::generate(&mut ctx, arg0, arg1, arg2)?,
            Opcode::Srl => SrlEvent::generate(&mut ctx, arg0, arg1, arg2)?,
            Opcode::Sra => SraEvent::generate(&mut ctx, arg0, arg1, arg2)?,
            Opcode::Addi => Self::generate_addi(&mut ctx, arg0, arg1, arg2)?,
            Opcode::Add => Self::generate_add(&mut ctx, arg0, arg1, arg2)?,
            Opcode::Sub => SubEvent::generate(&mut ctx, arg0, arg1, arg2)?,
            Opcode::Slt => SltEvent::generate(&mut ctx, arg0, arg1, arg2)?,
            Opcode::Slti => SltiEvent::generate(&mut ctx, arg0, arg1, arg2)?,
            Opcode::Sltu => SltuEvent::generate(&mut ctx, arg0, arg1, arg2)?,
            Opcode::Sltiu => SltiuEvent::generate(&mut ctx, arg0, arg1, arg2)?,
            Opcode::Muli => MuliEvent::generate(&mut ctx, arg0, arg1, arg2)?,
            Opcode::Mulu => MuluEvent::generate(&mut ctx, arg0, arg1, arg2)?,
            Opcode::Mulsu => SignedMulEvent::<MulsuOp>::generate(&mut ctx, arg0, arg1, arg2)?,
            Opcode::Mul => SignedMulEvent::<MulOp>::generate(&mut ctx, arg0, arg1, arg2)?,
            Opcode::Ret => RetEvent::generate(&mut ctx, arg0, arg1, arg2)?,
            Opcode::Taili => TailiEvent::generate(&mut ctx, arg0, arg1, arg2)?,
            Opcode::Tailv => TailVEvent::generate(&mut ctx, arg0, arg1, arg2)?,
            Opcode::Calli => CalliEvent::generate(&mut ctx, arg0, arg1, arg2)?,
            Opcode::Callv => CallvEvent::generate(&mut ctx, arg0, arg1, arg2)?,
            Opcode::And => AndEvent::generate(&mut ctx, arg0, arg1, arg2)?,
            Opcode::Andi => AndiEvent::generate(&mut ctx, arg0, arg1, arg2)?,
            Opcode::Or => OrEvent::generate(&mut ctx, arg0, arg1, arg2)?,
            Opcode::Ori => OriEvent::generate(&mut ctx, arg0, arg1, arg2)?,
            Opcode::Mvih => MVIHEvent::generate(&mut ctx, arg0, arg1, arg2)?,
            Opcode::Mvvw => MVVWEvent::generate(&mut ctx, arg0, arg1, arg2)?,
            Opcode::Mvvl => MVVLEvent::generate(&mut ctx, arg0, arg1, arg2)?,
            Opcode::Ldi => LDIEvent::generate(&mut ctx, arg0, arg1, arg2)?,
            Opcode::B32Mul => B32MulEvent::generate(&mut ctx, arg0, arg1, arg2)?,
            Opcode::B32Muli => B32MuliEvent::generate(&mut ctx, arg0, arg1, arg2)?,
            Opcode::B128Add => B128AddEvent::generate(&mut ctx, arg0, arg1, arg2)?,
            Opcode::B128Mul => B128MulEvent::generate(&mut ctx, arg0, arg1, arg2)?,
            Opcode::Invalid => return Err(InterpreterError::InvalidOpcode),
        }
        Ok(Some(()))
    }

    fn generate_bnz(
        ctx: &mut EventContext,
        cond: BinaryField16b,
        target_low: BinaryField16b,
        target_high: BinaryField16b,
    ) -> Result<(), InterpreterError> {
        // TODO: group events?
        let cond_val = ctx.load_vrom_u32(ctx.addr(cond.val()))?;

        if cond_val != 0 {
            BnzEvent::generate(ctx, cond, target_low, target_high)
        } else {
<<<<<<< HEAD
            BzEvent::generate(ctx, cond, target_low, target_high)
=======
            let new_bz_event = BzEvent::generate_event(self, trace, cond, target, field_pc)?;
            trace.bz.push(new_bz_event);
        }

        Ok(())
    }

    fn generate_jumpi(
        &mut self,
        trace: &mut ZCrayTrace,
        field_pc: BinaryField32b,
        target_low: BinaryField16b,
        target_high: BinaryField16b,
        _: BinaryField16b,
    ) -> Result<(), InterpreterError> {
        let target = (BinaryField32b::from_bases([target_low, target_high]))
            .map_err(|_| InterpreterError::InvalidInput)?;
        let new_jumpi_event = JumpiEvent::generate_event(self, trace, target, field_pc)?;
        trace.jumpi.push(new_jumpi_event);

        Ok(())
    }

    fn generate_jumpv(
        &mut self,
        trace: &mut ZCrayTrace,
        field_pc: BinaryField32b,
        offset: BinaryField16b,
        _: BinaryField16b,
        _: BinaryField16b,
    ) -> Result<(), InterpreterError> {
        let new_jumpv_event = JumpvEvent::generate_event(self, trace, offset, field_pc)?;
        trace.jumpv.push(new_jumpv_event);

        Ok(())
    }

    fn generate_xori(
        &mut self,
        trace: &mut ZCrayTrace,
        field_pc: BinaryField32b,
        dst: BinaryField16b,
        src: BinaryField16b,
        imm: BinaryField16b,
    ) -> Result<(), InterpreterError> {
        let new_xori_event = XoriEvent::generate_event(self, trace, dst, src, imm, field_pc)?;
        trace.xori.push(new_xori_event);

        Ok(())
    }

    fn generate_xor(
        &mut self,
        trace: &mut ZCrayTrace,
        field_pc: BinaryField32b,
        dst: BinaryField16b,
        src1: BinaryField16b,
        src2: BinaryField16b,
    ) -> Result<(), InterpreterError> {
        let new_xor_event = XorEvent::generate_event(self, trace, dst, src1, src2, field_pc)?;
        trace.xor.push(new_xor_event);

        Ok(())
    }

    fn generate_ret(
        &mut self,
        trace: &mut ZCrayTrace,
        field_pc: BinaryField32b,
        _: BinaryField16b,
        _: BinaryField16b,
        _: BinaryField16b,
    ) -> Result<(), InterpreterError> {
        let new_ret_event = RetEvent::generate_event(self, trace, field_pc)?;
        trace.ret.push(new_ret_event);

        Ok(())
    }

    fn generate_slli(
        &mut self,
        trace: &mut ZCrayTrace,
        field_pc: BinaryField32b,
        dst: BinaryField16b,
        src: BinaryField16b,
        imm: BinaryField16b,
    ) -> Result<(), InterpreterError> {
        let new_shift_event = ShiftEvent::generate_immediate_event(
            self,
            trace,
            dst,
            src,
            imm,
            ShiftOperation::LogicalLeft,
            field_pc,
        )?;
        trace.shifts.push(new_shift_event);
        Ok(())
    }

    fn generate_srli(
        &mut self,
        trace: &mut ZCrayTrace,
        field_pc: BinaryField32b,
        dst: BinaryField16b,
        src: BinaryField16b,
        imm: BinaryField16b,
    ) -> Result<(), InterpreterError> {
        let new_shift_event = ShiftEvent::generate_immediate_event(
            self,
            trace,
            dst,
            src,
            imm,
            ShiftOperation::LogicalRight,
            field_pc,
        )?;
        trace.shifts.push(new_shift_event);
        Ok(())
    }

    fn generate_srai(
        &mut self,
        trace: &mut ZCrayTrace,
        field_pc: BinaryField32b,
        dst: BinaryField16b,
        src: BinaryField16b,
        imm: BinaryField16b,
    ) -> Result<(), InterpreterError> {
        let new_shift_event = ShiftEvent::generate_immediate_event(
            self,
            trace,
            dst,
            src,
            imm,
            ShiftOperation::ArithmeticRight,
            field_pc,
        )?;
        trace.shifts.push(new_shift_event);
        Ok(())
    }

    fn generate_sll(
        &mut self,
        trace: &mut ZCrayTrace,
        field_pc: BinaryField32b,
        dst: BinaryField16b,
        src1: BinaryField16b,
        src2: BinaryField16b,
    ) -> Result<(), InterpreterError> {
        let new_shift_event = ShiftEvent::generate_vrom_event(
            self,
            trace,
            dst,
            src1,
            src2,
            ShiftOperation::LogicalLeft,
            field_pc,
        )?;
        trace.shifts.push(new_shift_event);
        Ok(())
    }

    fn generate_srl(
        &mut self,
        trace: &mut ZCrayTrace,
        field_pc: BinaryField32b,
        dst: BinaryField16b,
        src1: BinaryField16b,
        src2: BinaryField16b,
    ) -> Result<(), InterpreterError> {
        let new_shift_event = ShiftEvent::generate_vrom_event(
            self,
            trace,
            dst,
            src1,
            src2,
            ShiftOperation::LogicalRight,
            field_pc,
        )?;
        trace.shifts.push(new_shift_event);
        Ok(())
    }

    fn generate_sra(
        &mut self,
        trace: &mut ZCrayTrace,
        field_pc: BinaryField32b,
        dst: BinaryField16b,
        src1: BinaryField16b,
        src2: BinaryField16b,
    ) -> Result<(), InterpreterError> {
        let new_shift_event = ShiftEvent::generate_vrom_event(
            self,
            trace,
            dst,
            src1,
            src2,
            ShiftOperation::ArithmeticRight,
            field_pc,
        )?;
        trace.shifts.push(new_shift_event);

        Ok(())
    }

    fn generate_tailv(
        &mut self,
        trace: &mut ZCrayTrace,
        field_pc: BinaryField32b,
        offset: BinaryField16b,
        next_fp: BinaryField16b,
        _: BinaryField16b,
    ) -> Result<(), InterpreterError> {
        let new_tailv_event = TailVEvent::generate_event(self, trace, offset, next_fp, field_pc)?;
        trace.tailv.push(new_tailv_event);

        Ok(())
    }

    fn generate_taili(
        &mut self,
        trace: &mut ZCrayTrace,
        field_pc: BinaryField32b,
        target_low: BinaryField16b,
        target_high: BinaryField16b,
        next_fp: BinaryField16b,
    ) -> Result<(), InterpreterError> {
        let target = BinaryField32b::from_bases([target_low, target_high])
            .map_err(|_| InterpreterError::InvalidInput)?;
        let next_fp_val = self.allocate_new_frame(trace, target)?;
        let new_taili_event =
            TailiEvent::generate_event(self, trace, target, next_fp, next_fp_val, field_pc)?;
        trace.taili.push(new_taili_event);

        Ok(())
    }

    fn generate_calli(
        &mut self,
        trace: &mut ZCrayTrace,
        field_pc: BinaryField32b,
        target_low: BinaryField16b,
        target_high: BinaryField16b,
        next_fp: BinaryField16b,
    ) -> Result<(), InterpreterError> {
        let target = BinaryField32b::from_bases([target_low, target_high])
            .map_err(|_| InterpreterError::InvalidInput)?;
        let next_fp_val = self.allocate_new_frame(trace, target)?;
        let new_calli_event =
            CalliEvent::generate_event(self, trace, target, next_fp, next_fp_val, field_pc)?;
        trace.calli.push(new_calli_event);

        Ok(())
    }

    fn generate_callv(
        &mut self,
        trace: &mut ZCrayTrace,
        field_pc: BinaryField32b,
        offset: BinaryField16b,
        next_fp: BinaryField16b,
        _: BinaryField16b,
    ) -> Result<(), InterpreterError> {
        let new_callv_event = CallvEvent::generate_event(self, trace, offset, next_fp, field_pc)?;
        trace.callv.push(new_callv_event);

        Ok(())
    }

    fn generate_and(
        &mut self,
        trace: &mut ZCrayTrace,
        field_pc: BinaryField32b,
        dst: BinaryField16b,
        src1: BinaryField16b,
        src2: BinaryField16b,
    ) -> Result<(), InterpreterError> {
        let new_and_event = AndEvent::generate_event(self, trace, dst, src1, src2, field_pc)?;
        trace.and.push(new_and_event);

        Ok(())
    }

    fn generate_andi(
        &mut self,
        trace: &mut ZCrayTrace,
        field_pc: BinaryField32b,
        dst: BinaryField16b,
        src: BinaryField16b,
        imm: BinaryField16b,
    ) -> Result<(), InterpreterError> {
        let new_andi_event = AndiEvent::generate_event(self, trace, dst, src, imm, field_pc)?;
        trace.andi.push(new_andi_event);

        Ok(())
    }

    fn generate_sub(
        &mut self,
        trace: &mut ZCrayTrace,
        field_pc: BinaryField32b,
        dst: BinaryField16b,
        src1: BinaryField16b,
        src2: BinaryField16b,
    ) -> Result<(), InterpreterError> {
        let new_sub_event = SubEvent::generate_event(self, trace, dst, src1, src2, field_pc)?;
        trace.sub.push(new_sub_event);

        Ok(())
    }

    fn generate_slt(
        &mut self,
        trace: &mut ZCrayTrace,
        field_pc: BinaryField32b,
        dst: BinaryField16b,
        src1: BinaryField16b,
        src2: BinaryField16b,
    ) -> Result<(), InterpreterError> {
        let new_slt_event = SltEvent::generate_event(self, trace, dst, src1, src2, field_pc)?;
        trace.slt.push(new_slt_event);

        Ok(())
    }

    fn generate_slti(
        &mut self,
        trace: &mut ZCrayTrace,
        field_pc: BinaryField32b,
        dst: BinaryField16b,
        src: BinaryField16b,
        imm: BinaryField16b,
    ) -> Result<(), InterpreterError> {
        let new_slti_event = SltiEvent::generate_event(self, trace, dst, src, imm, field_pc)?;
        trace.slti.push(new_slti_event);

        Ok(())
    }

    fn generate_sltu(
        &mut self,
        trace: &mut ZCrayTrace,
        field_pc: BinaryField32b,
        dst: BinaryField16b,
        src1: BinaryField16b,
        src2: BinaryField16b,
    ) -> Result<(), InterpreterError> {
        let new_sltu_event = SltuEvent::generate_event(self, trace, dst, src1, src2, field_pc)?;
        trace.sltu.push(new_sltu_event);

        Ok(())
    }

    fn generate_sltiu(
        &mut self,
        trace: &mut ZCrayTrace,
        field_pc: BinaryField32b,
        dst: BinaryField16b,
        src: BinaryField16b,
        imm: BinaryField16b,
    ) -> Result<(), InterpreterError> {
        let new_sltiu_event = SltiuEvent::generate_event(self, trace, dst, src, imm, field_pc)?;
        trace.sltiu.push(new_sltiu_event);

        Ok(())
    }

    fn generate_or(
        &mut self,
        trace: &mut ZCrayTrace,
        field_pc: BinaryField32b,
        dst: BinaryField16b,
        src1: BinaryField16b,
        src2: BinaryField16b,
    ) -> Result<(), InterpreterError> {
        let new_or_event = OrEvent::generate_event(self, trace, dst, src1, src2, field_pc)?;
        trace.or.push(new_or_event);

        Ok(())
    }

    fn generate_ori(
        &mut self,
        trace: &mut ZCrayTrace,
        field_pc: BinaryField32b,
        dst: BinaryField16b,
        src: BinaryField16b,
        imm: BinaryField16b,
    ) -> Result<(), InterpreterError> {
        let new_ori_event = OriEvent::generate_event(self, trace, dst, src, imm, field_pc)?;
        trace.ori.push(new_ori_event);

        Ok(())
    }

    fn generate_muli(
        &mut self,
        trace: &mut ZCrayTrace,
        field_pc: BinaryField32b,
        dst: BinaryField16b,
        src: BinaryField16b,
        imm: BinaryField16b,
    ) -> Result<(), InterpreterError> {
        let new_muli_event = MuliEvent::generate_event(self, trace, dst, src, imm, field_pc)?;

        trace.muli.push(new_muli_event);

        Ok(())
    }

    fn generate_mulu(
        &mut self,
        trace: &mut ZCrayTrace,
        field_pc: BinaryField32b,
        dst: BinaryField16b,
        src1: BinaryField16b,
        src2: BinaryField16b,
    ) -> Result<(), InterpreterError> {
        let new_mulu_event = MuluEvent::generate_event(self, trace, dst, src1, src2, field_pc)?;
        let aux = new_mulu_event.aux;
        let aux_sums = new_mulu_event.aux_sums;
        let cum_sums = new_mulu_event.cum_sums;

        // This is to check aux_sums[i] = aux[2i] + aux[2i+1] << 8.
        for i in 0..aux.len() / 2 {
            trace.add64.push(Add64Event::generate_event(
                self,
                aux[2 * i] as u64,
                (aux[2 * i + 1] as u64) << 8,
            ));
        }
        // This is to check cum_sums[i] = cum_sums[i-1] + aux_sums[i] << 8.
        // Check the first element.
        trace.add64.push(Add64Event::generate_event(
            self,
            aux_sums[0],
            aux_sums[1] << 8,
        ));
        // CHeck the second element.
        trace.add64.push(Add64Event::generate_event(
            self,
            cum_sums[0],
            aux_sums[2] << 16,
        ));

        // This is to check that dst_val = cum_sums[1] + aux_sums[3] << 24.
        trace.add64.push(Add64Event::generate_event(
            self,
            cum_sums[1],
            aux_sums[3] << 24,
        ));
        trace.mulu.push(new_mulu_event);

        Ok(())
    }

    fn generate_mul(
        &mut self,
        trace: &mut ZCrayTrace,
        field_pc: BinaryField32b,
        dst: BinaryField16b,
        src1: BinaryField16b,
        src2: BinaryField16b,
    ) -> Result<(), InterpreterError> {
        let new_mul_event = SignedMulEvent::generate_event(
            self,
            trace,
            dst,
            src1,
            src2,
            field_pc,
            SignedMulKind::Mul,
        )?;

        trace.signed_mul.push(new_mul_event);

        Ok(())
    }

    fn generate_mulsu(
        &mut self,
        trace: &mut ZCrayTrace,
        field_pc: BinaryField32b,
        dst: BinaryField16b,
        src1: BinaryField16b,
        src2: BinaryField16b,
    ) -> Result<(), InterpreterError> {
        let new_mulsu_event = SignedMulEvent::generate_event(
            self,
            trace,
            dst,
            src1,
            src2,
            field_pc,
            SignedMulKind::Mulsu,
        )?;

        trace.signed_mul.push(new_mulsu_event);

        Ok(())
    }

    fn generate_b32_mul(
        &mut self,
        trace: &mut ZCrayTrace,
        field_pc: BinaryField32b,
        dst: BinaryField16b,
        src1: BinaryField16b,
        src2: BinaryField16b,
    ) -> Result<(), InterpreterError> {
        let new_b32mul_event = B32MulEvent::generate_event(self, trace, dst, src1, src2, field_pc)?;
        trace.b32_mul.push(new_b32mul_event);

        Ok(())
    }

    fn generate_b32_muli(
        &mut self,
        trace: &mut ZCrayTrace,
        field_pc: BinaryField32b,
        dst: BinaryField16b,
        src: BinaryField16b,
        imm_low: BinaryField16b,
    ) -> Result<(), InterpreterError> {
        if self.pc as usize > trace.prom().len() {
            return Err(InterpreterError::BadPc);
        }
        let [second_opcode, imm_high, third, fourth] = trace.prom()[self.pc as usize].instruction;

        if second_opcode.val() != Opcode::B32Muli.into()
            || third != BinaryField16b::ZERO
            || fourth != BinaryField16b::ZERO
        {
            return Err(InterpreterError::BadPc);
>>>>>>> 39fd4660
        }
    }

    fn generate_add(
        ctx: &mut EventContext,
        dst: BinaryField16b,
        src1: BinaryField16b,
        src2: BinaryField16b,
    ) -> Result<(), InterpreterError> {
        AddEvent::generate(ctx, dst, src1, src2)?;

        // TODO(Robin): Do this directly within AddEvent / AddiEvent

        // Retrieve event
        let new_add_event = ctx.trace.add.last().expect("Event should have been pushed");

        let new_add32_gadget =
            Add32Gadget::generate_gadget(ctx, new_add_event.src1_val, new_add_event.src2_val);
        ctx.trace.add32.push(new_add32_gadget);

        Ok(())
    }

    fn generate_addi(
        ctx: &mut EventContext,
        dst: BinaryField16b,
        src: BinaryField16b,
        imm: BinaryField16b,
    ) -> Result<(), InterpreterError> {
        AddiEvent::generate(ctx, dst, src, imm)?;

        // TODO(Robin): Do this directly within AddEvent / AddiEvent

        // Retrieve event
        let new_addi_event = ctx
            .trace
            .addi
            .last()
            .expect("Event should have been pushed");
        let new_add32_gadget =
            Add32Gadget::generate_gadget(ctx, new_addi_event.src_val, imm.val() as u32);
        ctx.trace.add32.push(new_add32_gadget);

        Ok(())
    }

    pub(crate) fn allocate_new_frame(
        &self,
        trace: &mut ZCrayTrace,
        target: BinaryField32b,
    ) -> Result<u32, InterpreterError> {
        let frame_size = self
            .frames
            .get(&target)
            .ok_or(InterpreterError::InvalidInput)?;
        Ok(trace.vrom_mut().allocate_new_frame(*frame_size as u32))
    }
}

#[cfg(test)]
mod tests {
    use num_traits::WrappingAdd;

    use super::*;
    use crate::parser::parse_program;
    use crate::util::get_binary_slot;
    use crate::util::{collatz_orbits, init_logger};

    pub(crate) fn code_to_prom(code: &[Instruction]) -> ProgramRom {
        let mut prom = ProgramRom::new();
        let mut pc = BinaryField32b::ONE; // we start at PC = 1G.
        for (i, &instruction) in code.iter().enumerate() {
            let interp_inst = InterpreterInstruction::new(instruction, pc);
            prom.push(interp_inst);
            pc *= G;
        }

        prom
    }

    #[test]
    fn test_zcray() {
        let zero = BinaryField16b::zero();
        let code = vec![[Opcode::Ret.get_field_elt(), zero, zero, zero]];
        let prom = code_to_prom(&code);
        let memory = Memory::new(prom, ValueRom::new_with_init_vals(&[0, 0]));

        let mut frames = HashMap::new();
        frames.insert(BinaryField32b::ONE, 12);

        let (trace, boundary_values) =
            ZCrayTrace::generate(memory, frames, HashMap::new()).expect("Ouch!");
        trace.validate(boundary_values);
    }

    #[test]
    fn test_compiled_collatz() {
        //     collatz:
        //     ;; Frame:
        //     ;; Slot @0: Return PC
        //     ;; Slot @1: Return FP
        //     ;; Slot @2: Arg: n
        //     ;; Slot @3: Return value
        //     ;; Slot @4: ND Local: Next FP
        //     ;; Slot @5: Local: n == 1
        //     ;; Slot @6: Local: n % 2
        //     ;; Slot @7: Local: n >> 1 or 3*n + 1
        //     ;; Slot @8: Local: 3*n (lower 32bits)
        //     ;; Slot @9: Local 3*n (higher 32bits, unused)

        //     ;; Branch to recursion label if value in slot 2 is not 1
        //     XORI @5, @2, #1
        //     BNZ case_recurse, @5 ;; branch if n != 1
        //     XORI @3, @2, #0
        //     RET

        // case_recurse:
        //     ANDI @6, @2, #1  ;; n % 2 is & 0x00..01
        //     BNZ case_odd, @6 ;; branch if n % 2 == 1u32

        //     ;; case even
        //     ;; n >> 1
        //     SRLI @7, @2, #1
        //     MVV.W @4[2], @7
        //     MVV.W @4[3], @3
        //     TAILI collatz, @4

        // case_odd:
        //     MULI @8, @2, #3
        //     ADDI @7, @8, #1
        //     MVV.W @4[2], @7
        //     MVV.W @4[3], @3
        //     TAILI collatz, @4

        init_logger();

        let zero = BinaryField16b::zero();
        // labels
        let collatz = BinaryField16b::ONE;
        let case_recurse = ExtensionField::<BinaryField16b>::iter_bases(&G.pow(4))
            .collect::<Vec<BinaryField16b>>();
        let case_odd = ExtensionField::<BinaryField16b>::iter_bases(&G.pow(10))
            .collect::<Vec<BinaryField16b>>();

        // Add targets needed in the code.
        let mut pc_field_to_int = HashMap::new();
        // Add collatz
        pc_field_to_int.insert(collatz.into(), 1);
        // Add case_recurse
        pc_field_to_int.insert(G.pow(4), 5);
        // Add case_odd
        pc_field_to_int.insert(G.pow(10), 11);

        let instructions = vec![
            // collatz:
            [
                Opcode::Xori.get_field_elt(),
                get_binary_slot(5),
                get_binary_slot(2),
                get_binary_slot(1),
            ], //  0G: XORI @5, @2, #1
            [
                Opcode::Bnz.get_field_elt(),
                get_binary_slot(5),
                case_recurse[0],
                case_recurse[1],
            ], //  1G: BNZ @5, case_recurse,
            // case_return:
            [
                Opcode::Xori.get_field_elt(),
                get_binary_slot(3),
                get_binary_slot(2),
                zero,
            ], //  2G: XORI @3, @2, #0
            [Opcode::Ret.get_field_elt(), zero, zero, zero], //  3G: RET
            // case_recurse:
            [
                Opcode::Andi.get_field_elt(),
                get_binary_slot(6),
                get_binary_slot(2),
                get_binary_slot(1),
            ], // 4G: ANDI @6, @2, #1
            [
                Opcode::Bnz.get_field_elt(),
                get_binary_slot(6),
                case_odd[0],
                case_odd[1],
            ], //  5G: BNZ @6, case_odd
            // case_even:
            [
                Opcode::Srli.get_field_elt(),
                get_binary_slot(7),
                get_binary_slot(2),
                get_binary_slot(1),
            ], //  6G: SRLI @7, @2, #1
            [
                Opcode::Mvvw.get_field_elt(),
                get_binary_slot(4),
                get_binary_slot(2),
                get_binary_slot(7),
            ], //  7G: MVV.W @4[2], @7
            [
                Opcode::Mvvw.get_field_elt(),
                get_binary_slot(4),
                get_binary_slot(3),
                get_binary_slot(3),
            ], //  8G: MVV.W @4[3], @3
            [
                Opcode::Taili.get_field_elt(),
                collatz,
                zero,
                get_binary_slot(4),
            ], // 9G: TAILI collatz, @4
            // case_odd:
            [
                Opcode::Muli.get_field_elt(),
                get_binary_slot(8),
                get_binary_slot(2),
                get_binary_slot(3),
            ], //  10G: MULI @8, @2, #3
            [
                Opcode::Addi.get_field_elt(),
                get_binary_slot(7),
                get_binary_slot(8),
                get_binary_slot(1),
            ], //  11G: ADDI @7, @8, #1
            [
                Opcode::Mvvw.get_field_elt(),
                get_binary_slot(4),
                get_binary_slot(2),
                get_binary_slot(7),
            ], //  12G: MVV.W @4[2], @7
            [
                Opcode::Mvvw.get_field_elt(),
                get_binary_slot(4),
                get_binary_slot(3),
                get_binary_slot(3),
            ], //  13G: MVV.W @4[3], @3
            [
                Opcode::Taili.get_field_elt(),
                collatz,
                zero,
                get_binary_slot(4),
            ], //  14G: TAILI collatz, @4
        ];
        let initial_val = 5;
        let (expected_evens, expected_odds) = collatz_orbits(initial_val);

        let prom = code_to_prom(&instructions);
        // return PC = 0, return FP = 0, n = 5
        let vrom = ValueRom::new_with_init_vals(&[0, 0, initial_val]);

        let memory = Memory::new(prom, vrom);

        // TODO: We could build this with compiler hints.
        let mut frames_args_size = HashMap::new();
        frames_args_size.insert(BinaryField32b::ONE, 10);

        let (traces, boundary_values) =
            ZCrayTrace::generate(memory, frames_args_size, pc_field_to_int)
                .expect("Trace generation should not fail.");

        traces.validate(boundary_values);

        assert!(
            traces.shifts.len() == expected_evens.len(),
            "Generated an incorrect number of even cases."
        );
        for (i, &even) in expected_evens.iter().enumerate() {
            let event = traces.shifts[i]
                .as_any()
                .downcast_ref::<SrliEvent>()
                .unwrap();

            assert!(event.src_val == even, "Incorrect input to an even case.");
        }
        assert!(
            traces.muli.len() == expected_odds.len(),
            "Generated an incorrect number of odd cases."
        );
        for (i, &odd) in expected_odds.iter().enumerate() {
            assert!(
                traces.muli[i].src_val == odd,
                "Incorrect input to an odd case."
            );
        }

        let nb_frames = expected_evens.len() + expected_odds.len();
        let mut cur_val = initial_val;

        for i in 0..nb_frames {
            assert_eq!(
                traces.get_vrom_u32(i as u32 * 16 + 4).unwrap(), // next_fp (slot 4)
                ((i + 1) * 16) as u32                            // next_fp_val
            );
            assert_eq!(
                traces.get_vrom_u32(i as u32 * 16 + 2).unwrap(), // n (slot 2)
                cur_val                                          // n_val
            );

            if cur_val % 2 == 0 {
                cur_val /= 2;
            } else {
                cur_val = 3 * cur_val + 1;
            }
        }

        // Check return value.
        assert_eq!(traces.get_vrom_u32(3).unwrap(), 1);
    }
}<|MERGE_RESOLUTION|>--- conflicted
+++ resolved
@@ -21,8 +21,9 @@
         call::{CalliEvent, CallvEvent, TailVEvent, TailiEvent},
         context::EventContext,
         integer_ops::{
-            self, Add32Gadget, Add64Gadget, AddEvent, AddiEvent, MulOp, MuliEvent, MulsuOp,
-            MuluEvent, SignedMulEvent, SltEvent, SltiEvent, SltiuEvent, SltuEvent, SubEvent,
+            self, Add32Gadget, Add64Gadget, AddEvent, AddiEvent, MulEvent, MulOp, MuliEvent,
+            MulsuEvent, MulsuOp, MuluEvent, SignedMulEvent, SltEvent, SltiEvent, SltiuEvent,
+            SltuEvent, SubEvent,
         },
         jump::{JumpiEvent, JumpvEvent},
         mv::{LDIEvent, MVIHEvent, MVInfo, MVKind, MVVLEvent, MVVWEvent},
@@ -205,16 +206,6 @@
         debug_assert_eq!(field_pc, G.pow(self.pc as u64 - 1));
 
         let opcode = Opcode::try_from(opcode.val()).map_err(|_| InterpreterError::InvalidOpcode)?;
-<<<<<<< HEAD
-        trace!("Executing {:?} at timestamp {:?}", opcode, self.timestamp);
-
-        let mut ctx = EventContext {
-            interpreter: self,
-            trace,
-            field_pc,
-        };
-
-=======
         trace!(
             "Executing {:?} with args {:?}",
             opcode,
@@ -222,7 +213,13 @@
                 .map(|i| instruction.instruction[i].val())
                 .collect::<Vec<_>>()
         );
->>>>>>> 39fd4660
+
+        let mut ctx = EventContext {
+            interpreter: self,
+            trace,
+            field_pc,
+        };
+
         match opcode {
             Opcode::Bnz => Self::generate_bnz(&mut ctx, arg0, arg1, arg2)?,
             Opcode::Jumpi => JumpiEvent::generate(&mut ctx, arg0, arg1, arg2)?,
@@ -244,8 +241,8 @@
             Opcode::Sltiu => SltiuEvent::generate(&mut ctx, arg0, arg1, arg2)?,
             Opcode::Muli => MuliEvent::generate(&mut ctx, arg0, arg1, arg2)?,
             Opcode::Mulu => MuluEvent::generate(&mut ctx, arg0, arg1, arg2)?,
-            Opcode::Mulsu => SignedMulEvent::<MulsuOp>::generate(&mut ctx, arg0, arg1, arg2)?,
-            Opcode::Mul => SignedMulEvent::<MulOp>::generate(&mut ctx, arg0, arg1, arg2)?,
+            Opcode::Mulsu => MulsuEvent::generate(&mut ctx, arg0, arg1, arg2)?,
+            Opcode::Mul => MulEvent::generate(&mut ctx, arg0, arg1, arg2)?,
             Opcode::Ret => RetEvent::generate(&mut ctx, arg0, arg1, arg2)?,
             Opcode::Taili => TailiEvent::generate(&mut ctx, arg0, arg1, arg2)?,
             Opcode::Tailv => TailVEvent::generate(&mut ctx, arg0, arg1, arg2)?,
@@ -280,545 +277,7 @@
         if cond_val != 0 {
             BnzEvent::generate(ctx, cond, target_low, target_high)
         } else {
-<<<<<<< HEAD
             BzEvent::generate(ctx, cond, target_low, target_high)
-=======
-            let new_bz_event = BzEvent::generate_event(self, trace, cond, target, field_pc)?;
-            trace.bz.push(new_bz_event);
-        }
-
-        Ok(())
-    }
-
-    fn generate_jumpi(
-        &mut self,
-        trace: &mut ZCrayTrace,
-        field_pc: BinaryField32b,
-        target_low: BinaryField16b,
-        target_high: BinaryField16b,
-        _: BinaryField16b,
-    ) -> Result<(), InterpreterError> {
-        let target = (BinaryField32b::from_bases([target_low, target_high]))
-            .map_err(|_| InterpreterError::InvalidInput)?;
-        let new_jumpi_event = JumpiEvent::generate_event(self, trace, target, field_pc)?;
-        trace.jumpi.push(new_jumpi_event);
-
-        Ok(())
-    }
-
-    fn generate_jumpv(
-        &mut self,
-        trace: &mut ZCrayTrace,
-        field_pc: BinaryField32b,
-        offset: BinaryField16b,
-        _: BinaryField16b,
-        _: BinaryField16b,
-    ) -> Result<(), InterpreterError> {
-        let new_jumpv_event = JumpvEvent::generate_event(self, trace, offset, field_pc)?;
-        trace.jumpv.push(new_jumpv_event);
-
-        Ok(())
-    }
-
-    fn generate_xori(
-        &mut self,
-        trace: &mut ZCrayTrace,
-        field_pc: BinaryField32b,
-        dst: BinaryField16b,
-        src: BinaryField16b,
-        imm: BinaryField16b,
-    ) -> Result<(), InterpreterError> {
-        let new_xori_event = XoriEvent::generate_event(self, trace, dst, src, imm, field_pc)?;
-        trace.xori.push(new_xori_event);
-
-        Ok(())
-    }
-
-    fn generate_xor(
-        &mut self,
-        trace: &mut ZCrayTrace,
-        field_pc: BinaryField32b,
-        dst: BinaryField16b,
-        src1: BinaryField16b,
-        src2: BinaryField16b,
-    ) -> Result<(), InterpreterError> {
-        let new_xor_event = XorEvent::generate_event(self, trace, dst, src1, src2, field_pc)?;
-        trace.xor.push(new_xor_event);
-
-        Ok(())
-    }
-
-    fn generate_ret(
-        &mut self,
-        trace: &mut ZCrayTrace,
-        field_pc: BinaryField32b,
-        _: BinaryField16b,
-        _: BinaryField16b,
-        _: BinaryField16b,
-    ) -> Result<(), InterpreterError> {
-        let new_ret_event = RetEvent::generate_event(self, trace, field_pc)?;
-        trace.ret.push(new_ret_event);
-
-        Ok(())
-    }
-
-    fn generate_slli(
-        &mut self,
-        trace: &mut ZCrayTrace,
-        field_pc: BinaryField32b,
-        dst: BinaryField16b,
-        src: BinaryField16b,
-        imm: BinaryField16b,
-    ) -> Result<(), InterpreterError> {
-        let new_shift_event = ShiftEvent::generate_immediate_event(
-            self,
-            trace,
-            dst,
-            src,
-            imm,
-            ShiftOperation::LogicalLeft,
-            field_pc,
-        )?;
-        trace.shifts.push(new_shift_event);
-        Ok(())
-    }
-
-    fn generate_srli(
-        &mut self,
-        trace: &mut ZCrayTrace,
-        field_pc: BinaryField32b,
-        dst: BinaryField16b,
-        src: BinaryField16b,
-        imm: BinaryField16b,
-    ) -> Result<(), InterpreterError> {
-        let new_shift_event = ShiftEvent::generate_immediate_event(
-            self,
-            trace,
-            dst,
-            src,
-            imm,
-            ShiftOperation::LogicalRight,
-            field_pc,
-        )?;
-        trace.shifts.push(new_shift_event);
-        Ok(())
-    }
-
-    fn generate_srai(
-        &mut self,
-        trace: &mut ZCrayTrace,
-        field_pc: BinaryField32b,
-        dst: BinaryField16b,
-        src: BinaryField16b,
-        imm: BinaryField16b,
-    ) -> Result<(), InterpreterError> {
-        let new_shift_event = ShiftEvent::generate_immediate_event(
-            self,
-            trace,
-            dst,
-            src,
-            imm,
-            ShiftOperation::ArithmeticRight,
-            field_pc,
-        )?;
-        trace.shifts.push(new_shift_event);
-        Ok(())
-    }
-
-    fn generate_sll(
-        &mut self,
-        trace: &mut ZCrayTrace,
-        field_pc: BinaryField32b,
-        dst: BinaryField16b,
-        src1: BinaryField16b,
-        src2: BinaryField16b,
-    ) -> Result<(), InterpreterError> {
-        let new_shift_event = ShiftEvent::generate_vrom_event(
-            self,
-            trace,
-            dst,
-            src1,
-            src2,
-            ShiftOperation::LogicalLeft,
-            field_pc,
-        )?;
-        trace.shifts.push(new_shift_event);
-        Ok(())
-    }
-
-    fn generate_srl(
-        &mut self,
-        trace: &mut ZCrayTrace,
-        field_pc: BinaryField32b,
-        dst: BinaryField16b,
-        src1: BinaryField16b,
-        src2: BinaryField16b,
-    ) -> Result<(), InterpreterError> {
-        let new_shift_event = ShiftEvent::generate_vrom_event(
-            self,
-            trace,
-            dst,
-            src1,
-            src2,
-            ShiftOperation::LogicalRight,
-            field_pc,
-        )?;
-        trace.shifts.push(new_shift_event);
-        Ok(())
-    }
-
-    fn generate_sra(
-        &mut self,
-        trace: &mut ZCrayTrace,
-        field_pc: BinaryField32b,
-        dst: BinaryField16b,
-        src1: BinaryField16b,
-        src2: BinaryField16b,
-    ) -> Result<(), InterpreterError> {
-        let new_shift_event = ShiftEvent::generate_vrom_event(
-            self,
-            trace,
-            dst,
-            src1,
-            src2,
-            ShiftOperation::ArithmeticRight,
-            field_pc,
-        )?;
-        trace.shifts.push(new_shift_event);
-
-        Ok(())
-    }
-
-    fn generate_tailv(
-        &mut self,
-        trace: &mut ZCrayTrace,
-        field_pc: BinaryField32b,
-        offset: BinaryField16b,
-        next_fp: BinaryField16b,
-        _: BinaryField16b,
-    ) -> Result<(), InterpreterError> {
-        let new_tailv_event = TailVEvent::generate_event(self, trace, offset, next_fp, field_pc)?;
-        trace.tailv.push(new_tailv_event);
-
-        Ok(())
-    }
-
-    fn generate_taili(
-        &mut self,
-        trace: &mut ZCrayTrace,
-        field_pc: BinaryField32b,
-        target_low: BinaryField16b,
-        target_high: BinaryField16b,
-        next_fp: BinaryField16b,
-    ) -> Result<(), InterpreterError> {
-        let target = BinaryField32b::from_bases([target_low, target_high])
-            .map_err(|_| InterpreterError::InvalidInput)?;
-        let next_fp_val = self.allocate_new_frame(trace, target)?;
-        let new_taili_event =
-            TailiEvent::generate_event(self, trace, target, next_fp, next_fp_val, field_pc)?;
-        trace.taili.push(new_taili_event);
-
-        Ok(())
-    }
-
-    fn generate_calli(
-        &mut self,
-        trace: &mut ZCrayTrace,
-        field_pc: BinaryField32b,
-        target_low: BinaryField16b,
-        target_high: BinaryField16b,
-        next_fp: BinaryField16b,
-    ) -> Result<(), InterpreterError> {
-        let target = BinaryField32b::from_bases([target_low, target_high])
-            .map_err(|_| InterpreterError::InvalidInput)?;
-        let next_fp_val = self.allocate_new_frame(trace, target)?;
-        let new_calli_event =
-            CalliEvent::generate_event(self, trace, target, next_fp, next_fp_val, field_pc)?;
-        trace.calli.push(new_calli_event);
-
-        Ok(())
-    }
-
-    fn generate_callv(
-        &mut self,
-        trace: &mut ZCrayTrace,
-        field_pc: BinaryField32b,
-        offset: BinaryField16b,
-        next_fp: BinaryField16b,
-        _: BinaryField16b,
-    ) -> Result<(), InterpreterError> {
-        let new_callv_event = CallvEvent::generate_event(self, trace, offset, next_fp, field_pc)?;
-        trace.callv.push(new_callv_event);
-
-        Ok(())
-    }
-
-    fn generate_and(
-        &mut self,
-        trace: &mut ZCrayTrace,
-        field_pc: BinaryField32b,
-        dst: BinaryField16b,
-        src1: BinaryField16b,
-        src2: BinaryField16b,
-    ) -> Result<(), InterpreterError> {
-        let new_and_event = AndEvent::generate_event(self, trace, dst, src1, src2, field_pc)?;
-        trace.and.push(new_and_event);
-
-        Ok(())
-    }
-
-    fn generate_andi(
-        &mut self,
-        trace: &mut ZCrayTrace,
-        field_pc: BinaryField32b,
-        dst: BinaryField16b,
-        src: BinaryField16b,
-        imm: BinaryField16b,
-    ) -> Result<(), InterpreterError> {
-        let new_andi_event = AndiEvent::generate_event(self, trace, dst, src, imm, field_pc)?;
-        trace.andi.push(new_andi_event);
-
-        Ok(())
-    }
-
-    fn generate_sub(
-        &mut self,
-        trace: &mut ZCrayTrace,
-        field_pc: BinaryField32b,
-        dst: BinaryField16b,
-        src1: BinaryField16b,
-        src2: BinaryField16b,
-    ) -> Result<(), InterpreterError> {
-        let new_sub_event = SubEvent::generate_event(self, trace, dst, src1, src2, field_pc)?;
-        trace.sub.push(new_sub_event);
-
-        Ok(())
-    }
-
-    fn generate_slt(
-        &mut self,
-        trace: &mut ZCrayTrace,
-        field_pc: BinaryField32b,
-        dst: BinaryField16b,
-        src1: BinaryField16b,
-        src2: BinaryField16b,
-    ) -> Result<(), InterpreterError> {
-        let new_slt_event = SltEvent::generate_event(self, trace, dst, src1, src2, field_pc)?;
-        trace.slt.push(new_slt_event);
-
-        Ok(())
-    }
-
-    fn generate_slti(
-        &mut self,
-        trace: &mut ZCrayTrace,
-        field_pc: BinaryField32b,
-        dst: BinaryField16b,
-        src: BinaryField16b,
-        imm: BinaryField16b,
-    ) -> Result<(), InterpreterError> {
-        let new_slti_event = SltiEvent::generate_event(self, trace, dst, src, imm, field_pc)?;
-        trace.slti.push(new_slti_event);
-
-        Ok(())
-    }
-
-    fn generate_sltu(
-        &mut self,
-        trace: &mut ZCrayTrace,
-        field_pc: BinaryField32b,
-        dst: BinaryField16b,
-        src1: BinaryField16b,
-        src2: BinaryField16b,
-    ) -> Result<(), InterpreterError> {
-        let new_sltu_event = SltuEvent::generate_event(self, trace, dst, src1, src2, field_pc)?;
-        trace.sltu.push(new_sltu_event);
-
-        Ok(())
-    }
-
-    fn generate_sltiu(
-        &mut self,
-        trace: &mut ZCrayTrace,
-        field_pc: BinaryField32b,
-        dst: BinaryField16b,
-        src: BinaryField16b,
-        imm: BinaryField16b,
-    ) -> Result<(), InterpreterError> {
-        let new_sltiu_event = SltiuEvent::generate_event(self, trace, dst, src, imm, field_pc)?;
-        trace.sltiu.push(new_sltiu_event);
-
-        Ok(())
-    }
-
-    fn generate_or(
-        &mut self,
-        trace: &mut ZCrayTrace,
-        field_pc: BinaryField32b,
-        dst: BinaryField16b,
-        src1: BinaryField16b,
-        src2: BinaryField16b,
-    ) -> Result<(), InterpreterError> {
-        let new_or_event = OrEvent::generate_event(self, trace, dst, src1, src2, field_pc)?;
-        trace.or.push(new_or_event);
-
-        Ok(())
-    }
-
-    fn generate_ori(
-        &mut self,
-        trace: &mut ZCrayTrace,
-        field_pc: BinaryField32b,
-        dst: BinaryField16b,
-        src: BinaryField16b,
-        imm: BinaryField16b,
-    ) -> Result<(), InterpreterError> {
-        let new_ori_event = OriEvent::generate_event(self, trace, dst, src, imm, field_pc)?;
-        trace.ori.push(new_ori_event);
-
-        Ok(())
-    }
-
-    fn generate_muli(
-        &mut self,
-        trace: &mut ZCrayTrace,
-        field_pc: BinaryField32b,
-        dst: BinaryField16b,
-        src: BinaryField16b,
-        imm: BinaryField16b,
-    ) -> Result<(), InterpreterError> {
-        let new_muli_event = MuliEvent::generate_event(self, trace, dst, src, imm, field_pc)?;
-
-        trace.muli.push(new_muli_event);
-
-        Ok(())
-    }
-
-    fn generate_mulu(
-        &mut self,
-        trace: &mut ZCrayTrace,
-        field_pc: BinaryField32b,
-        dst: BinaryField16b,
-        src1: BinaryField16b,
-        src2: BinaryField16b,
-    ) -> Result<(), InterpreterError> {
-        let new_mulu_event = MuluEvent::generate_event(self, trace, dst, src1, src2, field_pc)?;
-        let aux = new_mulu_event.aux;
-        let aux_sums = new_mulu_event.aux_sums;
-        let cum_sums = new_mulu_event.cum_sums;
-
-        // This is to check aux_sums[i] = aux[2i] + aux[2i+1] << 8.
-        for i in 0..aux.len() / 2 {
-            trace.add64.push(Add64Event::generate_event(
-                self,
-                aux[2 * i] as u64,
-                (aux[2 * i + 1] as u64) << 8,
-            ));
-        }
-        // This is to check cum_sums[i] = cum_sums[i-1] + aux_sums[i] << 8.
-        // Check the first element.
-        trace.add64.push(Add64Event::generate_event(
-            self,
-            aux_sums[0],
-            aux_sums[1] << 8,
-        ));
-        // CHeck the second element.
-        trace.add64.push(Add64Event::generate_event(
-            self,
-            cum_sums[0],
-            aux_sums[2] << 16,
-        ));
-
-        // This is to check that dst_val = cum_sums[1] + aux_sums[3] << 24.
-        trace.add64.push(Add64Event::generate_event(
-            self,
-            cum_sums[1],
-            aux_sums[3] << 24,
-        ));
-        trace.mulu.push(new_mulu_event);
-
-        Ok(())
-    }
-
-    fn generate_mul(
-        &mut self,
-        trace: &mut ZCrayTrace,
-        field_pc: BinaryField32b,
-        dst: BinaryField16b,
-        src1: BinaryField16b,
-        src2: BinaryField16b,
-    ) -> Result<(), InterpreterError> {
-        let new_mul_event = SignedMulEvent::generate_event(
-            self,
-            trace,
-            dst,
-            src1,
-            src2,
-            field_pc,
-            SignedMulKind::Mul,
-        )?;
-
-        trace.signed_mul.push(new_mul_event);
-
-        Ok(())
-    }
-
-    fn generate_mulsu(
-        &mut self,
-        trace: &mut ZCrayTrace,
-        field_pc: BinaryField32b,
-        dst: BinaryField16b,
-        src1: BinaryField16b,
-        src2: BinaryField16b,
-    ) -> Result<(), InterpreterError> {
-        let new_mulsu_event = SignedMulEvent::generate_event(
-            self,
-            trace,
-            dst,
-            src1,
-            src2,
-            field_pc,
-            SignedMulKind::Mulsu,
-        )?;
-
-        trace.signed_mul.push(new_mulsu_event);
-
-        Ok(())
-    }
-
-    fn generate_b32_mul(
-        &mut self,
-        trace: &mut ZCrayTrace,
-        field_pc: BinaryField32b,
-        dst: BinaryField16b,
-        src1: BinaryField16b,
-        src2: BinaryField16b,
-    ) -> Result<(), InterpreterError> {
-        let new_b32mul_event = B32MulEvent::generate_event(self, trace, dst, src1, src2, field_pc)?;
-        trace.b32_mul.push(new_b32mul_event);
-
-        Ok(())
-    }
-
-    fn generate_b32_muli(
-        &mut self,
-        trace: &mut ZCrayTrace,
-        field_pc: BinaryField32b,
-        dst: BinaryField16b,
-        src: BinaryField16b,
-        imm_low: BinaryField16b,
-    ) -> Result<(), InterpreterError> {
-        if self.pc as usize > trace.prom().len() {
-            return Err(InterpreterError::BadPc);
-        }
-        let [second_opcode, imm_high, third, fourth] = trace.prom()[self.pc as usize].instruction;
-
-        if second_opcode.val() != Opcode::B32Muli.into()
-            || third != BinaryField16b::ZERO
-            || fourth != BinaryField16b::ZERO
-        {
-            return Err(InterpreterError::BadPc);
->>>>>>> 39fd4660
         }
     }
 
