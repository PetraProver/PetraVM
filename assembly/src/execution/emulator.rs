--- conflicted
+++ resolved
@@ -16,19 +16,13 @@
             AndEvent, AndiEvent, B32MulEvent, B32MuliEvent, OrEvent, OriEvent, XorEvent, XoriEvent,
         },
         branch::{BnzEvent, BzEvent},
-<<<<<<< HEAD
         call::{CalliEvent, TailVEvent, TailiEvent},
         integer_ops::{
             Add32Event, Add64Event, AddEvent, AddiEvent, MulEvent, MuliEvent, SltiuEvent,
             SltuEvent, SubEvent,
         },
         jump::{JumpiEvent, JumpvEvent},
-        mv::{LDIEvent, MVEventOutput, MVIHEvent, MVInfo, MVKind, MVVLEvent, MVVWEvent},
-=======
-        call::{TailVEvent, TailiEvent},
-        integer_ops::{Add32Event, Add64Event, AddEvent, AddiEvent, MuliEvent},
         mv::{LDIEvent, MVIHEvent, MVInfo, MVKind, MVVLEvent, MVVWEvent},
->>>>>>> 9c0c473b
         ret::RetEvent,
         shift::{ShiftEvent, ShiftOperation},
         ImmediateBinaryOperation,
@@ -291,8 +285,6 @@
             Opcode::Srai => {
                 self.generate_srai(trace, field_pc, is_call_procedure, arg0, arg1, arg2)?
             }
-<<<<<<< HEAD
-=======
             Opcode::Sll => {
                 self.generate_sll(trace, field_pc, is_call_procedure, arg0, arg1, arg2)?
             }
@@ -302,7 +294,6 @@
             Opcode::Sra => {
                 self.generate_sra(trace, field_pc, is_call_procedure, arg0, arg1, arg2)?
             }
->>>>>>> 9c0c473b
             Opcode::Addi => {
                 self.generate_addi(trace, field_pc, is_call_procedure, arg0, arg1, arg2)?
             }
@@ -604,28 +595,6 @@
             field_pc,
         )?;
         trace.shifts.push(new_shift_event);
-        Ok(())
-    }
-
-    fn generate_srai(
-        &mut self,
-        trace: &mut ZCrayTrace,
-        field_pc: BinaryField32b,
-        _: bool,
-        dst: BinaryField16b,
-        src: BinaryField16b,
-        imm: BinaryField16b,
-    ) -> Result<(), InterpreterError> {
-        let new_shift_event = SliEvent::generate_event(
-            self,
-            trace,
-            dst,
-            src,
-            imm,
-            ShiftKind::ArithmeticRight,
-            field_pc,
-        )?;
-        trace.shift.push(new_shift_event);
 
         Ok(())
     }
@@ -1327,276 +1296,4 @@
         // Check return value.
         assert_eq!(traces.get_vrom_u32(3).unwrap(), 1);
     }
-<<<<<<< HEAD
-
-    #[test]
-    fn test_naive_div() {
-        let instructions = parse_program(include_str!("../../../examples/div.asm")).unwrap();
-
-        // Sets the call procedure hints to true for the returned PROM (where
-        // instructions are given with the labels).
-        let mut is_call_procedure_hints_with_labels = vec![false; instructions.len()];
-        let indices_to_set_with_labels = vec![4, 5, 6, 7];
-        for idx in indices_to_set_with_labels {
-            is_call_procedure_hints_with_labels[idx] = true;
-        }
-        let (prom, labels, pc_field_to_int, frame_sizes) =
-            get_full_prom_and_labels(&instructions, &is_call_procedure_hints_with_labels)
-                .expect("Instructions were not formatted properly.");
-
-        let a = rand::random();
-        let b = rand::random();
-        let mut vrom = ValueRom::new_with_init_vals(&[0, 0, a, b]);
-
-        let mut pc = BinaryField32b::ONE;
-        let mut pc_field_to_int = HashMap::new();
-        for i in 0..prom.len() {
-            pc_field_to_int.insert(pc, i as u32 + 1);
-            pc *= G;
-        }
-        let memory = Memory::new(prom, vrom);
-        let (trace, _) = ZCrayTrace::generate(memory, frame_sizes, pc_field_to_int)
-            .expect("Trace generation should not fail.");
-
-        assert_eq!(
-            trace
-                .get_vrom_u32(4)
-                .expect("Return value for quotient not set."),
-            a / b
-        );
-        assert_eq!(
-            trace
-                .get_vrom_u32(5)
-                .expect("Return value for remainder not set."),
-            a % b
-        );
-    }
-
-    #[test]
-    fn test_fibonacci() {
-        let instructions = parse_program(include_str!("../../../examples/fib.asm")).unwrap();
-
-        let mut is_calling_procedure_hints = vec![false; instructions.len()];
-        let indices = vec![1, 2, 3, 4, 5, 15, 16, 17, 18, 19];
-        for idx in indices {
-            is_calling_procedure_hints[idx] = true;
-        }
-
-        let (prom, labels, pc_field_to_int, frame_sizes) =
-            get_full_prom_and_labels(&instructions, &is_calling_procedure_hints)
-                .expect("Instructions were not formatted properly.");
-
-        let init_val = 4;
-        let initial_value = G.pow(init_val as u64).val();
-
-        // Set initial PC, FP and argument.
-        let vrom = ValueRom::new_with_init_vals(&[0, 0, initial_value]);
-        let memory = Memory::new(prom, vrom);
-
-        let (traces, _) = ZCrayTrace::generate(memory, frame_sizes, pc_field_to_int)
-            .expect("Trace generation should not fail.");
-
-        // Check that Fibonacci is computed properly.
-        let fib_power_two_frame_size = 16;
-        let mut cur_fibs = [0, 1];
-        // Check all intermediary values.
-        for i in 0..init_val {
-            let s = cur_fibs[0].wrapping_add(&cur_fibs[1]);
-            assert_eq!(
-                traces
-                    .get_vrom_u32((i + 1) * fib_power_two_frame_size + 2)
-                    .unwrap(),
-                cur_fibs[0],
-                "left {} right {}",
-                traces
-                    .get_vrom_u32((i + 1) * fib_power_two_frame_size + 2)
-                    .unwrap(),
-                cur_fibs[0]
-            );
-            assert_eq!(
-                traces
-                    .get_vrom_u32((i + 1) * fib_power_two_frame_size + 3)
-                    .unwrap(),
-                cur_fibs[1]
-            );
-            assert_eq!(
-                traces
-                    .get_vrom_u32((i + 1) * fib_power_two_frame_size + 7)
-                    .unwrap(),
-                s
-            );
-            cur_fibs[0] = cur_fibs[1];
-            cur_fibs[1] = s;
-        }
-        // Check the final return value.
-        assert_eq!(
-            traces
-                .get_vrom_u32((init_val + 1) * fib_power_two_frame_size + 5)
-                .unwrap(),
-            cur_fibs[0]
-        );
-        // Check that the returned value is propagated correctly.
-        assert_eq!(
-            traces
-                .get_vrom_u32((init_val + 1) * fib_power_two_frame_size + 5)
-                .unwrap(),
-            traces.get_vrom_u32(3).unwrap()
-        );
-    }
-
-    #[test]
-    fn test_bezout() {
-        let kernel_files = [
-            include_str!("../../../examples/bezout.asm"),
-            include_str!("../../../examples/div.asm"),
-        ];
-        let instructions = kernel_files
-            .into_iter()
-            .flat_map(|file| parse_program(file).unwrap())
-            .collect::<Vec<_>>();
-
-        // Sets the call procedure hints to true for the returned PROM (where
-        // instructions are given with the labels).
-        let mut is_call_procedure_hints_with_labels = vec![false; instructions.len()];
-        let indices_to_set_with_labels = vec![
-            7, 8, 9, 10, 12, 13, 14, 15, 16, // Bezout
-            25, 26, 27, 28, // Div
-        ];
-        for idx in indices_to_set_with_labels {
-            is_call_procedure_hints_with_labels[idx] = true;
-        }
-        let (prom, labels, pc_field_to_int, frame_sizes) =
-            get_full_prom_and_labels(&instructions, &is_call_procedure_hints_with_labels)
-                .expect("Instructions were not formatted properly.");
-
-        let a = 12;
-        let b = 3;
-        let mut vrom = ValueRom::new_with_init_vals(&[0, 0, a, b]);
-
-        let mut pc = BinaryField32b::ONE;
-        let mut pc_field_to_int = HashMap::new();
-        for i in 0..prom.len() {
-            pc_field_to_int.insert(pc, i as u32 + 1);
-            pc *= G;
-        }
-
-        let memory = Memory::new(prom, vrom);
-        let (trace, _) = ZCrayTrace::generate(memory, frame_sizes, pc_field_to_int)
-            .expect("Trace generation should not fail.");
-
-        // gcd
-        assert_eq!(
-            trace
-                .get_vrom_u32(4)
-                .expect("Return value for quotient not set."),
-            3
-        );
-        // a's coefficient
-        assert_eq!(
-            trace
-                .get_vrom_u32(5)
-                .expect("Return value for remainder not set."),
-            0
-        );
-        // b's coefficient
-        assert_eq!(
-            trace
-                .get_vrom_u32(6)
-                .expect("Return value for remainder not set."),
-            1
-        );
-    }
-
-    #[test]
-    fn test_non_tail_long_div() {
-        let kernel_file = include_str!("../../../examples/non_tail_long_div.asm");
-
-        let instructions = parse_program(kernel_file).unwrap();
-        let indices_is_call_procedure_hints = [7, 8, 9, 10];
-
-        let mut is_call_procedure_hints_with_labels = vec![false; instructions.len()];
-        for idx in indices_is_call_procedure_hints {
-            is_call_procedure_hints_with_labels[idx] = true;
-        }
-
-        let (prom, labels, _, frame_sizes) =
-            get_full_prom_and_labels(&instructions, &is_call_procedure_hints_with_labels)
-                .expect("Instructions were not formatted properly.");
-
-        let mut pc = BinaryField32b::ONE;
-        let mut pc_field_to_int = HashMap::new();
-        for i in 0..prom.len() {
-            pc_field_to_int.insert(pc, i as u32 + 1);
-            pc *= G;
-        }
-        let a = 54820;
-        let b = 65;
-
-        let mut vrom = ValueRom::new_with_init_vals(&[0, 0, a, b]);
-
-        let memory = Memory::new(prom, vrom);
-        let (trace, _) = ZCrayTrace::generate(memory, frame_sizes, pc_field_to_int)
-            .expect("Trace generation should not fail.");
-
-        assert_eq!(
-            trace
-                .get_vrom_u32(4)
-                .expect("Return value for quotient not set."),
-            a / b
-        );
-        assert_eq!(
-            trace
-                .get_vrom_u32(5)
-                .expect("Return value for remainder not set."),
-            a % b
-        );
-    }
-
-    #[test]
-    fn test_tail_long_div() {
-        let kernel_file = include_str!("../../../examples/tail_long_div.asm");
-
-        let instructions = parse_program(kernel_file).unwrap();
-        let indices_is_call_procedure_hints = [
-            1, 2, 3, 4, 5, 6, 7, 8, 9, 31, 32, 33, 34, 35, 36, 37, 38, 39,
-        ];
-
-        let mut is_call_procedure_hints_with_labels = vec![false; instructions.len()];
-        for idx in indices_is_call_procedure_hints {
-            is_call_procedure_hints_with_labels[idx] = true;
-        }
-
-        let (prom, labels, _, frame_sizes) =
-            get_full_prom_and_labels(&instructions, &is_call_procedure_hints_with_labels)
-                .expect("Instructions were not formatted properly.");
-
-        let mut pc = BinaryField32b::ONE;
-        let mut pc_field_to_int = HashMap::new();
-        for i in 0..prom.len() {
-            pc_field_to_int.insert(pc, i as u32 + 1);
-            pc *= G;
-        }
-        let a = rand::random();
-        let b = rand::random();
-        let mut vrom = ValueRom::new_with_init_vals(&[0, 0, a, b]);
-
-        let memory = Memory::new(prom, vrom);
-        let (trace, _) = ZCrayTrace::generate(memory, frame_sizes, pc_field_to_int)
-            .expect("Trace generation should not fail.");
-
-        assert_eq!(
-            trace
-                .get_vrom_u32(4)
-                .expect("Return value for quotient not set."),
-            a / b
-        );
-        assert_eq!(
-            trace
-                .get_vrom_u32(5)
-                .expect("Return value for remainder not set."),
-            a % b
-        );
-    }
-=======
->>>>>>> 9c0c473b
 }