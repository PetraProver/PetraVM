--- conflicted
+++ resolved
@@ -14,15 +14,11 @@
     Andi = 0x04,
     Srli = 0x05,
     Slli = 0x06,
-<<<<<<< HEAD
     Srai = 0x22,
-=======
-    Srai = 0x18,
->>>>>>> 9c0c473b
     Addi = 0x07,
     Add = 0x08,
     Muli = 0x09,
-    Mul = 0x21,
+    Mul = 0x1f,
     B32Muli = 0x0a,
     B32Mul = 0x10,
     // B32Add, // TODO
@@ -33,18 +29,12 @@
     And = 0x13,
     Or = 0x14,
     Ori = 0x15,
-<<<<<<< HEAD
-    Sub = 0x019,
-    Sltu = 0x20,
-    Sltiu = 0x25,
-    // Sll, // TODO
-    // Srl, // TODO
-    // Sra, // TODO
-=======
-    Sll = 0x19,
-    Srl = 0x1A,
-    Sra = 0x1B,
->>>>>>> 9c0c473b
+    Sub = 0x19,
+    Sltu = 0x1a,
+    Sltiu = 0x1b,
+    Sll = 0x1c,
+    Srl = 0x1d,
+    Sra = 0x1e,
     // Mul, // TODO
     // Mulu, // TODO
     // Mulsu, // TODO
@@ -56,8 +46,8 @@
     MVVL = 0x11,
 
     // Jump instructions
-    Jumpi = 0x23,
-    Jumpv = 0x24,
+    Jumpi = 0x20,
+    Jumpv = 0x21,
     // CallV, // TODO,
     Taili = 0x0c,
     TailV = 0x12,
