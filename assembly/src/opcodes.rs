--- conflicted
+++ resolved
@@ -49,12 +49,8 @@
     Jumpv = 0x21,
     // CallV, // TODO,
     Taili = 0x0c,
-<<<<<<< HEAD
     Tailv = 0x12,
-=======
-    TailV = 0x12,
     Calli = 0x18,
->>>>>>> 2716066a
     Ret = 0x0b,
 
     // Branch instructions
