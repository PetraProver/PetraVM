--- conflicted
+++ resolved
@@ -102,11 +102,7 @@
     /// Returns the number of arguments expected by the given opcode.
     pub fn num_args(&self) -> usize {
         match self {
-<<<<<<< HEAD
-            Opcode::Bnz => 3,     // cond, target_low, target_high
-=======
             Opcode::Bnz => 3,     // target_low, target_high, cond
->>>>>>> 22295ed5
             Opcode::Bz => 0,      // non-existing instruction
             Opcode::Jumpi => 2,   // target_low, target_high
             Opcode::Jumpv => 1,   // offset
