--- conflicted
+++ resolved
@@ -4,12 +4,9 @@
 use strum::EnumCount;
 use strum_macros::EnumCount;
 
-<<<<<<< HEAD
 use crate::{event::context::EventContext, execution::InterpreterError};
 
-=======
 /// Represents the set of instructions supported by the zCrayVM.
->>>>>>> 06d662a7
 #[derive(
     Debug, Clone, Copy, Default, EnumCount, TryFromPrimitive, IntoPrimitive, PartialEq, Eq,
 )]
