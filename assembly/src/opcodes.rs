use binius_m3::builder::B16;
use num_enum::{IntoPrimitive, TryFromPrimitive};
use strum::EnumCount;
use strum_macros::{Display, EnumCount, IntoStaticStr, VariantArray};

use crate::{event::*, exception::TrapEvent};

/// Represents the set of instructions supported by the PetraVM.
#[derive(
    Debug,
    Display,
    Clone,
    Copy,
    Hash,
    Default,
    EnumCount,
    TryFromPrimitive,
    IntoPrimitive,
    PartialEq,
    Eq,
    VariantArray,
    IntoStaticStr,
)]
#[repr(u16)]
#[allow(clippy::upper_case_acronyms)]
// TODO: Adjust opcode discriminants once settled on their values.
// Consider Deref to account for aliases?
pub enum Opcode {
    #[default]
    Invalid = 0x00,

<<<<<<< HEAD
    // Exception instruction
    Trap,
=======
    // GROESTL instructions
    Groestl256Compress,
    Groestl256Output,
>>>>>>> 6fce3e4b

    // Integer instructions
    Xori,
    Xor,
    Andi,
    Srli,
    Slli,
    Srai,
    Addi,
    Add,
    Muli,
    Mulu,
    Mulsu,
    Mul,
    B32Mul,
    B32Muli,
    B128Add,
    B128Mul,
    And,
    Or,
    Ori,
    Sub,
    Sll,
    Srl,
    Sra,

    // Move instructions
    Mvvw,
    Mvih,
    Ldi,
    Mvvl,

    // Jump instructions
    Jumpi,
    Jumpv,
    Taili,
    Tailv,
    Calli,
    Callv,
    Ret,

    // Comparison instructions
    Sle,
    Slei,
    Sleu,
    Sleiu,
    Slt,
    Slti,
    Sltu,
    Sltiu,

    // Allocation instructions (prover-only)
    Alloci,
    Allocv,

    // Register instructions
    Fp,

    // Memory Access (RAM) instructions
    // TODO: optional ISA extension for future implementation
    // Not needed for recursion program or first version of PetraVM
    // Design note: Considering 32-bit word-sized memory instead of byte-addressed memory
    // LW,
    // SW,
    // LB,
    // LBU,
    // LH,
    // LHU,
    // SB,
    // SH,

    // Branch instructions
    Bnz,
    /// Bz is only declared to allow for proper mapping with the associated
    /// table. This is an *invalid* instruction and should never be reached.
    /// [`BzEvent`] should only be generated through the execution of
    /// [`Opcode::Bnz`] when no branching occurs.
    Bz = 0xffff,
}

impl Opcode {
    pub const OP_COUNT: usize = Self::COUNT - 1;
    pub const fn get_field_elt(&self) -> B16 {
        B16::new(*self as u16)
    }

    /// Returns the number of arguments expected by the given opcode.
    pub const fn num_args(&self) -> usize {
        match self {
<<<<<<< HEAD
            Opcode::Fp => 2,      // dst, imm
            Opcode::Bnz => 3,     // target_low, target_high, cond
            Opcode::Bz => 0,      // non-existing instruction
            Opcode::Jumpi => 2,   // target_low, target_high
            Opcode::Jumpv => 1,   // offset
            Opcode::Xori => 3,    // dst, src, imm
            Opcode::Xor => 3,     // dst, src1, src2
            Opcode::Ret => 0,     //
            Opcode::Slli => 3,    // dst, src, imm
            Opcode::Srli => 3,    // dst, src, imm
            Opcode::Srai => 3,    // dst, src, imm
            Opcode::Sll => 3,     // dst, src1, src2
            Opcode::Srl => 3,     // dst, src1, src2
            Opcode::Sra => 3,     // dst, src1, src2
            Opcode::Tailv => 2,   // offset, next_fp
            Opcode::Taili => 3,   // target_low, target_high, next_fp
            Opcode::Calli => 3,   // target_low, target_high, next_fp
            Opcode::Callv => 2,   // offset, next_fp
            Opcode::And => 3,     // dst, src1, src2
            Opcode::Andi => 3,    // dst, src, imm
            Opcode::Sub => 3,     // dst, src1, src2
            Opcode::Sle => 3,     // dst, src1, src2
            Opcode::Slei => 3,    // dst, src, imm
            Opcode::Sleu => 3,    // dst, src1, src2
            Opcode::Sleiu => 3,   // dst, src, imm
            Opcode::Slt => 3,     // dst, src1, src2
            Opcode::Slti => 3,    // dst, src, imm
            Opcode::Sltu => 3,    // dst, src1, src2
            Opcode::Sltiu => 3,   // dst, src, imm
            Opcode::Or => 3,      // dst, src1, src2
            Opcode::Ori => 3,     // dst, src, imm
            Opcode::Muli => 3,    // dst, src, imm
            Opcode::Mulu => 3,    // dst, src1, src2
            Opcode::Mul => 3,     // dst, src1, src2
            Opcode::Mulsu => 3,   // dst, src1, src2
            Opcode::B32Mul => 3,  // dst, src1, src2
            Opcode::B32Muli => 3, // dst, src, imm
            Opcode::B128Add => 3, // dst, src1, src2
            Opcode::B128Mul => 3, // dst, src1, src2
            Opcode::Add => 3,     // dst, src1, src2
            Opcode::Addi => 3,    // dst, src, imm
            Opcode::Mvvw => 3,    // dst, offset, src
            Opcode::Mvvl => 3,    // dst, offset, src
            Opcode::Mvih => 3,    // dst, offset, imm
            Opcode::Ldi => 3,     // dst, imm_low, imm_high
            Opcode::Alloci => 2,  // dst, imm
            Opcode::Allocv => 2,  // dst, src
            Opcode::Trap => 1,    // excpetion code
            Opcode::Invalid => 0, // invalid
=======
            Opcode::Fp => 2,                 // dst, imm
            Opcode::Groestl256Compress => 3, // dst, src1, src2
            Opcode::Groestl256Output => 3,   // dst, src1, src2
            Opcode::Bnz => 3,                // target_low, target_high, cond
            Opcode::Bz => 0,                 // non-existing instruction
            Opcode::Jumpi => 2,              // target_low, target_high
            Opcode::Jumpv => 1,              // offset
            Opcode::Xori => 3,               // dst, src, imm
            Opcode::Xor => 3,                // dst, src1, src2
            Opcode::Ret => 0,                //
            Opcode::Slli => 3,               // dst, src, imm
            Opcode::Srli => 3,               // dst, src, imm
            Opcode::Srai => 3,               // dst, src, imm
            Opcode::Sll => 3,                // dst, src1, src2
            Opcode::Srl => 3,                // dst, src1, src2
            Opcode::Sra => 3,                // dst, src1, src2
            Opcode::Tailv => 2,              // offset, next_fp
            Opcode::Taili => 3,              // target_low, target_high, next_fp
            Opcode::Calli => 3,              // target_low, target_high, next_fp
            Opcode::Callv => 2,              // offset, next_fp
            Opcode::And => 3,                // dst, src1, src2
            Opcode::Andi => 3,               // dst, src, imm
            Opcode::Sub => 3,                // dst, src1, src2
            Opcode::Sle => 3,                // dst, src1, src2
            Opcode::Slei => 3,               // dst, src, imm
            Opcode::Sleu => 3,               // dst, src1, src2
            Opcode::Sleiu => 3,              // dst, src, imm
            Opcode::Slt => 3,                // dst, src1, src2
            Opcode::Slti => 3,               // dst, src, imm
            Opcode::Sltu => 3,               // dst, src1, src2
            Opcode::Sltiu => 3,              // dst, src, imm
            Opcode::Or => 3,                 // dst, src1, src2
            Opcode::Ori => 3,                // dst, src, imm
            Opcode::Muli => 3,               // dst, src, imm
            Opcode::Mulu => 3,               // dst, src1, src2
            Opcode::Mul => 3,                // dst, src1, src2
            Opcode::Mulsu => 3,              // dst, src1, src2
            Opcode::B32Mul => 3,             // dst, src1, src2
            Opcode::B32Muli => 3,            // dst, src, imm
            Opcode::B128Add => 3,            // dst, src1, src2
            Opcode::B128Mul => 3,            // dst, src1, src2
            Opcode::Add => 3,                // dst, src1, src2
            Opcode::Addi => 3,               // dst, src, imm
            Opcode::Mvvw => 3,               // dst, offset, src
            Opcode::Mvvl => 3,               // dst, offset, src
            Opcode::Mvih => 3,               // dst, offset, imm
            Opcode::Ldi => 3,                // dst, imm_low, imm_high
            Opcode::Alloci => 2,             // dst, imm
            Opcode::Allocv => 2,             // dst, src
            Opcode::Invalid => 0,            // invalid
>>>>>>> 6fce3e4b
        }
    }

    /// Returns true if the opcode cannot be prover-only.
    pub const fn is_verifier_only(&self) -> bool {
        matches!(
            self,
            Opcode::Bnz
                | Opcode::Bz
                | Opcode::Jumpi
                | Opcode::Jumpv
                | Opcode::Taili
                | Opcode::Tailv
                | Opcode::Calli
                | Opcode::Callv
                | Opcode::Ret
                | Opcode::Trap
        )
    }
}

/// Trait implemented by each [`Event`] type.
pub trait InstructionInfo {
    /// The unique opcode associated with this instruction.
    fn opcode() -> Opcode;
}

macro_rules! impl_instruction_info {
    ( $( ($event_ty:ty, $opcode:path) ),* $(,)? ) => {
        $(
            impl InstructionInfo for $event_ty {
                fn opcode() -> Opcode {
                    $opcode
                }
            }
        )*
    };
}

impl_instruction_info!(
    (AddEvent, Opcode::Add),
    (AddiEvent, Opcode::Addi),
    (AndEvent, Opcode::And),
    (AndiEvent, Opcode::Andi),
    (BnzEvent, Opcode::Bnz),
    // `BzEvent` is actually triggered through the `Bnz` instruction
    (BzEvent, Opcode::Bz),
    (B32MulEvent, Opcode::B32Mul),
    (B32MuliEvent, Opcode::B32Muli),
    (B128AddEvent, Opcode::B128Add),
    (B128MulEvent, Opcode::B128Mul),
    (CalliEvent, Opcode::Calli),
    (CallvEvent, Opcode::Callv),
    (FpEvent, Opcode::Fp),
    (Groestl256CompressEvent, Opcode::Groestl256Compress),
    (Groestl256OutputEvent, Opcode::Groestl256Output),
    (JumpiEvent, Opcode::Jumpi),
    (JumpvEvent, Opcode::Jumpv),
    (LdiEvent, Opcode::Ldi),
    (MulEvent, Opcode::Mul),
    (MuliEvent, Opcode::Muli),
    (MuluEvent, Opcode::Mulu),
    (MulsuEvent, Opcode::Mulsu),
    (MvihEvent, Opcode::Mvih),
    (MvvlEvent, Opcode::Mvvl),
    (MvvwEvent, Opcode::Mvvw),
    (OrEvent, Opcode::Or),
    (OriEvent, Opcode::Ori),
    (RetEvent, Opcode::Ret),
    (SleEvent, Opcode::Sle),
    (SleiEvent, Opcode::Slei),
    (SleuEvent, Opcode::Sleu),
    (SleiuEvent, Opcode::Sleiu),
    (SllEvent, Opcode::Sll),
    (SlliEvent, Opcode::Slli),
    (SltEvent, Opcode::Slt),
    (SltiEvent, Opcode::Slti),
    (SltuEvent, Opcode::Sltu),
    (SltiuEvent, Opcode::Sltiu),
    (SraEvent, Opcode::Sra),
    (SraiEvent, Opcode::Srai),
    (SrlEvent, Opcode::Srl),
    (SrliEvent, Opcode::Srli),
    (SubEvent, Opcode::Sub),
    (TailiEvent, Opcode::Taili),
    (TailvEvent, Opcode::Tailv),
    (XorEvent, Opcode::Xor),
    (XoriEvent, Opcode::Xori),
    (AllociEvent, Opcode::Alloci),
    (AllocvEvent, Opcode::Allocv),
    (TrapEvent, Opcode::Trap),
);<|MERGE_RESOLUTION|>--- conflicted
+++ resolved
@@ -29,14 +29,12 @@
     #[default]
     Invalid = 0x00,
 
-<<<<<<< HEAD
-    // Exception instruction
-    Trap,
-=======
     // GROESTL instructions
     Groestl256Compress,
     Groestl256Output,
->>>>>>> 6fce3e4b
+
+    // Exception instruction
+    Trap,
 
     // Integer instructions
     Xori,
@@ -126,57 +124,6 @@
     /// Returns the number of arguments expected by the given opcode.
     pub const fn num_args(&self) -> usize {
         match self {
-<<<<<<< HEAD
-            Opcode::Fp => 2,      // dst, imm
-            Opcode::Bnz => 3,     // target_low, target_high, cond
-            Opcode::Bz => 0,      // non-existing instruction
-            Opcode::Jumpi => 2,   // target_low, target_high
-            Opcode::Jumpv => 1,   // offset
-            Opcode::Xori => 3,    // dst, src, imm
-            Opcode::Xor => 3,     // dst, src1, src2
-            Opcode::Ret => 0,     //
-            Opcode::Slli => 3,    // dst, src, imm
-            Opcode::Srli => 3,    // dst, src, imm
-            Opcode::Srai => 3,    // dst, src, imm
-            Opcode::Sll => 3,     // dst, src1, src2
-            Opcode::Srl => 3,     // dst, src1, src2
-            Opcode::Sra => 3,     // dst, src1, src2
-            Opcode::Tailv => 2,   // offset, next_fp
-            Opcode::Taili => 3,   // target_low, target_high, next_fp
-            Opcode::Calli => 3,   // target_low, target_high, next_fp
-            Opcode::Callv => 2,   // offset, next_fp
-            Opcode::And => 3,     // dst, src1, src2
-            Opcode::Andi => 3,    // dst, src, imm
-            Opcode::Sub => 3,     // dst, src1, src2
-            Opcode::Sle => 3,     // dst, src1, src2
-            Opcode::Slei => 3,    // dst, src, imm
-            Opcode::Sleu => 3,    // dst, src1, src2
-            Opcode::Sleiu => 3,   // dst, src, imm
-            Opcode::Slt => 3,     // dst, src1, src2
-            Opcode::Slti => 3,    // dst, src, imm
-            Opcode::Sltu => 3,    // dst, src1, src2
-            Opcode::Sltiu => 3,   // dst, src, imm
-            Opcode::Or => 3,      // dst, src1, src2
-            Opcode::Ori => 3,     // dst, src, imm
-            Opcode::Muli => 3,    // dst, src, imm
-            Opcode::Mulu => 3,    // dst, src1, src2
-            Opcode::Mul => 3,     // dst, src1, src2
-            Opcode::Mulsu => 3,   // dst, src1, src2
-            Opcode::B32Mul => 3,  // dst, src1, src2
-            Opcode::B32Muli => 3, // dst, src, imm
-            Opcode::B128Add => 3, // dst, src1, src2
-            Opcode::B128Mul => 3, // dst, src1, src2
-            Opcode::Add => 3,     // dst, src1, src2
-            Opcode::Addi => 3,    // dst, src, imm
-            Opcode::Mvvw => 3,    // dst, offset, src
-            Opcode::Mvvl => 3,    // dst, offset, src
-            Opcode::Mvih => 3,    // dst, offset, imm
-            Opcode::Ldi => 3,     // dst, imm_low, imm_high
-            Opcode::Alloci => 2,  // dst, imm
-            Opcode::Allocv => 2,  // dst, src
-            Opcode::Trap => 1,    // excpetion code
-            Opcode::Invalid => 0, // invalid
-=======
             Opcode::Fp => 2,                 // dst, imm
             Opcode::Groestl256Compress => 3, // dst, src1, src2
             Opcode::Groestl256Output => 3,   // dst, src1, src2
@@ -226,8 +173,8 @@
             Opcode::Ldi => 3,                // dst, imm_low, imm_high
             Opcode::Alloci => 2,             // dst, imm
             Opcode::Allocv => 2,             // dst, src
+            Opcode::Trap => 1,               // excpetion code
             Opcode::Invalid => 0,            // invalid
->>>>>>> 6fce3e4b
         }
     }
 
