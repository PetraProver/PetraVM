--- conflicted
+++ resolved
@@ -21,19 +21,7 @@
 mod util;
 
 pub use assembler::{AssembledProgram, Assembler, AssemblerError};
-<<<<<<< HEAD
-pub use event::binary_ops::{
-    b128::B128AddEvent,
-    b32::{B32MulEvent, B32MuliEvent},
-};
-pub use event::{
-    branch::{BnzEvent, BzEvent},
-    mv::LDIEvent,
-    ret::RetEvent,
-};
-=======
 pub use event::*;
->>>>>>> dbe893bd
 pub use execution::emulator::{Instruction, InterpreterInstruction};
 pub use execution::trace::BoundaryValues;
 pub use execution::trace::ZCrayTrace;
