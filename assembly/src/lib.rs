//! The `assembly` crate provides the core components and functionalities for
//! assembling and executing programs with the zCray Virtual Machine (zCrayVM).
//!
//! This includes instruction definitions, program parsing and program
//! execution.

// TODO: Remove these once stable enough
#![allow(unused)]
#![allow(dead_code)]

// TODO: Add doc

pub mod assembler;
pub mod event;
pub mod execution;
pub mod gadgets;
pub mod isa;
pub mod memory;
pub mod opcodes;
mod parser;
mod util;

pub use assembler::{AssembledProgram, Assembler, AssemblerError};
<<<<<<< HEAD
pub use event::{
    binary_ops::b32::{AndiEvent, XoriEvent},
    binary_ops::b32::{B32MulEvent, B32MuliEvent},
    branch::{BnzEvent, BzEvent},
    mv::LDIEvent,
    ret::RetEvent,
};
=======
pub use event::*;
>>>>>>> 3cddfd68
pub use execution::emulator::{Instruction, InterpreterInstruction};
pub use execution::trace::BoundaryValues;
pub use execution::trace::ZCrayTrace;
pub use memory::{Memory, ProgramRom, ValueRom};
pub use opcodes::{InstructionInfo, Opcode};<|MERGE_RESOLUTION|>--- conflicted
+++ resolved
@@ -21,17 +21,7 @@
 mod util;
 
 pub use assembler::{AssembledProgram, Assembler, AssemblerError};
-<<<<<<< HEAD
-pub use event::{
-    binary_ops::b32::{AndiEvent, XoriEvent},
-    binary_ops::b32::{B32MulEvent, B32MuliEvent},
-    branch::{BnzEvent, BzEvent},
-    mv::LDIEvent,
-    ret::RetEvent,
-};
-=======
 pub use event::*;
->>>>>>> 3cddfd68
 pub use execution::emulator::{Instruction, InterpreterInstruction};
 pub use execution::trace::BoundaryValues;
 pub use execution::trace::ZCrayTrace;
