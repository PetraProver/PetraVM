use binius_field::{BinaryField128b, BinaryField16b, BinaryField32b};

use super::Event;
use crate::{
    event::BinaryOperation,
    execution::{Interpreter, InterpreterChannels, InterpreterError, InterpreterTables},
    fire_non_jump_event, ZCrayTrace, G,
};

/// Event for B128_ADD.
///
/// Performs a 128-bit binary field addition (XOR) between two target addresses.
///
/// Logic:
///   1. FP[dst] = __b128_add(FP[src1], FP[src2])
#[derive(Debug, Clone)]
pub(crate) struct B128AddEvent {
    timestamp: u32,
    pc: BinaryField32b,
    fp: u32,
    dst: u16,
    dst_val: u128,
    src1: u16,
    src1_val: u128,
    src2: u16,
    src2_val: u128,
}

impl B128AddEvent {
    pub fn generate_event(
        interpreter: &mut Interpreter,
        trace: &mut ZCrayTrace,
        dst: BinaryField16b,
        src1: BinaryField16b,
        src2: BinaryField16b,
        field_pc: BinaryField32b,
    ) -> Result<Self, InterpreterError> {
        let fp = interpreter.fp;

        // Calculate addresses
        let dst_addr = fp ^ dst.val() as u32;
        let src1_addr = fp ^ src1.val() as u32;
        let src2_addr = fp ^ src2.val() as u32;

        // Get source values
        let src1_val = trace.memory.get_vrom_u128(src1_addr)?;
        let src2_val = trace.memory.get_vrom_u128(src2_addr)?;

        // In binary fields, addition is XOR
        let dst_val = src1_val ^ src2_val;

        // Store result
        interpreter.set_vrom_u128(trace, dst_addr, dst_val)?;

        let pc = interpreter.pc;
        let timestamp = interpreter.timestamp;
        interpreter.incr_pc();

        Ok(Self {
            timestamp,
            pc: field_pc,
            fp,
            dst: dst.val(),
            dst_val,
            src1: src1.val(),
            src1_val,
            src2: src2.val(),
            src2_val,
        })
    }
}

impl BinaryOperation for B128AddEvent {
    fn operation(val1: BinaryField128b, val2: BinaryField128b) -> BinaryField128b {
        // In binary fields, addition is XOR
        val1 + val2
    }
}

impl super::LeftOp for B128AddEvent {
    type Left = BinaryField128b;

    fn left(&self) -> BinaryField128b {
        BinaryField128b::new(self.src1_val)
    }
}

impl super::RigthOp for B128AddEvent {
    type Right = BinaryField128b;

    fn right(&self) -> BinaryField128b {
        BinaryField128b::new(self.src2_val)
    }
}

impl super::OutputOp for B128AddEvent {
    type Output = BinaryField128b;

    fn output(&self) -> BinaryField128b {
        BinaryField128b::new(self.dst_val)
    }
}

impl Event for B128AddEvent {
    fn fire(&self, channels: &mut InterpreterChannels, _tables: &InterpreterTables) {
        use super::{LeftOp, OutputOp, RigthOp};

        // Verify that the result is correct (XOR of inputs)
        assert_eq!(self.output(), Self::operation(self.left(), self.right()));

        // Update state channel
        channels
            .state_channel
            .pull((self.pc, self.fp, self.timestamp));
        channels
            .state_channel
            .push((self.pc * G, self.fp, self.timestamp + 1));
    }
}

/// Event for B128_MUL.
///
/// Performs a 128-bit binary field multiplication between two target addresses.
///
/// Logic:
///   1. FP[dst] = __b128_mul(FP[src1], FP[src2])
#[derive(Debug, Clone)]
pub(crate) struct B128MulEvent {
    timestamp: u32,
    pc: BinaryField32b,
    fp: u32,
    dst: u16,
    dst_val: u128,
    src1: u16,
    src1_val: u128,
    src2: u16,
    src2_val: u128,
}

impl B128MulEvent {
    pub fn generate_event(
        interpreter: &mut Interpreter,
        trace: &mut ZCrayTrace,
        dst: BinaryField16b,
        src1: BinaryField16b,
        src2: BinaryField16b,
        field_pc: BinaryField32b,
    ) -> Result<Self, InterpreterError> {
        let fp = interpreter.fp;

        // Calculate addresses
        let dst_addr = fp ^ dst.val() as u32;
        let src1_addr = fp ^ src1.val() as u32;
        let src2_addr = fp ^ src2.val() as u32;

        // Get source values
        let src1_val = trace.memory.get_vrom_u128(src1_addr)?;
        let src2_val = trace.memory.get_vrom_u128(src2_addr)?;

        // Binary field multiplication
        let src1_bf = BinaryField128b::new(src1_val);
        let src2_bf = BinaryField128b::new(src2_val);
        let dst_bf = src1_bf * src2_bf;
        let dst_val = dst_bf.val();

        // Store result
        interpreter.set_vrom_u128(trace, dst_addr, dst_val)?;

        let pc = interpreter.pc;
        let timestamp = interpreter.timestamp;
        interpreter.incr_pc();

        Ok(Self {
            timestamp,
            pc: field_pc,
            fp,
            dst: dst.val(),
            dst_val,
            src1: src1.val(),
            src1_val,
            src2: src2.val(),
            src2_val,
        })
    }
}

impl BinaryOperation for B128MulEvent {
    fn operation(val1: BinaryField128b, val2: BinaryField128b) -> BinaryField128b {
        val1 * val2
    }
}

impl super::LeftOp for B128MulEvent {
    type Left = BinaryField128b;

    fn left(&self) -> BinaryField128b {
        BinaryField128b::new(self.src1_val)
    }
}

impl super::RigthOp for B128MulEvent {
    type Right = BinaryField128b;

    fn right(&self) -> BinaryField128b {
        BinaryField128b::new(self.src2_val)
    }
}

impl super::OutputOp for B128MulEvent {
    type Output = BinaryField128b;

    fn output(&self) -> BinaryField128b {
        BinaryField128b::new(self.dst_val)
    }
}

impl Event for B128MulEvent {
    fn fire(&self, channels: &mut InterpreterChannels, _tables: &InterpreterTables) {
        use super::{LeftOp, OutputOp, RigthOp};

        // Verify that the result is correct
        assert_eq!(self.output(), Self::operation(self.left(), self.right()));

        // Update state channel
        channels
            .state_channel
            .pull((self.pc, self.fp, self.timestamp));
        channels
            .state_channel
            .push((self.pc * G, self.fp, self.timestamp + 1));
    }
}

#[cfg(test)]
mod tests {
    use std::collections::HashMap;

    use binius_field::{Field, PackedField};

    use super::*;
    use crate::{code_to_prom, memory::Memory, opcodes::Opcode, ValueRom};

    #[test]
    fn test_b128_add_operation() {
        // Test the basic operation logic directly
        let val1 = 0x1111111122222222u128 | (0x3333333344444444u128 << 64);
        let val2 = 0x5555555566666666u128 | (0x7777777788888888u128 << 64);

        let bf1 = BinaryField128b::new(val1);
        let bf2 = BinaryField128b::new(val2);

        // The operation should be XOR
        let expected = val1 ^ val2;
        let result = B128AddEvent::operation(bf1, bf2);

        assert_eq!(result.val(), expected);
    }

    #[test]
    fn test_program_with_b128_ops() {
        // Test the basic operation logic directly
        let val1 = 0x0000000000000002u128;
        let val2 = 0x0000000000000003u128;

        let bf1 = BinaryField128b::new(val1);
        let bf2 = BinaryField128b::new(val2);

        // Test the multiplication operation
        let result = B128MulEvent::operation(bf1, bf2);
        let expected = bf1 * bf2;

        assert_eq!(result, expected);
    }
    #[test]
    fn test_b128_operations_program() {
        // Define opcodes and test values
        let zero = BinaryField16b::zero();

        // Offsets/addresses in our test program
        let a_offset = 4; // Must be 4-slot aligned
        let b_offset = 8; // Must be 4-slot aligned
        let c_offset = 12; // Must be 4-slot aligned
        let add_result_offset = 16; // Must be 4-slot aligned
        let mul_result_offset = 20; // Must be 4-slot aligned

        // Create binary field slot references
        let a_slot = BinaryField16b::new(a_offset as u16);
        let b_slot = BinaryField16b::new(b_offset as u16);
        let c_slot = BinaryField16b::new(c_offset as u16);
        let add_result_slot = BinaryField16b::new(add_result_offset as u16);
        let mul_result_slot = BinaryField16b::new(mul_result_offset as u16);

        // Construct a simple program with B128_ADD and B128_MUL instructions
        // 1. B128_ADD @add_result, @a, @b
        // 2. B128_MUL @mul_result, @add_result, @c
        // 3. RET
        let instructions = vec![
            [
                Opcode::B128Add.get_field_elt(),
                add_result_slot,
                a_slot,
                b_slot,
            ],
            [
                Opcode::B128Mul.get_field_elt(),
                mul_result_slot,
                add_result_slot,
                c_slot,
            ],
            [Opcode::Ret.get_field_elt(), zero, zero, zero],
        ];

        // Create the PROM
        let prom = code_to_prom(&instructions, &vec![false; instructions.len()]);

        // Test values
        let a_val = 0x1111111122222222u128 | (0x3333333344444444u128 << 64);
        let b_val = 0x5555555566666666u128 | (0x7777777788888888u128 << 64);
        let c_val = 0x9999999988888888u128 | (0x7777777766666666u128 << 64);

        let mut init_values = vec![
            // Return PC and FP
            0,
            0,
            // Padding to align a_val at offset 4
            0,
            0,
            // a_val broken into 4 u32 chunks (least significant bits first)
            a_val as u32,         // 0x22222222
            (a_val >> 32) as u32, // 0x11111111
            (a_val >> 64) as u32, // 0x44444444
            (a_val >> 96) as u32, // 0x33333333
            // b_val broken into 4 u32 chunks
            b_val as u32,         // 0x66666666
            (b_val >> 32) as u32, // 0x55555555
            (b_val >> 64) as u32, // 0x88888888
            (b_val >> 96) as u32, // 0x77777777
            // c_val broken into 4 u32 chunks
            c_val as u32,         // 0x88888888
            (c_val >> 32) as u32, // 0x99999999
            (c_val >> 64) as u32, // 0x66666666
            (c_val >> 96) as u32, /* 0x77777777
                                   * Space for results (8 more slots for add_result and
                                   * mul_result) */
        ];

<<<<<<< HEAD
        let vrom = ValueRom::new_with_init_vec(&init_values);
=======
        let vrom = ValueRom::new_with_init_values(init_values);
        let memory = Memory::new(prom, vrom);
>>>>>>> a8511d0b

        // Set up frame sizes
        let mut frames = HashMap::new();
        frames.insert(BinaryField32b::ONE, 24);

        // Create an interpreter and run the program
        let (trace, boundary_values) = ZCrayTrace::generate(memory, frames, HashMap::new())
            .expect("Trace generation should not fail.");

        // Capture the final PC before boundary_values is moved
        let final_pc = boundary_values.final_pc;

        // Validate the trace (this consumes boundary_values)
        trace.validate(boundary_values);

        // Calculate the expected results
        let expected_add = a_val ^ b_val;
        let a_bf = BinaryField128b::new(a_val);
        let b_bf = BinaryField128b::new(b_val);
        let c_bf = BinaryField128b::new(c_val);
        let add_result_bf = a_bf + b_bf;
        let expected_mul = (add_result_bf * c_bf).val();

        // Verify the results in VROM
        let actual_add = trace.memory.get_vrom_u128(add_result_offset).unwrap();
        let actual_mul = trace.memory.get_vrom_u128(mul_result_offset).unwrap();

        assert_eq!(actual_add, expected_add, "B128_ADD operation failed");
        assert_eq!(actual_mul, expected_mul, "B128_MUL operation failed");

        // Check that the events were created
        assert_eq!(
            trace.b128_add.len(),
            1,
            "Expected exactly one B128_ADD event"
        );
        assert_eq!(
            trace.b128_mul.len(),
            1,
            "Expected exactly one B128_MUL event"
        );

        // The trace should have completed successfully
        assert_eq!(
            final_pc,
            BinaryField32b::ZERO,
            "Program did not end correctly"
        );
    }
}<|MERGE_RESOLUTION|>--- conflicted
+++ resolved
@@ -43,14 +43,14 @@
         let src2_addr = fp ^ src2.val() as u32;
 
         // Get source values
-        let src1_val = trace.memory.get_vrom_u128(src1_addr)?;
-        let src2_val = trace.memory.get_vrom_u128(src2_addr)?;
+        let src1_val = trace.get_vrom_u128(src1_addr)?;
+        let src2_val = trace.get_vrom_u128(src2_addr)?;
 
         // In binary fields, addition is XOR
         let dst_val = src1_val ^ src2_val;
 
         // Store result
-        interpreter.set_vrom_u128(trace, dst_addr, dst_val)?;
+        trace.set_vrom_u128(dst_addr, dst_val)?;
 
         let pc = interpreter.pc;
         let timestamp = interpreter.timestamp;
@@ -154,8 +154,8 @@
         let src2_addr = fp ^ src2.val() as u32;
 
         // Get source values
-        let src1_val = trace.memory.get_vrom_u128(src1_addr)?;
-        let src2_val = trace.memory.get_vrom_u128(src2_addr)?;
+        let src1_val = trace.get_vrom_u128(src1_addr)?;
+        let src2_val = trace.get_vrom_u128(src2_addr)?;
 
         // Binary field multiplication
         let src1_bf = BinaryField128b::new(src1_val);
@@ -164,7 +164,7 @@
         let dst_val = dst_bf.val();
 
         // Store result
-        interpreter.set_vrom_u128(trace, dst_addr, dst_val)?;
+        trace.set_vrom_u128(dst_addr, dst_val)?;
 
         let pc = interpreter.pc;
         let timestamp = interpreter.timestamp;
@@ -344,12 +344,8 @@
                                    * mul_result) */
         ];
 
-<<<<<<< HEAD
         let vrom = ValueRom::new_with_init_vec(&init_values);
-=======
-        let vrom = ValueRom::new_with_init_values(init_values);
         let memory = Memory::new(prom, vrom);
->>>>>>> a8511d0b
 
         // Set up frame sizes
         let mut frames = HashMap::new();
@@ -374,8 +370,8 @@
         let expected_mul = (add_result_bf * c_bf).val();
 
         // Verify the results in VROM
-        let actual_add = trace.memory.get_vrom_u128(add_result_offset).unwrap();
-        let actual_mul = trace.memory.get_vrom_u128(mul_result_offset).unwrap();
+        let actual_add = trace.get_vrom_u128(add_result_offset).unwrap();
+        let actual_mul = trace.get_vrom_u128(mul_result_offset).unwrap();
 
         assert_eq!(actual_add, expected_add, "B128_ADD operation failed");
         assert_eq!(actual_mul, expected_mul, "B128_MUL operation failed");
