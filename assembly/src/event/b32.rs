--- conflicted
+++ resolved
@@ -2,13 +2,9 @@
 
 use super::{BinaryOperation, Event};
 use crate::{
-<<<<<<< HEAD
-    fire_non_jump_event, impl_32b_immediate_binary_operation, impl_binary_operation,
-    impl_event_for_binary_operation, impl_immediate_binary_operation, ZCrayTrace, G,
-=======
     emulator::InterpreterError, fire_non_jump_event, impl_32b_immediate_binary_operation,
-    impl_binary_operation, impl_event_for_binary_operation, impl_immediate_binary_operation, G,
->>>>>>> 590602e4
+    impl_binary_operation, impl_event_for_binary_operation, impl_immediate_binary_operation,
+    ZCrayTrace, G,
 };
 
 /// Event for XOR.
@@ -233,16 +229,11 @@
         dst: BinaryField16b,
         src: BinaryField16b,
         imm: BinaryField32b,
-<<<<<<< HEAD
         field_pc: BinaryField32b,
-    ) -> Self {
-        let src_val = interpreter.vrom.get_u32(interpreter.fp ^ src.val() as u32);
-=======
     ) -> Result<Self, InterpreterError> {
         let src_val = interpreter
             .vrom
             .get_u32(interpreter.fp ^ src.val() as u32)?;
->>>>>>> 590602e4
         let dst_val = Self::operation(BinaryField32b::new(src_val), imm);
         debug_assert!(field_pc == G.pow(interpreter.pc as u64 - 1));
         let event = Self::new(
@@ -257,7 +248,7 @@
         );
         interpreter
             .vrom
-            .set_u32(trace, interpreter.fp ^ dst.val() as u32, dst_val.val());
+            .set_u32(trace, interpreter.fp ^ dst.val() as u32, dst_val.val())?;
         // The instruction is over two rows in the PROM.
         interpreter.incr_pc();
         interpreter.incr_pc();
