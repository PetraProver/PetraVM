use core::time;

use crate::emulator::{Interpreter, InterpreterChannels, InterpreterTables};

use super::{BinaryOperation, Event, ImmediateBinaryOperation};

#[derive(Debug, Default, Clone)]
pub(crate) struct XorIEvent {
    timestamp: u16,
    pc: u16,
    fp: u16,
    dst: u16,
    dst_val: u32,
    src: u16,
    src_val: u32,
    imm: u32,
}

<<<<<<< HEAD
impl Event for XorIEvent {
    fn fire(&self, prom_chan: &mut StateChannel) {
        prom_chan.push((self.pc, self.fp, self.timestamp));
    }
}

impl ImmediateBinaryOperation for XorIEvent {

=======
impl Event for XoriEvent {
    fn fire(&self, channels: &mut InterpreterChannels, tables: &InterpreterTables) {
        channels
            .state_channel
            .push((self.pc, self.fp, self.timestamp));
    }
}

impl ImmediateBinaryOperation for XoriEvent {
>>>>>>> 5c2710ae
    fn new(
        timestamp: u16,
        pc: u16,
        fp: u16,
        dst: u16,
        dst_val: u32,
        src: u16,
        src_val: u32,
        imm: u32,
    ) -> Self {
        Self {
            timestamp,
            pc,
            fp,
            dst,
            dst_val,
            src,
            src_val,
            imm,
        }
    }
}

impl BinaryOperation for XorIEvent {
    fn operation(val: u32, imm: u32) -> u32 {
        val ^ imm
    }
}

#[derive(Debug, Default, Clone)]
<<<<<<< HEAD
pub(crate) struct AndIEvent {
=======
pub(crate) struct AndiEvent {
>>>>>>> 5c2710ae
    timestamp: u16,
    pc: u16,
    fp: u16,
    dst: u16,
    dst_val: u32,
    src: u16,
    src_val: u32,
    imm: u32,
}

<<<<<<< HEAD
impl Event for AndIEvent {
    fn fire(&self, prom_chan: &mut StateChannel) {
=======
impl Event for AndiEvent {
    fn fire(&self, channels: &mut InterpreterChannels, tables: &InterpreterTables) {
>>>>>>> 5c2710ae
        unimplemented!()
    }
}

<<<<<<< HEAD
impl ImmediateBinaryOperation for AndIEvent {
    
        fn new(
            timestamp: u16,
            pc: u16,
            fp: u16,
            dst: u16,
            dst_val: u32,
            src: u16,
            src_val: u32,
            imm: u32,
        ) -> Self {
            Self {
                timestamp,
                pc,
                fp,
                dst,
                dst_val,
                src,
                src_val,
                imm,
            }
=======
impl ImmediateBinaryOperation for AndiEvent {
    fn new(
        timestamp: u16,
        pc: u16,
        fp: u16,
        dst: u16,
        dst_val: u32,
        src: u16,
        src_val: u32,
        imm: u32,
    ) -> Self {
        Self {
            timestamp,
            pc,
            fp,
            dst,
            dst_val,
            src,
            src_val,
            imm,
>>>>>>> 5c2710ae
        }
    }
}

impl BinaryOperation for AndIEvent {
    fn operation(val: u32, imm: u32) -> u32 {
        val & imm
    }
}<|MERGE_RESOLUTION|>--- conflicted
+++ resolved
@@ -5,7 +5,7 @@
 use super::{BinaryOperation, Event, ImmediateBinaryOperation};
 
 #[derive(Debug, Default, Clone)]
-pub(crate) struct XorIEvent {
+pub(crate) struct XoriEvent {
     timestamp: u16,
     pc: u16,
     fp: u16,
@@ -16,16 +16,6 @@
     imm: u32,
 }
 
-<<<<<<< HEAD
-impl Event for XorIEvent {
-    fn fire(&self, prom_chan: &mut StateChannel) {
-        prom_chan.push((self.pc, self.fp, self.timestamp));
-    }
-}
-
-impl ImmediateBinaryOperation for XorIEvent {
-
-=======
 impl Event for XoriEvent {
     fn fire(&self, channels: &mut InterpreterChannels, tables: &InterpreterTables) {
         channels
@@ -35,7 +25,6 @@
 }
 
 impl ImmediateBinaryOperation for XoriEvent {
->>>>>>> 5c2710ae
     fn new(
         timestamp: u16,
         pc: u16,
@@ -59,18 +48,14 @@
     }
 }
 
-impl BinaryOperation for XorIEvent {
+impl BinaryOperation for XoriEvent {
     fn operation(val: u32, imm: u32) -> u32 {
         val ^ imm
     }
 }
 
 #[derive(Debug, Default, Clone)]
-<<<<<<< HEAD
-pub(crate) struct AndIEvent {
-=======
 pub(crate) struct AndiEvent {
->>>>>>> 5c2710ae
     timestamp: u16,
     pc: u16,
     fp: u16,
@@ -81,41 +66,12 @@
     imm: u32,
 }
 
-<<<<<<< HEAD
-impl Event for AndIEvent {
-    fn fire(&self, prom_chan: &mut StateChannel) {
-=======
 impl Event for AndiEvent {
     fn fire(&self, channels: &mut InterpreterChannels, tables: &InterpreterTables) {
->>>>>>> 5c2710ae
         unimplemented!()
     }
 }
 
-<<<<<<< HEAD
-impl ImmediateBinaryOperation for AndIEvent {
-    
-        fn new(
-            timestamp: u16,
-            pc: u16,
-            fp: u16,
-            dst: u16,
-            dst_val: u32,
-            src: u16,
-            src_val: u32,
-            imm: u32,
-        ) -> Self {
-            Self {
-                timestamp,
-                pc,
-                fp,
-                dst,
-                dst_val,
-                src,
-                src_val,
-                imm,
-            }
-=======
 impl ImmediateBinaryOperation for AndiEvent {
     fn new(
         timestamp: u16,
@@ -136,12 +92,11 @@
             src,
             src_val,
             imm,
->>>>>>> 5c2710ae
         }
     }
 }
 
-impl BinaryOperation for AndIEvent {
+impl BinaryOperation for AndiEvent {
     fn operation(val: u32, imm: u32) -> u32 {
         val & imm
     }
