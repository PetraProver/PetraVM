--- conflicted
+++ resolved
@@ -1,14 +1,10 @@
 use binius_field::{BinaryField16b, BinaryField1b, BinaryField32b, ExtensionField};
 
 use crate::{
-<<<<<<< HEAD
+    emulator::{InterpreterChannels, InterpreterTables},
     fire_non_jump_event, impl_32b_immediate_binary_operation, impl_binary_operation,
     impl_event_for_binary_operation, impl_immediate_binary_operation,
-=======
-    emulator::{InterpreterChannels, InterpreterTables},
-    fire_non_jump_event, impl_event_for_binary_operation, impl_immediate_binary_operation,
     impl_left_right_output_for_imm_bin_op,
->>>>>>> 24405b50
 };
 
 use super::{BinaryOperation, Event};
@@ -46,7 +42,6 @@
     imm: u16,
 }
 
-<<<<<<< HEAD
 #[derive(Debug, Default, Clone)]
 pub(crate) struct XorEvent {
     timestamp: u32,
@@ -69,8 +64,6 @@
     }
 }
 
-=======
->>>>>>> 24405b50
 impl BinaryOperation for AndiEvent {
     fn operation(val: BinaryField32b, imm: BinaryField16b) -> BinaryField32b {
         BinaryField32b::new(val.val() & imm.val() as u32)
@@ -124,11 +117,7 @@
 }
 
 impl BinaryOperation for B32MuliEvent {
-<<<<<<< HEAD
     fn operation(val: BinaryField32b, imm: BinaryField32b) -> BinaryField32b {
-=======
-    fn operation(val: BinaryField32b, imm: BinaryField16b) -> BinaryField32b {
->>>>>>> 24405b50
         val * imm
     }
 }
