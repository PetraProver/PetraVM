--- conflicted
+++ resolved
@@ -1,16 +1,11 @@
 use binius_field::{BinaryField16b, BinaryField1b, BinaryField32b, ExtensionField};
 
-<<<<<<< HEAD
 use crate::{
-    emulator::{InterpreterChannels, InterpreterTables},
-    fire_non_jump_event, impl_event_for_binary_operation, impl_event_for_binary_operation_32b,
-    impl_immediate_binary_operation, impl_non_immediate_binary_operation,
+    fire_non_jump_event, impl_32b_immediate_binary_operation, impl_binary_operation,
+    impl_event_for_binary_operation, impl_immediate_binary_operation,
 };
-=======
-use crate::{emulator::{InterpreterChannels, InterpreterTables}, fire_non_jump_event, impl_event_for_binary_operation, impl_immediate_binary_operation, impl_left_right_output_for_imm_bin_op};
->>>>>>> e3c9a97b
 
-use super::{BinaryOperation, Event, NonImmediateBinaryOperation};
+use super::{BinaryOperation, Event};
 
 #[derive(Debug, Default, Clone)]
 pub(crate) struct XoriEvent {
@@ -24,21 +19,26 @@
     imm: u16,
 }
 
-<<<<<<< HEAD
-impl_immediate_binary_operation!(XoriEvent);
-
-impl BinaryOperation<BinaryField16b> for XoriEvent {
-=======
 impl BinaryOperation for XoriEvent {
-
->>>>>>> e3c9a97b
     fn operation(val: BinaryField32b, imm: BinaryField16b) -> BinaryField32b {
         val + imm
     }
 }
 
-<<<<<<< HEAD
+impl_immediate_binary_operation!(XoriEvent);
 impl_event_for_binary_operation!(XoriEvent);
+
+#[derive(Debug, Default, Clone)]
+pub(crate) struct AndiEvent {
+    timestamp: u32,
+    pc: BinaryField32b,
+    fp: u32,
+    dst: u16,
+    dst_val: u32,
+    src: u16,
+    src_val: u32,
+    imm: u16,
+}
 
 #[derive(Debug, Default, Clone)]
 pub(crate) struct XorEvent {
@@ -53,41 +53,16 @@
     src2_val: u32,
 }
 
-impl_non_immediate_binary_operation!(XorEvent);
-impl_event_for_binary_operation_32b!(XorEvent);
-=======
-impl_immediate_binary_operation!(XoriEvent);
+impl_binary_operation!(XorEvent);
+impl_event_for_binary_operation!(XorEvent);
 
-impl_event_for_binary_operation!(XoriEvent);
->>>>>>> e3c9a97b
-
-#[derive(Debug, Default, Clone)]
-pub(crate) struct AndiEvent {
-    timestamp: u32,
-    pc: BinaryField32b,
-    fp: u32,
-    dst: u16,
-    dst_val: u32,
-    src: u16,
-    src_val: u32,
-    imm: u16,
-}
-
-<<<<<<< HEAD
-impl BinaryOperation<BinaryField32b> for XorEvent {
+impl BinaryOperation for XorEvent {
     fn operation(val: BinaryField32b, imm: BinaryField32b) -> BinaryField32b {
         val + imm
     }
 }
 
-impl_immediate_binary_operation!(AndiEvent);
-impl_event_for_binary_operation!(AndiEvent);
-
-impl BinaryOperation<BinaryField16b> for AndiEvent {
-=======
 impl BinaryOperation for AndiEvent {
-
->>>>>>> e3c9a97b
     fn operation(val: BinaryField32b, imm: BinaryField16b) -> BinaryField32b {
         let imm_32b = BinaryField32b::from(imm);
         let and_bits = <BinaryField32b as ExtensionField<BinaryField1b>>::iter_bases(&val)
@@ -99,7 +74,6 @@
 }
 
 impl_immediate_binary_operation!(AndiEvent);
-
 impl_event_for_binary_operation!(AndiEvent);
 
 #[derive(Debug, Default, Clone)]
@@ -114,38 +88,7 @@
     imm: u32,
 }
 
-<<<<<<< HEAD
-impl Event for B32MuliEvent {
-    fn fire(&self, channels: &mut InterpreterChannels, _tables: &InterpreterTables) {
-        channels
-            .state_channel
-            .push((self.pc, self.fp, self.timestamp));
-    }
-}
-
 impl B32MuliEvent {
-    fn new(
-        timestamp: u32,
-        pc: BinaryField32b,
-        fp: u32,
-        dst: u16,
-        dst_val: u32,
-        src: u16,
-        src_val: u32,
-        imm: u32,
-    ) -> Self {
-        Self {
-            timestamp,
-            pc,
-            fp,
-            dst,
-            dst_val,
-            src,
-            src_val,
-            imm,
-        }
-    }
-
     pub fn generate_event(
         interpreter: &mut crate::emulator::Interpreter,
         dst: BinaryField16b,
@@ -176,17 +119,11 @@
     }
 }
 
-impl BinaryOperation<BinaryField32b> for B32MuliEvent {
+impl BinaryOperation for B32MuliEvent {
     fn operation(val: BinaryField32b, imm: BinaryField32b) -> BinaryField32b {
-=======
-impl_immediate_binary_operation!(B32MuliEvent);
-
-impl BinaryOperation for B32MuliEvent {
-    
-    fn operation(val: BinaryField32b, imm: BinaryField16b) -> BinaryField32b {
->>>>>>> e3c9a97b
         val * imm
     }
 }
 
+impl_32b_immediate_binary_operation!(B32MuliEvent);
 impl_event_for_binary_operation!(B32MuliEvent);