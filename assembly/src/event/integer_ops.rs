use std::ops::Add;

use binius_field::{BinaryField, BinaryField16b, BinaryField32b};

use crate::{
    emulator::{Interpreter, InterpreterChannels, InterpreterTables, G},
    event::Event,
<<<<<<< HEAD
    fire_non_jump_event, impl_event_for_binary_operation, impl_event_for_binary_operation_32b,
    impl_event_no_interaction_with_state_channel, impl_immediate_binary_operation,
=======
    fire_non_jump_event, impl_event_for_binary_operation,
    impl_event_no_interaction_with_state_channel, impl_immediate_binary_operation, impl_left_right_output_for_bin_op,
>>>>>>> e3c9a97b
};

use super::BinaryOperation;

<<<<<<< HEAD
// Struture of an Event for the Add32 gadget.
=======
// Struture of an event for ADDI.
>>>>>>> e3c9a97b
#[derive(Debug, Clone)]
pub(crate) struct Add64Event {
    timestamp: u32,
    output: u64,
    input1: u64,
    input2: u64,
    cout: u64,
}

impl Add64Event {
    pub fn new(timestamp: u32, output: u64, input1: u64, input2: u64, cout: u64) -> Self {
        Self {
            timestamp,
            output,
            input1,
            input2,
            cout,
        }
    }

    pub fn generate_event(interpreter: &mut Interpreter, input1: u64, input2: u64) -> Self {
        let (output, carry) = input1.overflowing_add(input2);

        let cout = (output ^ input1 ^ input2) >> 1 + (carry as u64) << 63;

        let timestamp = interpreter.timestamp;

        Self {
            timestamp,
            output,
            input1,
            input2,
            cout,
        }
    }
}

impl_event_no_interaction_with_state_channel!(Add64Event);

// Struture of an Event for the Add32 gadget.
#[derive(Debug, Clone)]
pub(crate) struct Add32Event {
    timestamp: u32,
    output: u32,
    input1: u32,
    input2: u32,
    cout: u32,
}

impl Add32Event {
    pub fn new(timestamp: u32, output: u32, input1: u32, input2: u32, cout: u32) -> Self {
        Self {
            timestamp,
            output,
            input1,
            input2,
            cout,
        }
    }

    pub fn generate_event(
        interpreter: &mut Interpreter,
        input1: BinaryField32b,
        input2: BinaryField32b,
    ) -> Self {
        let inp1 = input1.val();
        let inp2 = input2.val();
        let (output, carry) = inp1.overflowing_add(inp2);

        let cout = (output ^ inp1 ^ inp2) >> 1 + (carry as u32) << 31;

        let timestamp = interpreter.timestamp;

        Self {
            timestamp,
            output,
            input1: inp1,
            input2: inp2,
            cout,
        }
    }
}

impl_event_no_interaction_with_state_channel!(Add32Event);

// Struture of an event for ADDI.
#[derive(Debug, Clone)]
pub(crate) struct AddiEvent {
    pc: BinaryField32b,
    fp: u32,
    timestamp: u32,
    dst: u16,
    dst_val: u32,
    src: u16,
    pub(crate) src_val: u32,
    imm: u16,
}

<<<<<<< HEAD
impl BinaryOperation<BinaryField16b> for AddiEvent {
=======
impl BinaryOperation for AddiEvent {
    
>>>>>>> e3c9a97b
    fn operation(val: BinaryField32b, imm: BinaryField16b) -> BinaryField32b {
        BinaryField32b::new(val.val() + imm.val() as u32)
    }
}

impl_immediate_binary_operation!(AddiEvent);
impl_event_for_binary_operation!(AddiEvent);

<<<<<<< HEAD
=======
}

impl_immediate_binary_operation!(AddiEvent);

impl_event_for_binary_operation!(AddiEvent);

>>>>>>> e3c9a97b
impl AddiEvent {
    pub fn generate_event(
        interpreter: &mut Interpreter,
        dst: BinaryField16b,
        src: BinaryField16b,
        imm: BinaryField16b,
    ) -> Self {
        let fp = interpreter.fp;
        let fp_field = BinaryField32b::new(fp);
        let src_val = interpreter.vrom.get(fp_field + src);
        // The following addition is checked thanks to the ADD32 table.
        let dst_val = src_val + imm.val() as u32;
        interpreter.vrom.set(fp_field + dst, dst_val);

        let pc = interpreter.pc;
        let timestamp = interpreter.timestamp;
        interpreter.incr_pc();

        Self {
            pc,
            fp,
            timestamp,
            dst: dst.val(),
            dst_val,
            src: src.val(),
            src_val,
            imm: imm.val(),
        }
    }
}

<<<<<<< HEAD
// Struture of an event for ADD.
=======
// Struture of an event for ADDI.
>>>>>>> e3c9a97b
#[derive(Debug, Clone)]
pub(crate) struct AddEvent {
    pc: BinaryField32b,
    fp: u32,
    timestamp: u32,
    dst: u16,
    dst_val: u32,
    src1: u16,
    pub(crate) src1_val: u32,
    src2: u16,
    pub(crate) src2_val: u32,
}

impl AddEvent {
    pub fn new(
        pc: BinaryField32b,
        fp: u32,
        timestamp: u32,
        dst: u16,
        dst_val: u32,
        src1: u16,
        src1_val: u32,
        src2: u16,
        src2_val: u32,
    ) -> Self {
        Self {
            pc,
            fp,
            timestamp,
            dst,
            dst_val,
            src1,
            src1_val,
            src2,
            src2_val,
        }
    }

    pub fn generate_event(
        interpreter: &mut Interpreter,
        dst: BinaryField16b,
        src1: BinaryField16b,
        src2: BinaryField16b,
    ) -> Self {
        let fp = interpreter.fp;
        let fp_field = BinaryField32b::new(fp);
        let src1_val = interpreter.vrom.get(fp_field + src1);

        let src2_val = interpreter.vrom.get(fp_field + src2);
        // The following addition is checked thanks to the ADD32 table.
        let dst_val = src1_val + src2_val as u32;
        interpreter.vrom.set(fp_field + dst, dst_val);

        let pc = interpreter.pc;
        let timestamp = interpreter.timestamp;
        interpreter.incr_pc();

        Self {
            pc,
            fp,
            timestamp,
            dst: dst.val(),
            dst_val,
            src1: src1.val(),
            src1_val,
            src2: src2.val(),
            src2_val,
        }
    }
}

<<<<<<< HEAD
impl BinaryOperation<BinaryField32b> for AddEvent {
    fn operation(val1: BinaryField32b, val2: BinaryField32b) -> BinaryField32b {
        BinaryField32b::new(val1.val() + val2.val() as u32)
    }
}

impl_event_for_binary_operation_32b!(AddEvent);
=======
impl BinaryOperation for AddEvent {
    
    fn operation(val1: BinaryField32b, val2: BinaryField32b) -> BinaryField32b {
        BinaryField32b::new(val1.val() + val2.val())
    }
}

impl_left_right_output_for_bin_op!(AddEvent);

impl_event_for_binary_operation!(AddEvent);
>>>>>>> e3c9a97b

// Struture of an event for ADDI.
#[derive(Debug, Clone)]
pub(crate) struct MuliEvent {
    pc: BinaryField32b,
    fp: u32,
    timestamp: u32,
    dst: u16,
    dst_val: u32,
    src: u16,
    pub(crate) src_val: u32,
    imm: u16,
    // Auxiliary commitments
    pub(crate) aux: [u32; 8],
    // Intermediary sum, such that interm_sum[i] = aux[2*i] + aux[2*i+1], for i > 0.
    // Note: we don't need the initial value because it is equal to sum[0].
    pub(crate) interm_sum: [u64; 3],
    // Sums such that: sum[i] = sum[i-1] + interm_sum[i].
    // Note: we don't need the fourth sum value because it is equal to DST_VAL.
    pub(crate) sum: [u64; 3],
}

impl MuliEvent {
    pub fn new(
        pc: BinaryField32b,
        fp: u32,
        timestamp: u32,
        dst: u16,
        dst_val: u32,
        src: u16,
        src_val: u32,
        imm: u16,
        aux: [u32; 8],
        interm_sum: [u64; 3],
        sum: [u64; 3],
    ) -> Self {
        Self {
            pc,
            fp,
            timestamp,
            dst,
            dst_val,
            src,
            src_val,
            imm,
            aux,
            interm_sum,
            sum,
        }
    }

    pub fn generate_event(
        interpreter: &mut Interpreter,
        dst: BinaryField16b,
        src: BinaryField16b,
        imm: BinaryField16b,
    ) -> Self {
        let fp = BinaryField32b::new(interpreter.fp);
        let src_val = interpreter.vrom.get(fp + src);

        let imm_val = imm.val();
        let dst_val = src_val * imm_val as u32;

        interpreter.vrom.set(fp + dst, dst_val);

        let xs = [
            src_val as u8,
            (src_val >> 8) as u8,
            (src_val >> 16) as u8,
            (src_val >> 24) as u8,
        ];
        let ys = [imm_val as u8, (imm_val >> 8) as u8, 0, 0];

        let mut aux = [0; 8];
        for i in 0..4 {
            aux[2 * i] = ys[i] as u32 * xs[0] as u32 + (1 << 16) * ys[i] as u32 * xs[2] as u32;
            aux[2 * i + 1] = ys[i] as u32 * xs[1] as u32 + (1 << 16) * ys[i] as u32 * xs[3] as u32;
        }

        // We call the ADD64 gadget to check these additions.
        let mut interm_sum = [0; 3];
        let mut sum = [0; 3];
        sum[0] = aux[0] as u64 + aux[1] as u64;
        for i in 1..3 {
            interm_sum[i - 1] = aux[2 * i] as u64 + aux[2 * i + 1] as u64;
            sum[i] = sum[i - 1] + interm_sum[i - 1];
        }
        interm_sum[2] = aux[6] as u64 + aux[7] as u64;

        let pc = interpreter.pc;
        let timestamp = interpreter.timestamp;
        interpreter.incr_pc();
        Self {
            pc,
            fp: fp.val(),
            timestamp,
            dst: dst.val(),
            dst_val,
            src: src.val(),
            src_val,
            imm: imm_val,
            aux,
            interm_sum,
            sum,
        }
    }
}

impl Event for MuliEvent {
    fn fire(&self, channels: &mut InterpreterChannels, _tables: &InterpreterTables) {
        assert_eq!(self.dst_val, self.src_val * self.imm as u32);
        fire_non_jump_event!(self, channels);
    }
}<|MERGE_RESOLUTION|>--- conflicted
+++ resolved
@@ -5,22 +5,14 @@
 use crate::{
     emulator::{Interpreter, InterpreterChannels, InterpreterTables, G},
     event::Event,
-<<<<<<< HEAD
-    fire_non_jump_event, impl_event_for_binary_operation, impl_event_for_binary_operation_32b,
+    fire_non_jump_event, impl_binary_operation, impl_event_for_binary_operation,
     impl_event_no_interaction_with_state_channel, impl_immediate_binary_operation,
-=======
-    fire_non_jump_event, impl_event_for_binary_operation,
-    impl_event_no_interaction_with_state_channel, impl_immediate_binary_operation, impl_left_right_output_for_bin_op,
->>>>>>> e3c9a97b
+    impl_left_right_output_for_bin_op,
 };
 
 use super::BinaryOperation;
 
-<<<<<<< HEAD
 // Struture of an Event for the Add32 gadget.
-=======
-// Struture of an event for ADDI.
->>>>>>> e3c9a97b
 #[derive(Debug, Clone)]
 pub(crate) struct Add64Event {
     timestamp: u32,
@@ -119,29 +111,16 @@
     imm: u16,
 }
 
-<<<<<<< HEAD
-impl BinaryOperation<BinaryField16b> for AddiEvent {
-=======
 impl BinaryOperation for AddiEvent {
-    
->>>>>>> e3c9a97b
     fn operation(val: BinaryField32b, imm: BinaryField16b) -> BinaryField32b {
         BinaryField32b::new(val.val() + imm.val() as u32)
     }
 }
 
 impl_immediate_binary_operation!(AddiEvent);
+
 impl_event_for_binary_operation!(AddiEvent);
 
-<<<<<<< HEAD
-=======
-}
-
-impl_immediate_binary_operation!(AddiEvent);
-
-impl_event_for_binary_operation!(AddiEvent);
-
->>>>>>> e3c9a97b
 impl AddiEvent {
     pub fn generate_event(
         interpreter: &mut Interpreter,
@@ -173,11 +152,7 @@
     }
 }
 
-<<<<<<< HEAD
 // Struture of an event for ADD.
-=======
-// Struture of an event for ADDI.
->>>>>>> e3c9a97b
 #[derive(Debug, Clone)]
 pub(crate) struct AddEvent {
     pc: BinaryField32b,
@@ -191,84 +166,75 @@
     pub(crate) src2_val: u32,
 }
 
-impl AddEvent {
-    pub fn new(
-        pc: BinaryField32b,
-        fp: u32,
-        timestamp: u32,
-        dst: u16,
-        dst_val: u32,
-        src1: u16,
-        src1_val: u32,
-        src2: u16,
-        src2_val: u32,
-    ) -> Self {
-        Self {
-            pc,
-            fp,
-            timestamp,
-            dst,
-            dst_val,
-            src1,
-            src1_val,
-            src2,
-            src2_val,
-        }
-    }
-
-    pub fn generate_event(
-        interpreter: &mut Interpreter,
-        dst: BinaryField16b,
-        src1: BinaryField16b,
-        src2: BinaryField16b,
-    ) -> Self {
-        let fp = interpreter.fp;
-        let fp_field = BinaryField32b::new(fp);
-        let src1_val = interpreter.vrom.get(fp_field + src1);
-
-        let src2_val = interpreter.vrom.get(fp_field + src2);
-        // The following addition is checked thanks to the ADD32 table.
-        let dst_val = src1_val + src2_val as u32;
-        interpreter.vrom.set(fp_field + dst, dst_val);
-
-        let pc = interpreter.pc;
-        let timestamp = interpreter.timestamp;
-        interpreter.incr_pc();
-
-        Self {
-            pc,
-            fp,
-            timestamp,
-            dst: dst.val(),
-            dst_val,
-            src1: src1.val(),
-            src1_val,
-            src2: src2.val(),
-            src2_val,
-        }
-    }
-}
-
-<<<<<<< HEAD
-impl BinaryOperation<BinaryField32b> for AddEvent {
-    fn operation(val1: BinaryField32b, val2: BinaryField32b) -> BinaryField32b {
-        BinaryField32b::new(val1.val() + val2.val() as u32)
-    }
-}
-
-impl_event_for_binary_operation_32b!(AddEvent);
-=======
+// impl AddEvent {
+//     pub fn new(
+//         pc: BinaryField32b,
+//         fp: u32,
+//         timestamp: u32,
+//         dst: u16,
+//         dst_val: u32,
+//         src1: u16,
+//         src1_val: u32,
+//         src2: u16,
+//         src2_val: u32,
+//     ) -> Self {
+//         Self {
+//             pc,
+//             fp,
+//             timestamp,
+//             dst,
+//             dst_val,
+//             src1,
+//             src1_val,
+//             src2,
+//             src2_val,
+//         }
+//     }
+
+//     pub fn generate_event(
+//         interpreter: &mut Interpreter,
+//         dst: BinaryField16b,
+//         src1: BinaryField16b,
+//         src2: BinaryField16b,
+//     ) -> Self {
+//         let fp = interpreter.fp;
+//         let fp_field = BinaryField32b::new(fp);
+//         let src1_val = interpreter.vrom.get(fp_field + src1);
+
+//         let src2_val = interpreter.vrom.get(fp_field + src2);
+//         // The following addition is checked thanks to the ADD32 table.
+//         let dst_val = src1_val + src2_val as u32;
+//         interpreter.vrom.set(fp_field + dst, dst_val);
+
+//         let pc = interpreter.pc;
+//         let timestamp = interpreter.timestamp;
+//         interpreter.incr_pc();
+
+//         Self {
+//             pc,
+//             fp,
+//             timestamp,
+//             dst: dst.val(),
+//             dst_val,
+//             src1: src1.val(),
+//             src1_val,
+//             src2: src2.val(),
+//             src2_val,
+//         }
+//     }
+// }
+
 impl BinaryOperation for AddEvent {
-    
     fn operation(val1: BinaryField32b, val2: BinaryField32b) -> BinaryField32b {
         BinaryField32b::new(val1.val() + val2.val())
     }
 }
 
-impl_left_right_output_for_bin_op!(AddEvent);
+// impl_left_right_output_for_bin_op!(AddEvent);
+// Note: The addition is checked thanks to the ADD32 table.
+impl_binary_operation!(AddEvent);
 
 impl_event_for_binary_operation!(AddEvent);
->>>>>>> e3c9a97b
 
 // Struture of an event for ADDI.
 #[derive(Debug, Clone)]
