use binius_field::{BinaryField16b, BinaryField32b};

use super::BinaryOperation;
use crate::{
    emulator::{Interpreter, InterpreterChannels, InterpreterError, InterpreterTables},
    event::Event,
    fire_non_jump_event, impl_binary_operation, impl_event_for_binary_operation,
    impl_event_no_interaction_with_state_channel, impl_immediate_binary_operation, ZCrayTrace,
};

/// Event for the Add64 gadget.
#[derive(Debug, Clone)]
pub(crate) struct Add64Event {
    timestamp: u32,
    output: u64,
    input1: u64,
    input2: u64,
    cout: u64,
}

impl Add64Event {
    pub const fn new(timestamp: u32, output: u64, input1: u64, input2: u64, cout: u64) -> Self {
        Self {
            timestamp,
            output,
            input1,
            input2,
            cout,
        }
    }

    pub fn generate_event(interpreter: &mut Interpreter, input1: u64, input2: u64) -> Self {
        let (output, carry) = input1.overflowing_add(input2);

        let cout = (output ^ input1 ^ input2) >> (1 + (carry as u64)) << 63;

        let timestamp = interpreter.timestamp;

        Self {
            timestamp,
            output,
            input1,
            input2,
            cout,
        }
    }
}

impl_event_no_interaction_with_state_channel!(Add64Event);

/// Event for the Add32 gadget.
#[derive(Debug, Clone)]
pub(crate) struct Add32Event {
    timestamp: u32,
    output: u32,
    input1: u32,
    input2: u32,
    cout: u32,
}

impl Add32Event {
    pub const fn new(timestamp: u32, output: u32, input1: u32, input2: u32, cout: u32) -> Self {
        Self {
            timestamp,
            output,
            input1,
            input2,
            cout,
        }
    }

    pub fn generate_event(
        interpreter: &mut Interpreter,
        input1: BinaryField32b,
        input2: BinaryField32b,
    ) -> Self {
        let inp1 = input1.val();
        let inp2 = input2.val();
        let (output, carry) = inp1.overflowing_add(inp2);

        let cout = (output ^ inp1 ^ inp2) >> (1 + (carry as u32)) << 31;

        let timestamp = interpreter.timestamp;

        Self {
            timestamp,
            output,
            input1: inp1,
            input2: inp2,
            cout,
        }
    }
}

impl_event_no_interaction_with_state_channel!(Add32Event);

/// Event for ADDI.
///
/// Performs an ADD between a target address and an immediate.
///
/// Logic:
///   1. FP[dst] = FP[src] + imm
#[derive(Debug, Clone)]
pub(crate) struct AddiEvent {
    pc: BinaryField32b,
    fp: u32,
    timestamp: u32,
    dst: u16,
    dst_val: u32,
    src: u16,
    pub(crate) src_val: u32,
    imm: u16,
}

impl BinaryOperation for AddiEvent {
    fn operation(val: BinaryField32b, imm: BinaryField16b) -> BinaryField32b {
        BinaryField32b::new(val.val() + imm.val() as u32)
    }
}

impl_immediate_binary_operation!(AddiEvent);
impl_event_for_binary_operation!(AddiEvent);

impl AddiEvent {
    pub fn generate_event(
        interpreter: &mut Interpreter,
        trace: &mut ZCrayTrace,
        dst: BinaryField16b,
        src: BinaryField16b,
        imm: BinaryField16b,
<<<<<<< HEAD
        field_pc: BinaryField32b,
    ) -> Self {
=======
    ) -> Result<Self, InterpreterError> {
>>>>>>> 590602e4
        let fp = interpreter.fp;
        let src_val = interpreter.vrom.get_u32(fp ^ src.val() as u32)?;
        // The following addition is checked thanks to the ADD32 table.
        let dst_val = src_val + imm.val() as u32;
<<<<<<< HEAD
        interpreter
            .vrom
            .set_u32(trace, fp ^ dst.val() as u32, dst_val);
=======
        interpreter.vrom.set_u32(fp ^ dst.val() as u32, dst_val)?;
>>>>>>> 590602e4

        let pc = interpreter.pc;
        let timestamp = interpreter.timestamp;
        interpreter.incr_pc();

<<<<<<< HEAD
        Self {
            pc: field_pc,
=======
        Ok(Self {
            pc,
>>>>>>> 590602e4
            fp,
            timestamp,
            dst: dst.val(),
            dst_val,
            src: src.val(),
            src_val,
            imm: imm.val(),
        })
    }
}

/// Event for ADD.
///
/// Performs an ADD between two target addresses.
///
/// Logic:
///   1. FP[dst] = FP[src1] + FP[src2]
#[derive(Debug, Clone)]
pub(crate) struct AddEvent {
    pc: BinaryField32b,
    fp: u32,
    timestamp: u32,
    dst: u16,
    dst_val: u32,
    src1: u16,
    pub(crate) src1_val: u32,
    src2: u16,
    pub(crate) src2_val: u32,
}

impl BinaryOperation for AddEvent {
    fn operation(val1: BinaryField32b, val2: BinaryField32b) -> BinaryField32b {
        BinaryField32b::new(val1.val() + val2.val())
    }
}

// Note: The addition is checked thanks to the ADD32 table.
impl_binary_operation!(AddEvent);
impl_event_for_binary_operation!(AddEvent);

/// Event for MULI.
///
/// Performs a MUL between a signed 32-bit integer and a 16-bit immediate.
#[derive(Debug, Clone)]
pub(crate) struct MuliEvent {
    pc: BinaryField32b,
    fp: u32,
    timestamp: u32,
    dst: u16,
    dst_val: u32,
    src: u16,
    pub(crate) src_val: u32,
    imm: u16,
    // Auxiliary commitments
    pub(crate) aux: [u32; 4],
    // Stores aux[0] + aux[1] << 8.
    pub(crate) sum0: u64,
    // Stores aux[2] + aux[3] << 8.
    // Note: we don't need the third  sum value (equal to sum0 + sum1 <<8) because it is equal to
    // DST_VAL.
    pub(crate) sum1: u64,
}

impl MuliEvent {
    #[allow(clippy::too_many_arguments)]
    pub const fn new(
        pc: BinaryField32b,
        fp: u32,
        timestamp: u32,
        dst: u16,
        dst_val: u32,
        src: u16,
        src_val: u32,
        imm: u16,
        aux: [u32; 4],
        sum0: u64,
        sum1: u64,
    ) -> Self {
        Self {
            pc,
            fp,
            timestamp,
            dst,
            dst_val,
            src,
            src_val,
            imm,
            aux,
            sum0,
            sum1,
        }
    }

    pub fn generate_event(
        interpreter: &mut Interpreter,
        trace: &mut ZCrayTrace,
        dst: BinaryField16b,
        src: BinaryField16b,
        imm: BinaryField16b,
<<<<<<< HEAD
        field_pc: BinaryField32b,
    ) -> Self {
=======
    ) -> Result<Self, InterpreterError> {
>>>>>>> 590602e4
        let fp = interpreter.fp;
        let src_val = interpreter.vrom.get_u32(fp ^ src.val() as u32)?;

        let imm_val = imm.val();
        let dst_val = src_val * imm_val as u32; // TODO: shouldn't the result be u64, stored over two slots?

<<<<<<< HEAD
        interpreter
            .vrom
            .set_u32(trace, fp ^ dst.val() as u32, dst_val);
=======
        interpreter.vrom.set_u32(fp ^ dst.val() as u32, dst_val)?;
>>>>>>> 590602e4

        let (aux, sum0, sum1) =
            schoolbook_multiplication_intermediate_sums(src_val, imm_val, dst_val);

        let pc = interpreter.pc;
        let timestamp = interpreter.timestamp;
        interpreter.incr_pc();
<<<<<<< HEAD
        Self {
            pc: field_pc,
=======
        Ok(Self {
            pc,
>>>>>>> 590602e4
            fp,
            timestamp,
            dst: dst.val(),
            dst_val,
            src: src.val(),
            src_val,
            imm: imm_val,
            aux,
            sum0,
            sum1,
        })
    }
}

/// This function computes the intermediate sums of the schoolbook
/// multiplication algorithm.
fn schoolbook_multiplication_intermediate_sums(
    src_val: u32,
    imm_val: u16,
    dst_val: u32,
) -> ([u32; 4], u64, u64) {
    let xs = src_val.to_le_bytes();
    let ys = imm_val.to_le_bytes();

    let mut aux = [0; 4];
    // Compute ys[i]*(xs[0] + xs[1]*2^8 + 2^16*xs[2] + 2^24 xs[3]) in two u32, each
    // containing the summands that wont't overlap
    for i in 0..2 {
        aux[2 * i] = ys[i] as u32 * xs[0] as u32 + (1 << 16) * ys[i] as u32 * xs[2] as u32;
        aux[2 * i + 1] = ys[i] as u32 * xs[1] as u32 + (1 << 16) * ys[i] as u32 * xs[3] as u32;
    }

    // We call the ADD64 gadget to check these additions.
    // sum0 = ys[0]*xs[0] + 2^8*ys[0]*xs[1] + 2^16*ys[0]*xs[2] + 2^24*ys[0]*xs[3]
    let sum0 = aux[0] as u64 + ((aux[1] as u64) << 8);
    // sum1 = ys[1]*xs[0] + 2^8*ys[1]*xs[1] + 2^16*ys[1]*xs[2] + 2^24*ys[1]*xs[3]
    let sum1 = aux[2] as u64 + ((aux[3] as u64) << 8);

    // sum = ys[0]*xs[0] + 2^8*(ys[0]*xs[1] + ys[1]*xs[0]) + 2^16*(ys[0]*xs[2] +
    // ys[1]*xs[1]) + 2^24*(ys[0]*xs[3] + ys[1]*xs[2]) + 2^32*ys[1]*xs[3].
    assert_eq!((sum0 + (sum1 << 8)) as u32, dst_val);
    (aux, sum0, sum1)
}

impl Event for MuliEvent {
    fn fire(&self, channels: &mut InterpreterChannels, _tables: &InterpreterTables) {
        assert_eq!(self.dst_val, self.src_val * self.imm as u32);
        fire_non_jump_event!(self, channels);
    }
}<|MERGE_RESOLUTION|>--- conflicted
+++ resolved
@@ -128,35 +128,22 @@
         dst: BinaryField16b,
         src: BinaryField16b,
         imm: BinaryField16b,
-<<<<<<< HEAD
         field_pc: BinaryField32b,
-    ) -> Self {
-=======
     ) -> Result<Self, InterpreterError> {
->>>>>>> 590602e4
         let fp = interpreter.fp;
         let src_val = interpreter.vrom.get_u32(fp ^ src.val() as u32)?;
         // The following addition is checked thanks to the ADD32 table.
         let dst_val = src_val + imm.val() as u32;
-<<<<<<< HEAD
         interpreter
             .vrom
-            .set_u32(trace, fp ^ dst.val() as u32, dst_val);
-=======
-        interpreter.vrom.set_u32(fp ^ dst.val() as u32, dst_val)?;
->>>>>>> 590602e4
+            .set_u32(trace, fp ^ dst.val() as u32, dst_val)?;
 
         let pc = interpreter.pc;
         let timestamp = interpreter.timestamp;
         interpreter.incr_pc();
 
-<<<<<<< HEAD
-        Self {
+        Ok(Self {
             pc: field_pc,
-=======
-        Ok(Self {
-            pc,
->>>>>>> 590602e4
             fp,
             timestamp,
             dst: dst.val(),
@@ -256,25 +243,17 @@
         dst: BinaryField16b,
         src: BinaryField16b,
         imm: BinaryField16b,
-<<<<<<< HEAD
         field_pc: BinaryField32b,
-    ) -> Self {
-=======
     ) -> Result<Self, InterpreterError> {
->>>>>>> 590602e4
         let fp = interpreter.fp;
         let src_val = interpreter.vrom.get_u32(fp ^ src.val() as u32)?;
 
         let imm_val = imm.val();
         let dst_val = src_val * imm_val as u32; // TODO: shouldn't the result be u64, stored over two slots?
 
-<<<<<<< HEAD
         interpreter
             .vrom
-            .set_u32(trace, fp ^ dst.val() as u32, dst_val);
-=======
-        interpreter.vrom.set_u32(fp ^ dst.val() as u32, dst_val)?;
->>>>>>> 590602e4
+            .set_u32(trace, fp ^ dst.val() as u32, dst_val)?;
 
         let (aux, sum0, sum1) =
             schoolbook_multiplication_intermediate_sums(src_val, imm_val, dst_val);
@@ -282,13 +261,8 @@
         let pc = interpreter.pc;
         let timestamp = interpreter.timestamp;
         interpreter.incr_pc();
-<<<<<<< HEAD
-        Self {
+        Ok(Self {
             pc: field_pc,
-=======
-        Ok(Self {
-            pc,
->>>>>>> 590602e4
             fp,
             timestamp,
             dst: dst.val(),
