use core::fmt::Debug;
use std::marker::PhantomData;

use binius_m3::builder::{B16, B32};

use super::context::EventContext;
use crate::{
    define_bin32_imm_op_event, define_bin32_op_event,
    event::{binary_ops::*, Event},
    execution::{FramePointer, InterpreterChannels, InterpreterError},
    fire_non_jump_event,
    gadgets::Add64Gadget,
    Opcode,
};

define_bin32_imm_op_event!(
    /// Event for ADDI.
    ///
    /// Performs an ADD between a target address and an immediate.
    ///
    /// Logic:
    ///   1. FP[dst] = FP[src] + imm
    AddiEvent,
    addi,
    |a: B32, imm: B16| B32::new((a.val() as i32).wrapping_add(imm.val() as i16 as i32) as u32)
);

// Note: The addition is checked thanks to the ADD32 table.
define_bin32_op_event!(
    /// Event for ADD.
    ///
    /// Performs an ADD between two target addresses.
    ///
    /// Logic:
    ///   1. FP[dst] = FP[src1] + FP[src2]
    AddEvent,
    add,
    |a: B32, b: B32| B32::new((a.val() as i32).wrapping_add(b.val() as i32) as u32)
);

/// Event for MULI.
///
/// Performs a MUL between a signed 32-bit integer and a 16-bit immediate.
#[derive(Debug, Clone)]
pub struct MuliEvent {
    pub pc: B32,
    pub fp: FramePointer,
    pub timestamp: u32,
    pub dst: u16,
    pub dst_val: u64,
    pub src: u16,
    pub src_val: u32,
    pub imm: u16,
}

impl Event for MuliEvent {
    fn generate(
        ctx: &mut EventContext,
        dst: B16,
        src: B16,
        imm: B16,
    ) -> Result<(), InterpreterError> {
        let src_val = ctx.vrom_read::<u32>(ctx.addr(src.val()))?;

        let imm_val = imm.val();
        let dst_val = (src_val as i32 as i64).wrapping_mul(imm_val as i16 as i64) as u64;

        ctx.vrom_write(ctx.addr(dst.val()), dst_val)?;

        let (_pc, field_pc, fp, timestamp) = ctx.program_state();
        ctx.incr_pc();

        let event = Self {
            pc: field_pc,
            fp,
            timestamp,
            dst: dst.val(),
            dst_val,
            src: src.val(),
            src_val,
            imm: imm_val,
        };

        ctx.trace.muli.push(event);
        Ok(())
    }

    fn fire(&self, channels: &mut InterpreterChannels) {
        assert_eq!(
            self.dst_val,
            (self.src_val as i32 as i64).wrapping_mul(self.imm as i16 as i64) as u64
        );
        fire_non_jump_event!(self, channels);
    }
}

/// Event for MULU.
///
/// Performs a MULU between two unsigned 32-bit integers. Returns a 64-bit
/// result.
#[derive(Debug, Clone)]
pub struct MuluEvent {
    pub pc: B32,
    pub fp: FramePointer,
    pub timestamp: u32,
    pub dst: u16,
    pub dst_val: u64,
    pub src1: u16,
    pub src1_val: u32,
    pub src2: u16,
    pub src2_val: u32,
    // Auxiliary commitments
    pub aux: [u32; 8],
    // Stores all aux[2i] + aux[2i + 1] << 8.
    pub aux_sums: [u64; 4],
    // Stores the cumulative sums: cum_sum[i] = cum_sum[i-1] + aux_sum[i] << 8*i
    pub cum_sums: [u64; 2],
}

impl Event for MuluEvent {
    fn generate(
        ctx: &mut EventContext,
        dst: B16,
        src1: B16,
        src2: B16,
    ) -> Result<(), InterpreterError> {
        let src1_val = ctx.vrom_read::<u32>(ctx.addr(src1.val()))?;
        let src2_val = ctx.vrom_read::<u32>(ctx.addr(src2.val()))?;

        let dst_val = (src1_val as u64).wrapping_mul(src2_val as u64);

        ctx.vrom_write(ctx.addr(dst.val()), dst_val)?;

        let (aux, aux_sums, cum_sums) =
            schoolbook_multiplication_intermediate_sums::<u32>(src1_val, src2_val, dst_val);

        let (_pc, field_pc, fp, timestamp) = ctx.program_state();
        ctx.incr_pc();

        let mulu_event = Self {
            pc: field_pc,
            fp,
            timestamp,
            dst: dst.val(),
            dst_val,
            src1: src1.val(),
            src1_val,
            src2: src2.val(),
            src2_val,
            aux: aux.try_into().expect("Created an incorrect aux vector."),
            aux_sums: aux_sums
                .try_into()
                .expect("Created an incorrect aux_sums vector."),
            cum_sums: cum_sums
                .try_into()
                .expect("Created an incorrect cum_sums vector."),
        };

        // Check auxiliary values with gadgets
        let aux = mulu_event.aux;
        let aux_sums = mulu_event.aux_sums;
        let cum_sums = mulu_event.cum_sums;

        // This is to check aux_sums[i] = aux[2i] + aux[2i+1] << 8.
        for i in 0..aux.len() / 2 {
            let new_add64_gadget =
                Add64Gadget::generate_gadget(ctx, aux[2 * i] as u64, (aux[2 * i + 1] as u64) << 8);
            ctx.trace.add64.push(new_add64_gadget);
        }
        // This is to check cum_sums[i] = cum_sums[i-1] + aux_sums[i] << 8.
        // Check the first element.
        let new_add64_gadget = Add64Gadget::generate_gadget(ctx, aux_sums[0], aux_sums[1] << 8);
        ctx.trace.add64.push(new_add64_gadget);
        // CHeck the second element.
        let new_add64_gadget = Add64Gadget::generate_gadget(ctx, cum_sums[0], aux_sums[2] << 16);
        ctx.trace.add64.push(new_add64_gadget);

        // This is to check that dst_val = cum_sums[1] + aux_sums[3] << 24.
        let new_add64_gadget = Add64Gadget::generate_gadget(ctx, cum_sums[1], aux_sums[3] << 24);
        ctx.trace.add64.push(new_add64_gadget);

        ctx.trace.mulu.push(mulu_event);
        Ok(())
    }

    fn fire(&self, channels: &mut InterpreterChannels) {
        assert_eq!(
            self.dst_val,
            (self.src1_val as u64).wrapping_mul(self.src2_val as u64)
        );
        fire_non_jump_event!(self, channels);
    }
}

/// This function computes the intermediate sums of the schoolbook
/// multiplication algorithm.
fn schoolbook_multiplication_intermediate_sums<T: Into<u32>>(
    src_val: u32,
    imm_val: T,
    dst_val: u64,
) -> (Vec<u32>, Vec<u64>, Vec<u64>) {
    let xs = src_val.to_le_bytes();
    let num_ys_bytes = std::mem::size_of::<T>();
    let ys = &imm_val.into().to_le_bytes()[..num_ys_bytes];

    let mut aux = vec![0; num_ys_bytes * 2];
    // Compute ys[i]*(xs[0] + xs[1]*2^8 + 2^16*xs[2] + 2^24 xs[3]) in two u32, each
    // containing the summands that wont't overlap
    for i in 0..num_ys_bytes {
        aux[2 * i] = ys[i] as u32 * xs[0] as u32 + ((ys[i] as u32 * xs[2] as u32) << 16);
        aux[2 * i + 1] = ys[i] as u32 * xs[1] as u32 + ((ys[i] as u32 * xs[3] as u32) << 16);
    }

    // We call the ADD64 gadget to check these additions.
    // sum[i] = aux[2*i] + aux[2*i+1]
    //        = ys[i]*xs[0] + 2^8*ys[i]*xs[1] + 2^16*ys[i]*xs[2] + 2^24*ys[i]*xs[3]
    let aux_sums: Vec<u64> = (0..num_ys_bytes)
        .map(|i| aux[2 * i] as u64 + ((aux[2 * i + 1] as u64) << 8))
        .collect();

    // We call the ADD64 gadget to check these additions. These compute the
    // cumulative sums of all auxiliary sums. Indeed, the final output corresponds
    // to the sum of all auxiliary sums.
    //
    // Note that we only need to store l-2 values because the last cumulative sum is
    // actually equal to the output. Moreover, the thirst cumulative sum is
    // simply `aux_sums[0]`. If `l` is the number of bytes in `T`, then:
    // - cum_sums[0] = aux_sums[0] + aux_sums[1] << 8
    // - output = cum_sums[l-3] + aux_sums[l-1] << 8*l
    // - cum_sums[i] = cum_sums[i-1] + aux_sum[i] << 8*(i+1)
    let cum_sums = if num_ys_bytes > 2 {
        let mut cum_sums = vec![0; num_ys_bytes - 2];

        cum_sums[0] = aux_sums[0] + (aux_sums[1] << 8);
        (1..num_ys_bytes - 2)
            .for_each(|i| cum_sums[i] = cum_sums[i - 1] + (aux_sums[i + 1] << (8 * (i + 1))));
        cum_sums
    } else {
        vec![]
    };

    if !cum_sums.is_empty() {
        assert_eq!(
            cum_sums[num_ys_bytes - 3] + (aux_sums[num_ys_bytes - 1] << (8 * (num_ys_bytes - 1))),
            dst_val,
            "Incorrect cum_sums."
        );
    } else {
        assert_eq!(
            aux_sums[0] + (aux_sums[1] << 8),
            dst_val,
            "Incorrect aux_sums."
        );
    }

    (aux, aux_sums, cum_sums)
}

pub trait SignedMulOperation: Debug + Clone {
    fn mul_op(input1: u32, input2: u32) -> u64;
    fn instruction() -> Opcode;
    fn push_event(ctx: &mut EventContext, event: SignedMulEvent<Self>)
    where
        Self: Sized;
}

#[derive(Debug, Clone)]
pub struct MulsuOp;
impl SignedMulOperation for MulsuOp {
    fn mul_op(input1: u32, input2: u32) -> u64 {
        // If the value is signed, first turn into an i32 to get the sign, then into an
        // i64 to get the 64-bit value. Otherwise, directly cast as an i64 for
        // the multiplication.
        (input1 as i32 as i64).wrapping_mul(input2 as i64) as u64
    }

    fn instruction() -> Opcode {
        Opcode::Mulsu
    }

    fn push_event(ctx: &mut EventContext, event: SignedMulEvent<Self>)
    where
        Self: Sized,
    {
        ctx.trace.signed_mul.push(Box::new(event));
    }
}

#[derive(Debug, Clone)]
pub struct MulOp;
impl SignedMulOperation for MulOp {
    fn mul_op(input1: u32, input2: u32) -> u64 {
        // If the value is signed, first turn into an i32 to get the sign, then into an
        // i64 to get the 64-bit value. Otherwise, directly cast as an i64 for
        // the multiplication.
        (input1 as i32 as i64).wrapping_mul(input2 as i32 as i64) as u64
    }

    fn instruction() -> Opcode {
        Opcode::Mul
    }

    fn push_event(ctx: &mut EventContext, event: SignedMulEvent<Self>)
    where
        Self: Sized,
    {
        ctx.trace.signed_mul.push(Box::new(event));
    }
}

/// Group of all signed mul events for convenient downcasting.
pub enum AnySignedMulEvent {
    Mul(MulEvent),
    Mulsu(MulsuEvent),
}

pub trait GenericSignedMulEvent: std::fmt::Debug + Send + Sync + Event {
    fn as_any(&self) -> AnySignedMulEvent;
}

/// Convenience macro to implement the [`GenericSignedMulEvent`] trait for MV
/// events.
///
/// It takes as argument the variant name of the instruction within the
/// [`AnySignedMulEvent`] object, and the corresponding instruction's [`Event`].
///
/// # Example
///
/// ```ignore
/// impl_generic_signed_mul_event!(Mulsu, MulsuEvent);
/// ```
macro_rules! impl_generic_signed_mul_event {
    ($variant:ident, $ty:ty) => {
        impl GenericSignedMulEvent for $ty {
            fn as_any(&self) -> AnySignedMulEvent {
                AnySignedMulEvent::$variant(self.clone())
            }
        }
    };
}

impl_generic_signed_mul_event!(Mul, MulEvent);
impl_generic_signed_mul_event!(Mulsu, MulsuEvent);

/// Event for MUL or MULSU.
///
/// Performs a MUL between two signed 32-bit integers.
#[derive(Debug, Clone)]
pub struct SignedMulEvent<SignedMulOperation> {
    pub pc: B32,
    pub fp: FramePointer,
    pub timestamp: u32,
    pub dst: u16,
    pub dst_val: u64,
    pub src1: u16,
    pub src1_val: u32,
    pub src2: u16,
    pub src2_val: u32,

    _phantom: PhantomData<SignedMulOperation>,
}

impl<T: SignedMulOperation> Event for SignedMulEvent<T> {
    fn generate(
        ctx: &mut EventContext,
        dst: B16,
        src1: B16,
        src2: B16,
    ) -> Result<(), InterpreterError> {
        let src1_val = ctx.vrom_read::<u32>(ctx.addr(src1.val()))?;
        let src2_val = ctx.vrom_read::<u32>(ctx.addr(src2.val()))?;

        let dst_val = T::mul_op(src1_val, src2_val);
        ctx.vrom_write(ctx.addr(dst.val()), dst_val)?;

        let (_pc, field_pc, fp, timestamp) = ctx.program_state();
        ctx.incr_pc();

        let event = Self {
            pc: field_pc,
            fp,
            timestamp,
            dst: dst.val(),
            dst_val,
            src1: src1.val(),
            src1_val,
            src2: src2.val(),
            src2_val,
            _phantom: PhantomData,
        };

        T::push_event(ctx, event);
        Ok(())
    }

    fn fire(&self, channels: &mut InterpreterChannels) {
        assert_eq!(self.dst_val, T::mul_op(self.src1_val, self.src2_val));
        fire_non_jump_event!(self, channels);
    }
}

pub type MulEvent = SignedMulEvent<MulOp>;
pub type MulsuEvent = SignedMulEvent<MulsuOp>;

// Note: The addition is checked thanks to the ADD32 table.
define_bin32_op_event!(
    /// Event for SLTU.
    ///
    /// Performs an SLTU between two target addresses.
    ///
    /// Logic:
    ///   1. FP[dst] = FP[src1] < FP[src2]
    SltuEvent,
    sltu,
    // LT is checked using a SUB gadget.
    |a: B32, b: B32| B32::new((a.val() < b.val()) as u32)
);

// Note: The addition is checked thanks to the ADD32 table.
define_bin32_op_event!(
    /// Event for SLT.
    ///
    /// Performs an SLT between two signed target addresses.
    ///
    /// Logic:
    ///   1. FP[dst] = FP[src1] < FP[src2]
    SltEvent,
    slt,
    // LT is checked using a SUB gadget.
    |a: B32, b: B32| B32::new(((a.val() as i32) < (b.val() as i32)) as u32)
);

define_bin32_imm_op_event!(
    /// Event for SLTIU.
    ///
    /// Performs an SLTIU between an unsigned target address and immediate.
    ///
    /// Logic:
    ///   1. FP[dst] = FP[src1] < FP[src2]
    SltiuEvent,
    sltiu,
    // LT is checked using a SUB gadget.
    |a: B32, imm: B16| B32::new((a.val() < imm.val() as u32) as u32)
);

define_bin32_imm_op_event!(
    /// Event for SLTI.
    ///
    /// Performs an SLTI between two target addresses.
    ///
    /// Logic:
    ///   1. FP[dst] = FP[src1] < FP[src2]
    SltiEvent,
    slti,
    // LT is checked using a SUB gadget.
    |a: B32, imm: B16| B32::new(((a.val() as i32) < (imm.val() as i16 as i32)) as u32)
);

define_bin32_op_event!(
    // Event for SUB.
    ///
    /// Performs a SUB between two target addresses.
    ///
    /// Logic:
    ///   1. FP[dst] = FP[src1] - FP[src2]
    SubEvent,
    sub,
    // SUB is checked using a specific gadget, similarly to ADD.
    |a: B32, b: B32| B32::new(((a.val() as i32).wrapping_sub(b.val() as i32)) as u32)
);

#[cfg(test)]
mod tests {
    use super::*;
<<<<<<< HEAD
    use crate::event::binary_ops::{ImmediateBinaryOperation, NonImmediateBinaryOperation};
    use crate::util::init_logger;
    use crate::{get_last_event, Memory, ProgramRom, ValueRom};
=======
    use crate::{execution::Interpreter, get_last_event, ZCrayTrace};
>>>>>>> 72927579

    /// Tests for Add operations (without immediate)
    #[test]
    fn test_add_operations() {
        // Test cases for ADD
        let test_cases = [
            // (src1_val, src2_val, expected_result, description)
            (10, 20, 30, "simple addition"),
            (0, 0, 0, "zero addition"),
            (u32::MAX, 1, 0, "overflow"),
            (0x7FFFFFFF, 1, 0x80000000, "positive to negative overflow"),
            (
                0x80000000,
                0xFFFFFFFF,
                0x7FFFFFFF,
                "negative to positive underflow",
            ),
            (0x1000, 0x7FFF, 0x8FFF, "add values"),
            (
                0x1000,
                0xFFFF8000,
                0xFFFF9000,
                "add sign-extended negative value",
            ),
            (0x1000, 0xFFFFFFFF, 0xFFF, "add -1 value"),
        ];

        for (src1_val, src2_val, expected, desc) in test_cases {
            let mut interpreter = Interpreter::default();
            let mut trace = ZCrayTrace::default();
            let mut ctx = EventContext::new(&mut interpreter, &mut trace);
            let src1_offset = B16::new(2);
            let src2_offset = B16::new(3);
            let dst_offset = B16::new(4);

            // Set values in VROM at the computed addresses (FP ^ offset)
            ctx.set_vrom(src1_offset.val(), src1_val);
            ctx.set_vrom(src2_offset.val(), src2_val);

            AddEvent::generate(&mut ctx, dst_offset, src1_offset, src2_offset).unwrap();
            let event = get_last_event!(ctx, add);

            assert_eq!(
                event.dst_val, expected,
                "ADD failed for {}: expected 0x{:x} got 0x{:x} (src1=0x{:x}, src2=0x{:x})",
                desc, expected, event.dst_val, src1_val, src2_val
            );
        }
    }

    /// Tests for Sub operations
    #[test]
    fn test_sub_operations() {
        // Test cases for SUB
        let test_cases = [
            // (src1_val, src2_val, expected_result, description)
            (30, 20, 10, "simple subtraction"),
            (
                20,
                30,
                0xFFFFFFF6,
                "negative result (-10 in two's complement)",
            ),
            (0, 0, 0, "zero subtraction"),
            (0, 1, 0xFFFFFFFF, "0 - 1 = -1 (underflow to max u32)"),
            (
                0x80000000,
                1,
                0x7FFFFFFF,
                "MIN_INT - 1 = MAX_INT (underflow)",
            ),
            (
                0x7FFFFFFF,
                0xFFFFFFFF,
                0x80000000,
                "MAX_INT - (-1) = MIN_INT (overflow)",
            ),
            (0x7FFFFFFF, 0x7FFFFFFF, 0, "MAX_INT - MAX_INT = 0"),
            (0x80000000, 0x80000000, 0, "MIN_INT - MIN_INT = 0"),
            (
                0,
                0x80000000,
                0x80000000,
                "0 - MIN_INT = MIN_INT (positive overflow)",
            ),
            (0xFFFFFFFF, 0x7FFFFFFF, 0x80000000, "-1 - MAX_INT = MIN_INT"),
            (0x80000000, 0x7FFFFFFF, 0x00000001, "MIN_INT - MAX_INT = 1"),
            (0xFFFFFFFF, 0xFFFFFFFF, 0, "-1 - (-1) = 0"),
            (0x12345678, 0x12345678, 0, "arbitrary value - itself = 0"),
        ];

        for (src1_val, src2_val, expected, desc) in test_cases {
            let mut interpreter = Interpreter::default();
            let mut trace = ZCrayTrace::default();
            let mut ctx = EventContext::new(&mut interpreter, &mut trace);
            let src1_offset = B16::new(2);
            let src2_offset = B16::new(3);
            let dst_offset = B16::new(4);

            // Set values in VROM at the computed addresses (FP ^ offset)
            ctx.set_vrom(src1_offset.val(), src1_val);
            ctx.set_vrom(src2_offset.val(), src2_val);

            SubEvent::generate(&mut ctx, dst_offset, src1_offset, src2_offset).unwrap();
            let event = get_last_event!(ctx, sub);

            assert_eq!(
                event.dst_val, expected,
                "SUB failed for {}: expected 0x{:x} got 0x{:x} (src1=0x{:x}, src2=0x{:x})",
                desc, expected, event.dst_val, src1_val, src2_val
            );
        }
    }

    /// Tests for Addi operations
    #[test]
    fn test_addi_operations() {
        // Test cases for ADDI with sign extension
        let test_cases = [
            // (src_val, imm_val, expected_result, description)
            (10, 20, 30, "simple addition"),
            (0, 0, 0, "zero addition"),
            (u32::MAX, 1, 0, "overflow"),
            (0x7FFFFFFF, 1, 0x80000000, "positive to negative overflow"),
            (0x1000, 0x7FFF, 0x8FFF, "add max positive immediate"),
            // Sign extension tests
            (
                0x1000,
                0x8000,
                0xFFFF9000,
                "add min negative immediate (0x8000 -> -32768)",
            ),
            (0x1000, 0xFFFF, 0xFFF, "add -1 immediate (0xFFFF -> -1)"),
            (0xFFFFFFFF, 0xFFFF, 0xFFFFFFFE, "add -1 to -1 (wrapped)"),
            (
                0x80000000,
                0x8000,
                0x7FFF8000,
                "add min negative immediate to min int (overflow)",
            ),
        ];

        for (src_val, imm_val, expected, desc) in test_cases {
            let mut interpreter = Interpreter::default();
            let mut trace = ZCrayTrace::default();
            let mut ctx = EventContext::new(&mut interpreter, &mut trace);
            let src_offset = B16::new(2);
            let dst_offset = B16::new(4);

            // Set value in VROM at the computed address (FP ^ offset)
            ctx.set_vrom(src_offset.val(), src_val);
            let imm = B16::new(imm_val);

            AddiEvent::generate(&mut ctx, dst_offset, src_offset, imm).unwrap();
            let event = get_last_event!(ctx, addi);

            assert_eq!(
                event.dst_val, expected,
                "ADDI failed for {}: expected 0x{:x} got 0x{:x} (src=0x{:x}, imm=0x{:x})",
                desc, expected, event.dst_val, src_val, imm_val
            );
        }
    }

    /// Tests for Mul operations (without immediate)
    #[test]
    fn test_mul_operations() {
        // Test cases for MUL, MULU, MULSU
        let test_cases = [
            // (src1_val, src2_val, mul_expected, mulu_expected, mulsu_expected, description)
            (5, 7, 35, 35, 35, "simple multiplication"),
            (0, 0, 0, 0, 0, "zero multiplication"),
            (1, 0, 0, 0, 0, "identity with zero"),
            (0, 1, 0, 0, 0, "zero with identity"),
            (1, 1, 1, 1, 1, "identity"),
            // Negative source values - different behavior between signed and unsigned
            (
                0xFFFFFFFF,
                2,
                (-2i64 as u64),
                0x1FFFFFFFE,
                (-2i64 as u64),
                "negative * positive",
            ),
            (
                0xFFFFFFFF,
                0xFFFFFFFF,
                1,
                0xFFFFFFFE00000001,
                0xFFFFFFFF00000001,
                "negative * negative",
            ),
            (
                0xFFFFFFFF,
                0x80000000,
                0x80000000,
                0x7fffffff80000000,
                0xffffffff80000000,
                "negative * min negative",
            ),
            // Large value edge cases
            (
                0x7FFFFFFF,
                2,
                0xFFFFFFFE,
                0xFFFFFFFE,
                0xFFFFFFFE,
                "max positive * 2",
            ),
            (
                0x7FFFFFFF,
                0x7FFFFFFF,
                0x3FFFFFFF00000001,
                0x3FFFFFFF00000001,
                0x3FFFFFFF00000001,
                "max positive * max positive",
            ),
            (
                0x80000000,
                2,
                0xffffffff00000000,
                0x100000000,
                0xffffffff00000000,
                "min negative * 2",
            ),
            (
                0x80000000,
                0x80000000,
                0x4000000000000000,
                0x4000000000000000,
                0xc000000000000000,
                "min negative * min negative",
            ),
        ];

        for (src1_val, src2_val, mul_expected, mulu_expected, mulsu_expected, desc) in test_cases {
            // Test MUL (sign * sign)
            let mut interpreter = Interpreter::default();
            let mut trace = ZCrayTrace::default();
            let mut ctx = EventContext::new(&mut interpreter, &mut trace);
            let src1_offset = B16::new(2);
            let src2_offset = B16::new(3);
            let dst_offset = B16::new(4);

            // Set values in VROM at the computed addresses (FP ^ offset)
            ctx.set_vrom(src1_offset.val(), src1_val);
            ctx.set_vrom(src2_offset.val(), src2_val);

            SignedMulEvent::<MulOp>::generate(&mut ctx, dst_offset, src1_offset, src2_offset)
                .unwrap();

            // Extract the event
            let event = match get_last_event!(ctx, signed_mul).as_any() {
                AnySignedMulEvent::Mul(ev) => ev,
                _ => panic!("Expected MulEvent"),
            };

            assert_eq!(
                event.dst_val, mul_expected,
                "MUL failed for {}: expected 0x{:x} got 0x{:x} (src1=0x{:x}, src2=0x{:x})",
                desc, mul_expected, event.dst_val, src1_val, src2_val
            );

            // Test MULU (unsigned * unsigned)

            let mut interpreter = Interpreter::default();
            interpreter.timestamp = 0;
            interpreter.pc = 1;

            let mut interpreter = Interpreter::default();
            let mut trace = ZCrayTrace::default();
            let mut ctx = EventContext::new(&mut interpreter, &mut trace);
            ctx.set_vrom(src1_offset.val(), src1_val);
            ctx.set_vrom(src2_offset.val(), src2_val);

            MuluEvent::generate(&mut ctx, dst_offset, src1_offset, src2_offset).unwrap();
            let event = get_last_event!(ctx, mulu);

            assert_eq!(
                event.dst_val, mulu_expected,
                "MULU failed for {}: expected 0x{:x} got 0x{:x} (src1=0x{:x}, src2=0x{:x})",
                desc, mulu_expected, event.dst_val, src1_val, src2_val
            );

            // Test MULSU (sign * unsigned)
            let mut interpreter = Interpreter::default();
            let mut trace = ZCrayTrace::default();
            let mut ctx = EventContext::new(&mut interpreter, &mut trace);
            ctx.set_vrom(src1_offset.val(), src1_val);
            ctx.set_vrom(src2_offset.val(), src2_val);

            SignedMulEvent::<MulsuOp>::generate(&mut ctx, dst_offset, src1_offset, src2_offset)
                .unwrap();

            // Extract the event
            let event = match get_last_event!(ctx, signed_mul).as_any() {
                AnySignedMulEvent::Mulsu(ev) => ev,
                _ => panic!("Expected MulsuEvent"),
            };

            assert_eq!(
                event.dst_val, mulsu_expected,
                "MULSU failed for {}: expected 0x{:x} got 0x{:x} (src1=0x{:x}, src2=0x{:x})",
                desc, mulsu_expected, event.dst_val, src1_val, src2_val
            );
        }
    }

    /// Tests for Mul operations (with immediate)
    #[test]
    fn test_muli_operations() {
        // Test cases for MULI (sign-extends the immediate)
        let test_cases = [
            // (src_val, imm_val, expected_result, description)
            (5, 7, 35, "simple multiplication"),
            (0, 0, 0, "zero multiplication"),
            (1, 0, 0, "identity with zero"),
            (0, 1, 0, "zero with identity"),
            (1, 1, 1, "identity"),
            // Immediate sign extension tests
            (5, 0x7FFF, 163835, "multiply by max positive 16-bit"),
            (
                5,
                0x8000,
                0xfffffffffffd8000,
                "multiply by 0x8000 (sign extends to -32768)",
            ),
            (
                5,
                0xFFFF,
                (-5i64 as u64),
                "multiply by 0xFFFF (sign extends to -1)",
            ),
            // Tests with negative source values
            (0xFFFFFFFF, 2, (-2i64 as u64), "negative * positive"),
            (0x80000000, 2, 0xffffffff00000000, "min negative * 2"),
            // Edge cases with 16-bit immediate
            (
                0x10000,
                0x7FFF,
                0x7FFF0000,
                "multiply by max positive 16-bit",
            ),
            (
                0x10000,
                0x8000,
                0xffffffff80000000,
                "multiply by min negative 16-bit",
            ),
            (0x10000, 0xFFFF, 0xffffffffffff0000, "multiply by -1"),
        ];

        for (src_val, imm_val, expected, desc) in test_cases {
            let mut interpreter = Interpreter::default();
            let mut trace = ZCrayTrace::default();
            let mut ctx = EventContext::new(&mut interpreter, &mut trace);
            let src_offset = B16::new(2);
            let dst_offset = B16::new(4);

            // Set value in VROM at the computed address (FP ^ offset)
            ctx.set_vrom(src_offset.val(), src_val);
            let imm = B16::new(imm_val);

            MuliEvent::generate(&mut ctx, dst_offset, src_offset, imm).unwrap();

            // Extract the event
            let event = get_last_event!(ctx, muli);

            assert_eq!(
                event.dst_val, expected,
                "MULI failed for {}: expected 0x{:x} got 0x{:x} (src=0x{:x}, imm=0x{:x})",
                desc, expected, event.dst_val, src_val, imm_val
            );
        }
    }

    /// Tests for Comparison operations (without immediate)
    #[test]
    fn test_comparison_operations() {
        // Test cases for SLT, SLTU
        let test_cases = [
            // (src1_val, src2_val, slt_expected, sltu_expected, description)
            (5, 10, 1, 1, "simple less than"),
            (10, 5, 0, 0, "simple greater than"),
            (5, 5, 0, 0, "equal values"),
            (0, 0, 0, 0, "zero comparison"),
            (0xFFFFFFFF, 5, 1, 0, "signed -1 < 5, unsigned MAX > 5"),
            (5, 0xFFFFFFFF, 0, 1, "signed 5 > -1, unsigned 5 < MAX"),
            (
                0x80000000,
                0x7FFFFFFF,
                1,
                0,
                "signed MIN < MAX, unsigned MIN > MAX",
            ),
            (
                0x7FFFFFFF,
                0x80000000,
                0,
                1,
                "signed MAX > MIN, unsigned MAX < MIN",
            ),
            (0, 0x80000000, 0, 1, "signed 0 > MIN, unsigned 0 < MIN"),
            (0x80000000, 0, 1, 0, "signed MIN < 0, unsigned MIN > 0"),
        ];

        for (src1_val, src2_val, slt_expected, sltu_expected, desc) in test_cases {
            // Test SLT (Signed Less Than)
            let mut interpreter = Interpreter::default();
            let mut trace = ZCrayTrace::default();
            let mut ctx = EventContext::new(&mut interpreter, &mut trace);
            let src1_offset = B16::new(2);
            let src2_offset = B16::new(3);
            let dst_offset = B16::new(4);

            // Set values in VROM at the computed addresses (FP ^ offset)
            ctx.set_vrom(src1_offset.val(), src1_val);
            ctx.set_vrom(src2_offset.val(), src2_val);

            SltEvent::generate(&mut ctx, dst_offset, src1_offset, src2_offset).unwrap();
            let event = get_last_event!(ctx, slt);

            assert_eq!(
                event.dst_val, slt_expected,
                "SLT failed for {}: expected {} got {} (src1=0x{:x}, src2=0x{:x})",
                desc, slt_expected, event.dst_val, src1_val, src2_val
            );

            // Test SLTU (Unsigned Less Than)
            let mut interpreter = Interpreter::default();
            let mut trace = ZCrayTrace::default();
            let mut ctx = EventContext::new(&mut interpreter, &mut trace);
            // Set values in VROM at the computed addresses (FP ^ offset)
            ctx.set_vrom(src1_offset.val(), src1_val);
            ctx.set_vrom(src2_offset.val(), src2_val);

            SltuEvent::generate(&mut ctx, dst_offset, src1_offset, src2_offset).unwrap();
            let event = get_last_event!(ctx, sltu);

            assert_eq!(
                event.dst_val, sltu_expected,
                "SLTU failed for {}: expected {} got {} (src1=0x{:x}, src2=0x{:x})",
                desc, sltu_expected, event.dst_val, src1_val, src2_val
            );
        }
    }

    /// Tests for Comparison operations (with immediate)
    #[test]
    fn test_comparison_immediate_operations() {
        // Test cases for SLTI, SLTIU
        let test_cases = [
            // (src_val, imm_val, slti_expected, sltiu_expected, description)
            (5, 10, 1, 1, "simple less than"),
            (10, 5, 0, 0, "simple greater than"),
            (5, 5, 0, 0, "equal values"),
            (0, 0, 0, 0, "zero comparison"),
            // Tests with max positive and min negative 16-bit immediates
            (0x7FFF, 0x7FFF, 0, 0, "equal to max positive immediate"),
            (0x7FFE, 0x7FFF, 1, 1, "just below max positive immediate"),
            (0x8000, 0x7FFF, 0, 0, "just above max positive immediate"),
            (0x0000, 0x7FFF, 1, 1, "0 vs 0x7FFF (max positive immediate)"),
            // Sign extension tests for immediates
            (
                0x0000,
                0x8000,
                0,
                1,
                "0 vs 0x8000 (sign extended to -32768)",
            ),
            (
                0x7FFF,
                0x8000,
                0,
                1,
                "0x7FFF vs 0x8000 (sign extended to -32768)",
            ),
            (0x8000, 0x8000, 0, 0, "0x8000 vs 0x8000 (equal values)"),
            (
                0x8001,
                0x8000,
                0,
                0,
                "0x8001 vs 0x8000 (both negative, first more negative)",
            ),
            // Tests with 0xFFFF (-1 signed, max unsigned)
            (0x0000, 0xFFFF, 0, 1, "0 vs 0xFFFF (sign extended to -1)"),
            (0xFFFE, 0xFFFF, 0, 1, "0xFFFE vs 0xFFFF (test just below)"),
            (0xFFFF, 0xFFFF, 0, 0, "0xFFFF vs 0xFFFF (equal values)"),
            (0x10000, 0xFFFF, 0, 0, "0x10000 vs 0xFFFF (test just above)"),
            (
                0xFFFFFFFF,
                0xFFFF,
                0,
                0,
                "-1 vs -1 (both sign extended to -1)",
            ),
            // Additional tests with signed vs unsigned interpretation
            (0xFFFFFFFF, 0x0005, 1, 0, "-1 vs 5 (signed vs unsigned)"),
            (0x00000005, 0xFFFF, 0, 1, "5 vs -1 (signed vs unsigned)"),
        ];

        for (src_val, imm_val, slti_expected, sltiu_expected, desc) in test_cases {
            // Test SLTI (Signed Less Than Immediate)
            let mut interpreter = Interpreter::default();
            let mut trace = ZCrayTrace::default();
            let mut ctx = EventContext::new(&mut interpreter, &mut trace);
            let src_offset = B16::new(2);
            let dst_offset = B16::new(4);
            let imm = B16::new(imm_val);

            // Set value in VROM at the computed address (FP ^ offset)
            ctx.set_vrom(src_offset.val(), src_val);

            SltiEvent::generate(&mut ctx, dst_offset, src_offset, imm).unwrap();
            let event = get_last_event!(ctx, slti);

            assert_eq!(
                event.dst_val, slti_expected,
                "SLTI failed for {}: expected {} got {} (src=0x{:x}, imm=0x{:x})",
                desc, slti_expected, event.dst_val, src_val, imm_val
            );

            // Test SLTIU (Unsigned Less Than Immediate)
            let mut interpreter = Interpreter::default();
            let mut trace = ZCrayTrace::default();
            let mut ctx = EventContext::new(&mut interpreter, &mut trace);
            // Set value in VROM at the computed address (FP ^ offset)
            ctx.set_vrom(src_offset.val(), src_val);

            SltiuEvent::generate(&mut ctx, dst_offset, src_offset, imm).unwrap();
            let event = get_last_event!(ctx, sltiu);

            assert_eq!(
                event.dst_val, sltiu_expected,
                "SLTIU failed for {}: expected {} got {} (src=0x{:x}, imm=0x{:x})",
                desc, sltiu_expected, event.dst_val, src_val, imm_val
            );
        }
    }
}<|MERGE_RESOLUTION|>--- conflicted
+++ resolved
@@ -472,13 +472,7 @@
 #[cfg(test)]
 mod tests {
     use super::*;
-<<<<<<< HEAD
-    use crate::event::binary_ops::{ImmediateBinaryOperation, NonImmediateBinaryOperation};
-    use crate::util::init_logger;
-    use crate::{get_last_event, Memory, ProgramRom, ValueRom};
-=======
     use crate::{execution::Interpreter, get_last_event, ZCrayTrace};
->>>>>>> 72927579
 
     /// Tests for Add operations (without immediate)
     #[test]
