use std::ops::Add;

use binius_field::{underlier::UnderlierType, BinaryField16b, BinaryField32b};
use num_traits::{ops::overflowing::OverflowingAdd, FromPrimitive, PrimInt};

use super::BinaryOperation;
use crate::{
    event::Event,
    execution::{
        Interpreter, InterpreterChannels, InterpreterError, InterpreterTables, ZCrayTrace,
    },
    fire_non_jump_event, impl_binary_operation, impl_event_for_binary_operation,
    impl_event_no_interaction_with_state_channel, impl_immediate_binary_operation,
};

/// Event for the Add gadgets over the integers.
#[derive(Debug, Clone)]
pub(crate) struct AddGadgetEvent<T: Copy + PrimInt + FromPrimitive + OverflowingAdd> {
    timestamp: u32,
    output: T,
    input1: T,
    input2: T,
    cout: T,
}

impl<T: Copy + PrimInt + FromPrimitive + OverflowingAdd + UnderlierType> AddGadgetEvent<T> {
    pub const fn new(timestamp: u32, output: T, input1: T, input2: T, cout: T) -> Self {
        Self {
            timestamp,
            output,
            input1,
            input2,
            cout,
        }
    }

    pub fn generate_event(interpreter: &mut Interpreter, input1: T, input2: T) -> Self {
        let (output, carry) = input1.overflowing_add(&input2);

        // cin's i-th bit stores the carry which was added to the sum's i-th bit.
        let cin = output ^ input1 ^ input2;
        // cout's i-th bit stores the carry for input1[i] + input2[i].
        let cout = (cin >> 1)
            + (T::from(carry as usize).expect("It should be possible to get T from usize.")
                << (T::BITS - 1));

        // Check cout.
        assert!(((input1 ^ cin) & (input2 ^ cin)) ^ cin == cout);

        let timestamp = interpreter.timestamp;

        Self {
            timestamp,
            output,
            input1,
            input2,
            cout,
        }
    }
}

pub(crate) type Add32Event = AddGadgetEvent<u32>;
pub(crate) type Add64Event = AddGadgetEvent<u64>;

impl_event_no_interaction_with_state_channel!(Add32Event);
impl_event_no_interaction_with_state_channel!(Add64Event);

/// Event for ADDI.
///
/// Performs an ADD between a target address and an immediate.
///
/// Logic:
///   1. FP[dst] = FP[src] + imm
#[derive(Debug, Clone)]
pub(crate) struct AddiEvent {
    pc: BinaryField32b,
    fp: u32,
    timestamp: u32,
    dst: u16,
    dst_val: u32,
    src: u16,
    pub(crate) src_val: u32,
    imm: u16,
}

impl BinaryOperation for AddiEvent {
    fn operation(val: BinaryField32b, imm: BinaryField16b) -> BinaryField32b {
        BinaryField32b::new((val.val() as i32).wrapping_add(imm.val() as i32) as u32)
    }
}

impl_immediate_binary_operation!(AddiEvent);
impl_event_for_binary_operation!(AddiEvent);

impl AddiEvent {
    pub fn generate_event(
        interpreter: &mut Interpreter,
        trace: &mut ZCrayTrace,
        dst: BinaryField16b,
        src: BinaryField16b,
        imm: BinaryField16b,
        field_pc: BinaryField32b,
    ) -> Result<Self, InterpreterError> {
        let fp = interpreter.fp;
        let src_val = trace.get_vrom_u32(fp ^ src.val() as u32)?;
        // The following addition is checked thanks to the ADD32 table.
        let dst_val = AddiEvent::operation(src_val.into(), imm).val();
        trace.set_vrom_u32(fp ^ dst.val() as u32, dst_val)?;

        let pc = interpreter.pc;
        let timestamp = interpreter.timestamp;
        interpreter.incr_pc();

        Ok(Self {
            pc: field_pc,
            fp,
            timestamp,
            dst: dst.val(),
            dst_val,
            src: src.val(),
            src_val,
            imm: imm.val(),
        })
    }
}

/// Event for ADD.
///
/// Performs an ADD between two target addresses.
///
/// Logic:
///   1. FP[dst] = FP[src1] + FP[src2]
#[derive(Debug, Clone)]
pub(crate) struct AddEvent {
    pc: BinaryField32b,
    fp: u32,
    timestamp: u32,
    dst: u16,
    dst_val: u32,
    src1: u16,
    pub(crate) src1_val: u32,
    src2: u16,
    pub(crate) src2_val: u32,
}

impl BinaryOperation for AddEvent {
    fn operation(val1: BinaryField32b, val2: BinaryField32b) -> BinaryField32b {
        BinaryField32b::new((val1.val() as i32).wrapping_add(val2.val() as i32) as u32)
    }
}

// Note: The addition is checked thanks to the ADD32 table.
impl_binary_operation!(AddEvent);
impl_event_for_binary_operation!(AddEvent);

/// Event for MULI.
///
/// Performs a MUL between a signed 32-bit integer and a 16-bit immediate.
#[derive(Debug, Clone)]
pub(crate) struct MuliEvent {
    pc: BinaryField32b,
    fp: u32,
    timestamp: u32,
    dst: u16,
    dst_val: u64,
    src: u16,
    pub(crate) src_val: u32,
    imm: u16,
}

impl MuliEvent {
    #[allow(clippy::too_many_arguments)]
    pub const fn new(
        pc: BinaryField32b,
        fp: u32,
        timestamp: u32,
        dst: u16,
        dst_val: u64,
        src: u16,
        src_val: u32,
        imm: u16,
    ) -> Self {
        Self {
            pc,
            fp,
            timestamp,
            dst,
            dst_val,
            src,
            src_val,
            imm,
        }
    }

    pub fn generate_event(
        interpreter: &mut Interpreter,
        trace: &mut ZCrayTrace,
        dst: BinaryField16b,
        src: BinaryField16b,
        imm: BinaryField16b,
        field_pc: BinaryField32b,
    ) -> Result<Self, InterpreterError> {
        let fp = interpreter.fp;
        let src_val = trace.get_vrom_u32(fp ^ src.val() as u32)?;

        let imm_val = imm.val();
        let dst_val = (src_val as i32 as i64).wrapping_mul(imm_val as i16 as i64) as u64; // TODO: shouldn't the result be u64, stored over two slots?

        trace.set_vrom_u64(fp ^ dst.val() as u32, dst_val)?;

        let pc = interpreter.pc;
        let timestamp = interpreter.timestamp;
        interpreter.incr_pc();
        Ok(Self {
            pc: field_pc,
            fp,
            timestamp,
            dst: dst.val(),
            dst_val,
            src: src.val(),
            src_val,
            imm: imm_val,
        })
    }
}

impl Event for MuliEvent {
    fn fire(&self, channels: &mut InterpreterChannels, _tables: &InterpreterTables) {
        assert_eq!(
            self.dst_val,
            (self.src_val as i32 as i64).wrapping_mul(self.imm as i16 as i64) as u64
        );
        fire_non_jump_event!(self, channels);
    }
}

/// Event for MULU.
///
/// Performs a MULU between two unsigned 32-bit integers. Returns a 64-bit
/// result.
#[derive(Debug, Clone)]
pub(crate) struct MuluEvent {
    pc: BinaryField32b,
    fp: u32,
    timestamp: u32,
    dst: u16,
    dst_val: u64,
    src1: u16,
    pub(crate) src1_val: u32,
    src2: u16,
    src2_val: u32,
    // Auxiliary commitments
    pub(crate) aux: [u32; 8],
    // Stores all aux[2i] + aux[2i + 1] << 8.
    pub(crate) aux_sums: [u64; 4],
    // Stores the cumulative sums: cum_sum[i] = cum_sum[i-1] + aux_sum[i] << 8*i
    pub(crate) cum_sums: [u64; 2],
}

impl MuluEvent {
    #[allow(clippy::too_many_arguments)]
    pub const fn new(
        pc: BinaryField32b,
        fp: u32,
        timestamp: u32,
        dst: u16,
        dst_val: u64,
        src1: u16,
        src1_val: u32,
        src2: u16,
        src2_val: u32,
        aux: [u32; 8],
        aux_sums: [u64; 4],
        cum_sums: [u64; 2],
    ) -> Self {
        Self {
            pc,
            fp,
            timestamp,
            dst,
            dst_val,
            src1,
            src1_val,
            src2,
            src2_val,
            aux,
            aux_sums,
            cum_sums,
        }
    }

    pub fn generate_event(
        interpreter: &mut Interpreter,
        trace: &mut ZCrayTrace,
        dst: BinaryField16b,
        src1: BinaryField16b,
        src2: BinaryField16b,
        field_pc: BinaryField32b,
    ) -> Result<Self, InterpreterError> {
        let fp = interpreter.fp;
        let src1_val = trace.get_vrom_u32(fp ^ src1.val() as u32)?;
        let src2_val = trace.get_vrom_u32(fp ^ src2.val() as u32)?;

        let dst_val = (src1_val as u64).wrapping_mul(src2_val as u64); // TODO: shouldn't the result be u64, stored over two slots?

        trace.set_vrom_u64(fp ^ dst.val() as u32, dst_val)?;

        let (aux, aux_sums, cum_sums) =
            schoolbook_multiplication_intermediate_sums::<u32>(src1_val, src2_val, dst_val);

        let pc = interpreter.pc;
        let timestamp = interpreter.timestamp;
        interpreter.incr_pc();
        Ok(Self {
            pc: field_pc,
            fp,
            timestamp,
            dst: dst.val(),
            dst_val,
            src1: src1.val(),
            src1_val,
            src2: src1.val(),
            src2_val,
            aux: aux.try_into().expect("Created an incorrect aux vector."),
            aux_sums: aux_sums
                .try_into()
                .expect("Created an incorrect aux_sums vector."),
            cum_sums: cum_sums
                .try_into()
                .expect("Created an incorrect cum_sums vector."),
        })
    }
}

impl Event for MuluEvent {
    fn fire(&self, channels: &mut InterpreterChannels, _tables: &InterpreterTables) {
        assert_eq!(
            self.dst_val,
            (self.src1_val as u64).wrapping_mul(self.src2_val as u64)
        );
        fire_non_jump_event!(self, channels);
    }
}

/// This function computes the intermediate sums of the schoolbook
/// multiplication algorithm.
fn schoolbook_multiplication_intermediate_sums<T: Into<u32>>(
    src_val: u32,
    imm_val: T,
    dst_val: u64,
) -> (Vec<u32>, Vec<u64>, Vec<u64>) {
    let xs = src_val.to_le_bytes();
    let num_ys_bytes = std::mem::size_of::<T>();
    let ys = &imm_val.into().to_le_bytes()[..num_ys_bytes];

    let num_aux = num_ys_bytes * 2;
    let mut aux = vec![0; num_ys_bytes * 2];
    // Compute ys[i]*(xs[0] + xs[1]*2^8 + 2^16*xs[2] + 2^24 xs[3]) in two u32, each
    // containing the summands that wont't overlap
    for i in 0..num_ys_bytes {
        aux[2 * i] = ys[i] as u32 * xs[0] as u32 + ((ys[i] as u32 * xs[2] as u32) << 16);
        aux[2 * i + 1] = ys[i] as u32 * xs[1] as u32 + ((ys[i] as u32 * xs[3] as u32) << 16);
    }

    // We call the ADD64 gadget to check these additions.
    // sum[i] = aux[2*i] + aux[2*i+1]
    //        = ys[i]*xs[0] + 2^8*ys[i]*xs[1] + 2^16*ys[i]*xs[2] + 2^24*ys[i]*xs[3]
    let aux_sums: Vec<u64> = (0..num_ys_bytes)
        .map(|i| aux[2 * i] as u64 + ((aux[2 * i + 1] as u64) << 8))
        .collect();

    // We call the ADD64 gadget to check these additions. These compute the
    // cumulative sums of all auxiliary sums. Indeed, the final output corresponds
    // to the sum of all auxiliary sums.
    //
    // Note that we only need to store l-2 values because the last cumulative sum is
    // actually equal to the output. Moreover, the thirst cumulative sum is
    // simply `aux_sums[0]`. If `l` is the number of bytes in `T`, then:
    // - cum_sums[0] = aux_sums[0] + aux_sums[1] << 8
    // - output = cum_sums[l-3] + aux_sums[l-1] << 8*l
    // - cum_sums[i] = cum_sums[i-1] + aux_sum[i] << 8*(i+1)
    let cum_sums = if num_ys_bytes > 2 {
        let mut cum_sums = vec![0; num_ys_bytes - 2];

        cum_sums[0] = aux_sums[0] + (aux_sums[1] << 8);
        (1..num_ys_bytes - 2)
            .map(|i| cum_sums[i] = cum_sums[i - 1] + (aux_sums[i + 1] << (8 * (i + 1))))
            .collect::<Vec<_>>();
        cum_sums
    } else {
        vec![]
    };

    if !cum_sums.is_empty() {
        assert_eq!(
            cum_sums[num_ys_bytes - 3] + (aux_sums[num_ys_bytes - 1] << (8 * (num_ys_bytes - 1))),
            dst_val,
            "Incorrect cum_sums."
        );
    } else {
        assert_eq!(
            aux_sums[0] + (aux_sums[1] << 8),
            dst_val,
            "Incorrect aux_sums."
        );
    }

    (aux, aux_sums, cum_sums)
}

#[derive(Debug, Clone)]
pub(crate) enum SignedMulKind {
    Mulsu,
    Mul,
}
/// Event for MUL or MULSU.
///
/// Performs a MUL between two signed 32-bit integers.
#[derive(Debug, Clone)]
pub(crate) struct SignedMulEvent {
    pc: BinaryField32b,
    fp: u32,
    timestamp: u32,
    dst: u16,
    dst_val: u64,
    src1: u16,
    pub(crate) src1_val: u32,
    src2: u16,
    src2_val: u32,
    kind: SignedMulKind,
}

impl SignedMulEvent {
    #[allow(clippy::too_many_arguments)]
    pub const fn new(
        pc: BinaryField32b,
        fp: u32,
        timestamp: u32,
        dst: u16,
        dst_val: u64,
        src1: u16,
        src1_val: u32,
        src2: u16,
        src2_val: u32,
        kind: SignedMulKind,
    ) -> Self {
        Self {
            pc,
            fp,
            timestamp,
            dst,
            dst_val,
            src1,
            src1_val,
            src2,
            src2_val,
            kind,
        }
    }

    pub fn generate_event(
        interpreter: &mut Interpreter,
        trace: &mut ZCrayTrace,
        dst: BinaryField16b,
        src1: BinaryField16b,
        src2: BinaryField16b,
        field_pc: BinaryField32b,
        kind: SignedMulKind,
    ) -> Result<Self, InterpreterError> {
        let fp = interpreter.fp;
        let src1_val = trace.get_vrom_u32(fp ^ src1.val() as u32)?;
        let src2_val = trace.get_vrom_u32(fp ^ src2.val() as u32)?;

        let dst_val = Self::multiplication(src1_val, src2_val, &kind);

        trace.set_vrom_u64(fp ^ dst.val() as u32, dst_val)?;

        let pc = interpreter.pc;
        let timestamp = interpreter.timestamp;
        interpreter.incr_pc();
        Ok(Self {
            pc: field_pc,
            fp,
            timestamp,
            dst: dst.val(),
            dst_val,
            src1: src1.val(),
            src1_val,
            src2: src1.val(),
            src2_val,
            kind,
        })
    }

    pub fn multiplication(input1: u32, input2: u32, kind: &SignedMulKind) -> u64 {
        match kind {
            // If the value is signed, first turn into an i32 to get the sign, then into an i64 to
            // get the 64-bit value. Otherwise, directly cast as an i64 for the multiplication.
            SignedMulKind::Mul => (input1 as i32 as i64).wrapping_mul(input2 as i32 as i64) as u64,
            SignedMulKind::Mulsu => (input1 as i32 as i64).wrapping_mul(input2 as i64) as u64,
        }
    }
}

impl Event for SignedMulEvent {
    fn fire(&self, channels: &mut InterpreterChannels, _tables: &InterpreterTables) {
        assert_eq!(
            self.dst_val,
            SignedMulEvent::multiplication(self.src1_val, self.src2_val, &self.kind)
        );
        fire_non_jump_event!(self, channels);
    }
}

/// Event for SLTU.
///
/// Performs an SLTU between two target addresses.
///
/// Logic:
///   1. FP[dst] = FP[src1] < FP[src2]
#[derive(Debug, Clone)]
pub(crate) struct SltuEvent {
    pc: BinaryField32b,
    fp: u32,
    timestamp: u32,
    dst: u16,
    dst_val: u32,
    src1: u16,
    src1_val: u32,
    src2: u16,
    src2_val: u32,
}

impl BinaryOperation for SltuEvent {
    fn operation(val1: BinaryField32b, val2: BinaryField32b) -> BinaryField32b {
        // LT is checked using a SUB gadget.
        BinaryField32b::new((val1.val() < val2.val()) as u32)
    }
}

// Note: The addition is checked thanks to the ADD32 table.
impl_binary_operation!(SltuEvent);
impl_event_for_binary_operation!(SltuEvent);

/// Event for SLT.
///
/// Performs an SLT between two signed target addresses.
///
/// Logic:
///   1. FP[dst] = FP[src1] < FP[src2]
#[derive(Debug, Clone)]
pub(crate) struct SltEvent {
    pc: BinaryField32b,
    fp: u32,
    timestamp: u32,
    dst: u16,
    dst_val: u32,
    src1: u16,
    src1_val: u32,
    src2: u16,
    src2_val: u32,
}

impl BinaryOperation for SltEvent {
    fn operation(val1: BinaryField32b, val2: BinaryField32b) -> BinaryField32b {
        // LT is checked using a SUB gadget.
        BinaryField32b::new(((val1.val() as i32) < (val2.val() as i32)) as u32)
    }
}

// Note: The addition is checked thanks to the ADD32 table.
impl_binary_operation!(SltEvent);
impl_event_for_binary_operation!(SltEvent);

/// Event for SLTIU.
///
/// Performs an SLTIU between an unsigned target address and immediate.
///
/// Logic:
///   1. FP[dst] = FP[src1] < FP[src2]
#[derive(Debug, Clone)]
pub(crate) struct SltiuEvent {
    pc: BinaryField32b,
    fp: u32,
    timestamp: u32,
    dst: u16,
    dst_val: u32,
    src: u16,
    src_val: u32,
    imm: u16,
}

impl BinaryOperation for SltiuEvent {
    fn operation(val1: BinaryField32b, val2: BinaryField16b) -> BinaryField32b {
        // LT is checked using a SUB gadget.
        BinaryField32b::new((val1.val() < val2.val() as u32) as u32)
    }
}

impl_immediate_binary_operation!(SltiuEvent);
impl_event_for_binary_operation!(SltiuEvent);

/// Event for SLTI.
///
/// Performs an SLTI between two target addresses.
///
/// Logic:
///   1. FP[dst] = FP[src1] < FP[src2]
#[derive(Debug, Clone)]
pub(crate) struct SltiEvent {
    pc: BinaryField32b,
    fp: u32,
    timestamp: u32,
    dst: u16,
    dst_val: u32,
    src: u16,
    src_val: u32,
    imm: u16,
}

impl BinaryOperation for SltiEvent {
    fn operation(val1: BinaryField32b, val2: BinaryField16b) -> BinaryField32b {
        // LT is checked using a SUB gadget.
        BinaryField32b::new(((val1.val() as i32) < (val2.val() as i32)) as u32)
    }
}

impl_immediate_binary_operation!(SltiEvent);
impl_event_for_binary_operation!(SltiEvent);

// Event for SUB.
///
/// Performs a SUB between two target addresses.
///
/// Logic:
///   1. FP[dst] = FP[src1] - FP[src2]
#[derive(Debug, Clone)]
pub(crate) struct SubEvent {
    pc: BinaryField32b,
    fp: u32,
    timestamp: u32,
    dst: u16,
    dst_val: u32,
    src1: u16,
    pub(crate) src1_val: u32,
    src2: u16,
    pub(crate) src2_val: u32,
}

// TODO: add support for signed values.
impl BinaryOperation for SubEvent {
    fn operation(val1: BinaryField32b, val2: BinaryField32b) -> BinaryField32b {
        // SUB is checked using a specific gadget, similarly to ADD.
        BinaryField32b::new(((val1.val() as i32).wrapping_sub(val2.val() as i32)) as u32)
    }
}

// Note: The addition is checked thanks to the ADD32 table.
impl_binary_operation!(SubEvent);
impl_event_for_binary_operation!(SubEvent);

#[cfg(test)]
mod tests {
    use std::collections::HashMap;

    use binius_field::{BinaryField16b, BinaryField32b, Field, PackedField};

    use crate::{opcodes::Opcode, util::code_to_prom, Memory, ValueRom, ZCrayTrace};

    #[test]
<<<<<<< HEAD
    fn test_slt_ops() {
        // Frame
        // Slot 0: PC
        // Slot 1: FP
        // Slot 2: Input1
        // Slot 3: Input2
        // Slot 4: SLT_output
        // Slot 5: SLTI_output
        // Slot 6: SLTU_output
        // Slot 7: SLTIU_output

        let slt_dst_addr = 4.into();
        let slti_dst_addr = 5.into();
        let sltu_dst_addr = 6.into();
        let sltiu_dst_addr = 7.into();

        let input1 = -5i32;
        let input2 = 1u32;

        let input1_addr = 2.into();
        let input2_addr = 3.into();

        let zero = BinaryField16b::zero();
        let instructions = vec![
            // Should return true.
            [
                Opcode::Slt.get_field_elt(),
                slt_dst_addr,
                input1_addr,
                input2_addr,
            ],
            // Should return true.
            [
                Opcode::Slti.get_field_elt(),
                slti_dst_addr,
                input1_addr,
                (input2 as u16).into(),
            ],
            // Should return false.
            [
                Opcode::Sltu.get_field_elt(),
                sltu_dst_addr,
                input1_addr,
                input2_addr,
            ],
            // Should return false.
            [
                Opcode::Sltiu.get_field_elt(),
                sltiu_dst_addr,
                input1_addr,
                (input2 as u16).into(),
=======
    fn test_mul_ops() {
        // Frame
        // Slot 0: PC
        // Slot 1: FP
        // Slot 2: u32_max
        // Slot 3: input2
        // Slot 4: dst1_low
        // Slot 5: dst1_high
        // Slot 6: dst2_low
        // Slot 7: dst2_high
        // Slot 8: dst3_low
        // Slot 9: dst3_high
        // Slot 10: dst4_low
        // Slot 11: dst4_high

        let u32_max = u32::MAX;
        let u32_max_addr = 2.into();

        let input2 = -1000000000_i32;
        let input2_addr = 3.into();

        let dst1_addr = 4.into();
        let dst2_addr = 6.into();
        let dst3_addr = 8.into();
        let dst4_addr = 10.into();

        let imm = -2_i16 as u16;

        let mut frame_sizes = HashMap::new();
        frame_sizes.insert(BinaryField32b::ONE, 10);

        let zero = BinaryField16b::zero();
        let instructions = vec![
            // Should compute u32_max * 3294967296
            [
                Opcode::Mulu.get_field_elt(),
                dst1_addr,
                u32_max_addr,
                input2_addr,
            ],
            // Should compute -i32::MAX * 3294967296
            [
                Opcode::Mulsu.get_field_elt(),
                dst2_addr,
                u32_max_addr,
                input2_addr,
            ],
            // Should compute -i32::MAX * -1000000000
            [
                Opcode::Mul.get_field_elt(),
                dst3_addr,
                u32_max_addr,
                input2_addr,
            ],
            // Should compute -i32::MAX * -2
            [
                Opcode::Muli.get_field_elt(),
                dst4_addr,
                u32_max_addr,
                imm.into(),
>>>>>>> 4b1f70f5
            ],
            [Opcode::Ret.get_field_elt(), zero, zero, zero],
        ];

<<<<<<< HEAD
        let mut frames = HashMap::new();
        frames.insert(BinaryField32b::ONE, 8);

        let prom = code_to_prom(&instructions);
        let mut vrom = ValueRom::default();
        // Initialize PC and FP.
        vrom.set_u32(0, 0).unwrap();
        vrom.set_u32(1, 0).unwrap();

        // Initialize inputs.
        vrom.set_u32(input1_addr.val() as u32, input1 as u32)
            .unwrap();
        vrom.set_u32(input2_addr.val() as u32, input2).unwrap();

        let memory = Memory::new(prom, vrom);
        let (trace, _) = ZCrayTrace::generate(memory, frames, HashMap::new())
            .expect("Trace generation should not fail.");

        // Check outputs.
        assert_eq!(trace.get_vrom_u32(slt_dst_addr.val() as u32).unwrap(), 1);
        assert_eq!(trace.get_vrom_u32(slti_dst_addr.val() as u32).unwrap(), 1);
        assert_eq!(trace.get_vrom_u32(sltu_dst_addr.val() as u32).unwrap(), 0);
        assert_eq!(trace.get_vrom_u32(sltiu_dst_addr.val() as u32).unwrap(), 0);
=======
        let prom = code_to_prom(&instructions);
        let mut vrom = ValueRom::default();
        // Initialize VROM values: offsets 0, 1, and source value at offset 2.
        vrom.set_u32(0, 0);
        vrom.set_u32(1, 0);
        vrom.set_u32(u32_max_addr.val() as u32, u32_max);
        vrom.set_u32(input2_addr.val() as u32, input2 as u32);

        let memory = Memory::new(prom, vrom);
        let (trace, _) = ZCrayTrace::generate(memory, frame_sizes, HashMap::new())
            .expect("Trace generation should not fail.");

        // First, the inputs are turned into u32s.
        let input2_u32 = input2 as u32;

        // Compute expected outputs.
        let mulu_expected_output = (u32_max as u64).wrapping_mul(input2_u32 as u64);
        let mul_expected_output =
            (u32_max as i32 as i64).wrapping_mul(input2_u32 as i32 as i64) as u64;
        let muli_expected_output = (u32_max as i32 as i64).wrapping_mul(imm as i16 as i64) as u64;
        let mulsu_expected_output = (u32_max as i32 as i64).wrapping_mul(input2_u32 as i64) as u64;

        // Stored outputs
        let mulu_output = trace.get_vrom_u64(dst1_addr.val() as u32).unwrap();
        let mulsu_output = trace.get_vrom_u64(dst2_addr.val() as u32).unwrap();
        let mul_output = trace.get_vrom_u64(dst3_addr.val() as u32).unwrap();
        let muli_output = trace.get_vrom_u64(dst4_addr.val() as u32).unwrap();

        // Check output of MULU.
        assert_eq!(
            mulu_output, mulu_expected_output,
            "MULU is failing. Output should have been {} but is {}",
            mulu_expected_output, mulu_output,
        );
        // Check output of MULSU.
        assert_eq!(
            mulsu_output, mulsu_expected_output,
            "MULSU is failing. Output should have been {} but is {}",
            mulsu_expected_output, mulsu_output,
        );
        // Check output of MUL.
        assert_eq!(
            mul_output, mul_expected_output,
            "MULSU is failing. Output should have been {} but is {}",
            mul_expected_output, mul_output,
        );
        // Check output of MULI.
        assert_eq!(
            muli_output, muli_expected_output,
            "MULSU is failing. Output should have been {} but is {}",
            muli_expected_output, muli_output,
        );
>>>>>>> 4b1f70f5
    }
}<|MERGE_RESOLUTION|>--- conflicted
+++ resolved
@@ -668,7 +668,6 @@
     use crate::{opcodes::Opcode, util::code_to_prom, Memory, ValueRom, ZCrayTrace};
 
     #[test]
-<<<<<<< HEAD
     fn test_slt_ops() {
         // Frame
         // Slot 0: PC
@@ -720,7 +719,36 @@
                 sltiu_dst_addr,
                 input1_addr,
                 (input2 as u16).into(),
-=======
+            ],
+            [Opcode::Ret.get_field_elt(), zero, zero, zero],
+        ];
+
+        let mut frames = HashMap::new();
+        frames.insert(BinaryField32b::ONE, 8);
+
+        let prom = code_to_prom(&instructions);
+        let mut vrom = ValueRom::default();
+        // Initialize PC and FP.
+        vrom.set_u32(0, 0).unwrap();
+        vrom.set_u32(1, 0).unwrap();
+
+        // Initialize inputs.
+        vrom.set_u32(input1_addr.val() as u32, input1 as u32)
+            .unwrap();
+        vrom.set_u32(input2_addr.val() as u32, input2).unwrap();
+
+        let memory = Memory::new(prom, vrom);
+        let (trace, _) = ZCrayTrace::generate(memory, frames, HashMap::new())
+            .expect("Trace generation should not fail.");
+
+        // Check outputs.
+        assert_eq!(trace.get_vrom_u32(slt_dst_addr.val() as u32).unwrap(), 1);
+        assert_eq!(trace.get_vrom_u32(slti_dst_addr.val() as u32).unwrap(), 1);
+        assert_eq!(trace.get_vrom_u32(sltu_dst_addr.val() as u32).unwrap(), 0);
+        assert_eq!(trace.get_vrom_u32(sltiu_dst_addr.val() as u32).unwrap(), 0);
+    }
+
+    #[test]
     fn test_mul_ops() {
         // Frame
         // Slot 0: PC
@@ -781,36 +809,10 @@
                 dst4_addr,
                 u32_max_addr,
                 imm.into(),
->>>>>>> 4b1f70f5
             ],
             [Opcode::Ret.get_field_elt(), zero, zero, zero],
         ];
 
-<<<<<<< HEAD
-        let mut frames = HashMap::new();
-        frames.insert(BinaryField32b::ONE, 8);
-
-        let prom = code_to_prom(&instructions);
-        let mut vrom = ValueRom::default();
-        // Initialize PC and FP.
-        vrom.set_u32(0, 0).unwrap();
-        vrom.set_u32(1, 0).unwrap();
-
-        // Initialize inputs.
-        vrom.set_u32(input1_addr.val() as u32, input1 as u32)
-            .unwrap();
-        vrom.set_u32(input2_addr.val() as u32, input2).unwrap();
-
-        let memory = Memory::new(prom, vrom);
-        let (trace, _) = ZCrayTrace::generate(memory, frames, HashMap::new())
-            .expect("Trace generation should not fail.");
-
-        // Check outputs.
-        assert_eq!(trace.get_vrom_u32(slt_dst_addr.val() as u32).unwrap(), 1);
-        assert_eq!(trace.get_vrom_u32(slti_dst_addr.val() as u32).unwrap(), 1);
-        assert_eq!(trace.get_vrom_u32(sltu_dst_addr.val() as u32).unwrap(), 0);
-        assert_eq!(trace.get_vrom_u32(sltiu_dst_addr.val() as u32).unwrap(), 0);
-=======
         let prom = code_to_prom(&instructions);
         let mut vrom = ValueRom::default();
         // Initialize VROM values: offsets 0, 1, and source value at offset 2.
@@ -863,6 +865,5 @@
             "MULSU is failing. Output should have been {} but is {}",
             muli_expected_output, muli_output,
         );
->>>>>>> 4b1f70f5
     }
 }