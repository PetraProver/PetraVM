--- conflicted
+++ resolved
@@ -9,13 +9,9 @@
     impl_event_no_interaction_with_state_channel, impl_immediate_binary_operation,
 };
 
-<<<<<<< HEAD
+use super::BinaryOperation;
+
 // Struture of an Event for the Add32 gadget.
-=======
-use super::BinaryOperation;
-
-// Struture of an event for ADDI.
->>>>>>> a0e21049
 #[derive(Debug, Clone)]
 pub(crate) struct Add64Event {
     timestamp: u32,
@@ -155,24 +151,7 @@
     }
 }
 
-<<<<<<< HEAD
-impl Event for AddiEvent {
-    fn fire(&self, channels: &mut InterpreterChannels, tables: &InterpreterTables) {
-        channels
-            .state_channel
-            .pull((self.pc, self.fp, self.timestamp));
-        channels.state_channel.push((
-            self.pc * BinaryField32b::MULTIPLICATIVE_GENERATOR,
-            self.fp,
-            self.timestamp + 1,
-        ));
-    }
-}
-
 // Struture of an event for ADD.
-=======
-// Struture of an event for ADDI.
->>>>>>> a0e21049
 #[derive(Debug, Clone)]
 pub(crate) struct AddEvent {
     pc: BinaryField32b,
