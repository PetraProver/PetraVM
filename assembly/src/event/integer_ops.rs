--- conflicted
+++ resolved
@@ -3,11 +3,7 @@
 use crate::{
     emulator::{Interpreter, InterpreterChannels, InterpreterTables},
     event::Event,
-<<<<<<< HEAD
     fire_non_jump_event, impl_binary_operation, impl_event_for_binary_operation,
-=======
-    fire_non_jump_event, impl_event_for_binary_operation,
->>>>>>> 89a330ff
     impl_event_no_interaction_with_state_channel, impl_immediate_binary_operation,
     impl_left_right_output_for_bin_op,
 };
@@ -167,67 +163,6 @@
     pub(crate) src2_val: u32,
 }
 
-<<<<<<< HEAD
-=======
-impl AddEvent {
-    #[allow(clippy::too_many_arguments)]
-    pub fn new(
-        pc: BinaryField32b,
-        fp: u32,
-        timestamp: u32,
-        dst: u16,
-        dst_val: u32,
-        src1: u16,
-        src1_val: u32,
-        src2: u16,
-        src2_val: u32,
-    ) -> Self {
-        Self {
-            pc,
-            fp,
-            timestamp,
-            dst,
-            dst_val,
-            src1,
-            src1_val,
-            src2,
-            src2_val,
-        }
-    }
-
-    pub fn generate_event(
-        interpreter: &mut Interpreter,
-        dst: BinaryField16b,
-        src1: BinaryField16b,
-        src2: BinaryField16b,
-    ) -> Self {
-        let fp = interpreter.fp;
-        let src1_val = interpreter.vrom.get_u32(fp ^ src1.val() as u32);
-
-        let src2_val = interpreter.vrom.get_u32(fp ^ src2.val() as u32);
-        // The following addition is checked thanks to the ADD32 table.
-        let dst_val = src1_val + src1_val;
-        interpreter.vrom.set_u32(fp ^ dst.val() as u32, dst_val);
-
-        let pc = interpreter.pc;
-        let timestamp = interpreter.timestamp;
-        interpreter.incr_pc();
-
-        Self {
-            pc,
-            fp,
-            timestamp,
-            dst: dst.val(),
-            dst_val,
-            src1: src1.val(),
-            src1_val,
-            src2: src2.val(),
-            src2_val,
-        }
-    }
-}
-
->>>>>>> 89a330ff
 impl BinaryOperation for AddEvent {
     fn operation(val1: BinaryField32b, val2: BinaryField32b) -> BinaryField32b {
         BinaryField32b::new(val1.val() + val2.val())
