//! Helper macros for [`Event`] definitions.

/// Implements the [`NonImmediateBinaryOperation`] and associated
/// [`LeftOp`](crate::event::binary_ops::LeftOp),
/// [`RightOp`](crate::event::binary_ops::RightOp) and
/// [`OutputOp`](crate::event::binary_ops::OutputOp) traits for an event.
///
/// # Example
///
/// ```ignore
/// impl_binary_operation!(AddEvent)
/// ```
#[macro_export]
macro_rules! impl_binary_operation {
    ($t:ty) => {
        $crate::impl_left_right_output_for_bin_op!($t, B32);
        impl $crate::event::binary_ops::NonImmediateBinaryOperation for $t {
            fn new(
                timestamp: u32,
                pc: B32,
                fp: FramePointer,
                dst: u16,
                dst_val: u32,
                src1: u16,
                src1_val: u32,
                src2: u16,
                src2_val: u32,
            ) -> Self {
                Self {
                    timestamp,
                    pc,
                    fp,
                    dst,
                    dst_val,
                    src1,
                    src1_val,
                    src2,
                    src2_val,
                }
            }
        }
    };
}

/// Implements the
/// [`LeftOp`](crate::event::binary_ops::LeftOp),
/// [`RightOp`](crate::event::binary_ops::RightOp) and
/// [`OutputOp`](crate::event::binary_ops::OutputOp) traits for an instruction
/// taking an immediate as second argument.
///
/// These are helper traits used to define binary operations, through the
/// [`impl_binary_operation!`] and [`impl_immediate_binary_operation`] macros.
///
/// # Example
///
/// ```ignore
/// impl_left_right_output_for_imm_bin_op!(AddEvent, B32)
/// ```
#[macro_export]
macro_rules! impl_left_right_output_for_imm_bin_op {
    ($t:ty, $imm_field_ty:ty) => {
        impl $crate::event::binary_ops::LeftOp for $t {
            type Left = B32;
            fn left(&self) -> B32 {
                B32::new(self.src_val)
            }
        }
        impl $crate::event::binary_ops::RightOp for $t {
            type Right = $imm_field_ty;

            fn right(&self) -> $imm_field_ty {
                <$imm_field_ty>::new(self.imm)
            }
        }
        impl $crate::event::binary_ops::OutputOp for $t {
            type Output = B32;

            fn output(&self) -> B32 {
                B32::new(self.dst_val)
            }
        }
    };
}

/// Implements the
/// [`LeftOp`](crate::event::binary_ops::LeftOp),
/// [`RightOp`](crate::event::binary_ops::RightOp) and
/// [`OutputOp`](crate::event::binary_ops::OutputOp) traits for an instruction.
///
/// These are helper traits used to define binary operations, through the
/// [`impl_binary_operation!`] and [`impl_immediate_binary_operation`] macros.
///
/// # Example
///
/// ```ignore
/// impl_left_right_output_for_bin_op!(AddEvent, B32)
/// ```
#[macro_export]
macro_rules! impl_left_right_output_for_bin_op {
    ($t:ty, $field_ty:ty) => {
        impl $crate::event::binary_ops::LeftOp for $t {
            type Left = $field_ty;
            fn left(&self) -> $field_ty {
                <$field_ty>::new(self.src1_val)
            }
        }
        impl $crate::event::binary_ops::RightOp for $t {
            type Right = $field_ty;
            fn right(&self) -> $field_ty {
                <$field_ty>::new(self.src2_val)
            }
        }
        impl $crate::event::binary_ops::OutputOp for $t {
            type Output = $field_ty;
            fn output(&self) -> $field_ty {
                <$field_ty>::new(self.dst_val)
            }
        }
    };
}

/// Implements the [`Event`](crate::event::Event) trait for a binary operation.
///
/// It takes as input the instruction and its corresponding field name in the
/// [`ZCrayTrace`](crate::execution::trace::ZCrayTrace) where such events are
/// being logged.
///
/// # Example
///
/// ```ignore
/// impl_event_for_binary_operation!(AddEvent, add)
/// ```
#[macro_export]
macro_rules! impl_event_for_binary_operation {
    ($ty:ty, $trace_field:ident) => {
        impl $crate::event::Event for $ty {
            fn generate(
                ctx: &mut EventContext,
                arg0: B16,
                arg1: B16,
                arg2: B16,
            ) -> Result<(), InterpreterError> {
                let event = Self::generate_event(ctx, arg0, arg1, arg2)?;
                ctx.trace.$trace_field.push(event);
                Ok(())
            }

            fn fire(&self, channels: &mut $crate::execution::InterpreterChannels) {
                use $crate::event::binary_ops::{LeftOp, OutputOp, RightOp};
                assert_eq!(self.output(), Self::operation(self.left(), self.right()));
                $crate::fire_non_jump_event!(self, channels);
            }
        }
    };
}

/// Implements the flushing rules for a given [`Event`](crate::event::Event)
/// that is *not* a JUMP instruction with the provided
/// [`InterpreterChannels`](crate::execution::emulator::InterpreterChannels).
///
/// # Example
///
/// ```ignore
/// fire_non_jump_event!(AddEvent, add)
/// ```
#[macro_export]
macro_rules! fire_non_jump_event {
    ($event:ident, $channels:ident) => {
        $channels
            .state_channel
            .pull(($event.pc, *$event.fp, $event.timestamp));
        $channels.state_channel.push((
            $event.pc * $crate::execution::G,
            *$event.fp,
            $event.timestamp,
        ));
    };
}

/// Implements the [`ImmediateBinaryOperation`] and associated
/// [`LeftOp`](crate::event::binary_ops::LeftOp),
/// [`RightOp`](crate::event::binary_ops::RightOp) and
/// [`OutputOp`](crate::event::binary_ops::OutputOp) traits for an event.
///
/// # Example
///
/// ```ignore
/// impl_immediate_binary_operation!(AddiEvent)
/// ```
#[macro_export]
macro_rules! impl_immediate_binary_operation {
    ($t:ty) => {
        $crate::impl_left_right_output_for_imm_bin_op!($t, B16);
        impl $crate::event::binary_ops::ImmediateBinaryOperation for $t {
            fn new(
                timestamp: u32,
                pc: B32,
                fp: FramePointer,
                dst: u16,
                dst_val: u32,
                src: u16,
                src_val: u32,
                imm: u16,
            ) -> Self {
                Self {
                    timestamp,
                    pc,
                    fp,
                    dst,
                    dst_val,
                    src,
                    src_val,
                    imm,
                }
            }
        }
    };
}

/// Implements the [`LeftOp`](crate::event::binary_ops::LeftOp),
/// [`RightOp`](crate::event::binary_ops::RightOp) and
/// [`OutputOp`](crate::event::binary_ops::OutputOp) traits for an event as well
/// as its constructor.
///
/// # Example
///
/// ```ignore
/// impl_32b_immediate_binary_operation!(B32MuliEvent)
/// ```
#[macro_export]
macro_rules! impl_32b_immediate_binary_operation {
    ($t:ty) => {
        $crate::impl_left_right_output_for_imm_bin_op!($t, B32);
        #[allow(clippy::too_many_arguments)]
        impl $t {
            const fn new(
                timestamp: u32,
                pc: B32,
                fp: FramePointer,
                dst: u16,
                dst_val: u32,
                src: u16,
                src_val: u32,
                imm: u32,
            ) -> Self {
                Self {
                    timestamp,
                    pc,
                    fp,
                    dst,
                    dst_val,
                    src,
                    src_val,
                    imm,
                }
            }
        }
    };
}

/// Implements the
/// [`BinaryOperation`](crate::event::binary_ops::BinaryOperation),
/// [`NonImmediateBinaryOperation`](crate::event::binary_ops::NonImmediateBinaryOperation)
/// and [`Event`](crate::event::Event) trait for a 32-bit binary operation.
///
/// It takes as argument the instruction, with optional Rust documentation, its
/// corresponding field name in the
/// [`ZCrayTrace`](crate::execution::trace::ZCrayTrace) where such events are
/// being logged, and the operation to be applied on the instruction's inputs.
///
/// # Example
///
/// ```ignore
/// define_bin32_op_event!(
///    /// Event for ADD.
///    ///
///    /// Performs an ADD between two target addresses.
///    ///
///    /// Logic:
///    ///   1. FP[dst] = FP[src1] + FP[src2]
///    AddEvent,
///    add,
///    |a: B32, b: B32| B32::new((a.val() as i32).wrapping_add(b.val() as i32) as u32)
/// );
/// ```
#[macro_export]
macro_rules! define_bin32_op_event {
    ($(#[$meta:meta])* $name:ident, $trace_field:ident, $op_fn:expr) => {
        $(#[$meta])*
        #[derive(Debug, Default, Clone)]
        pub struct $name {
            pub timestamp: u32,
            pub pc: B32,
            pub fp: FramePointer,
            pub dst: u16,
            pub dst_val: u32,
            pub src1: u16,
            pub src1_val: u32,
            pub src2: u16,
            pub src2_val: u32,
        }

        impl BinaryOperation for $name {
            #[inline(always)]
            fn operation(val1: B32, val2: B32) -> B32 {
                $op_fn(val1, val2)
            }
        }

        $crate::impl_binary_operation!($name);
        $crate::impl_event_for_binary_operation!($name, $trace_field);
    };
}

/// Implements the
/// [`BinaryOperation`](crate::event::binary_ops::BinaryOperation),
/// [`ImmediateBinaryOperation`](crate::event::binary_ops::ImmediateBinaryOperation)
/// and [`Event`](crate::event::Event) trait for a 32-bit immediate binary
/// operation.
///
/// It takes as argument the instruction, with optional Rust documentation, its
/// corresponding field name in the
/// [`ZCrayTrace`](crate::execution::trace::ZCrayTrace) where such events are
/// being logged, and the operation to be applied on the instruction's inputs.
///
/// # Example
///
/// ```ignore
/// define_bin32_imm_op_event!(
///    /// Event for ADDI.
///    ///
///    /// Performs an ADD between a target address and an immediate.
///    ///
///    /// Logic:
///    ///   1. FP[dst] = FP[src] + imm
///    AddiEvent,
///    addi,
///    |a: B32, imm: B16| B32::new((a.val() as i32).wrapping_add(imm.val() as i16 as i32) as u32)
/// );
/// ```
#[macro_export]
macro_rules! define_bin32_imm_op_event {
    ($(#[$meta:meta])* $name:ident, $trace_field:ident, $op_fn:expr) => {
        $(#[$meta])*
        #[derive(Debug, Default, Clone)]
        pub struct $name {
<<<<<<< HEAD
            pub(crate) timestamp: u32,
            pub pc: BinaryField32b,
=======
            pub timestamp: u32,
            pub pc: B32,
>>>>>>> f7de9777
            pub fp: FramePointer,
            pub dst: u16,
            pub dst_val: u32,
            pub src: u16,
            pub src_val: u32,
            pub imm: u16,
        }

        impl BinaryOperation for $name {
            #[inline(always)]
            fn operation(val1: B32, imm: B16) -> B32 {
                $op_fn(val1, imm)
            }
        }

        $crate::impl_immediate_binary_operation!($name);
        $crate::impl_event_for_binary_operation!($name, $trace_field);
    };
}

/// Implements the
/// [`BinaryOperation`](crate::event::binary_ops::BinaryOperation),
/// [`NonImmediateBinaryOperation`](crate::event::binary_ops::NonImmediateBinaryOperation)
/// and [`Event`](crate::event::Event) trait for a 128-bit binary operation.
///
/// It takes as argument the instruction, with optional Rust documentation, its
/// corresponding field name in the
/// [`ZCrayTrace`](crate::execution::trace::ZCrayTrace) where such events are
/// being logged, and the operation to be applied on the instruction's inputs.
///
/// # Example
///
/// ```ignore
/// define_bin128_op_event!(
///    /// Event for B128_ADD.
///    ///
///    /// Performs a 128-bit binary field addition (XOR) between two target addresses.
///    ///
///    /// Logic:
///    ///   1. FP[dst] = __b128_add(FP[src1], FP[src2])
///    B128AddEvent,
///    b128_add,
///    +
/// );
/// ```
#[macro_export]
macro_rules! define_bin128_op_event {
    ($(#[$meta:meta])* $name:ident, $trace_field:ident, $op:tt) => {
        $(#[$meta])*
        #[derive(Debug, Default, Clone)]
        pub struct $name {
            pub timestamp: u32,
            pub pc: B32,
            pub fp: FramePointer,
            pub dst: u16,
            pub dst_val: u128,
            pub src1: u16,
            pub src1_val: u128,
            pub src2: u16,
            pub src2_val: u128,
        }

        impl BinaryOperation for $name {
            #[inline(always)]
            fn operation(val1: B128, val2: B128) -> B128 {
                val1 $op val2
            }
        }

        $crate::impl_left_right_output_for_bin_op!($name, B128);

        impl Event for $name {
            fn generate(
                ctx: &mut EventContext,
                dst: B16,
                src1: B16,
                src2: B16,
            ) -> Result<(), InterpreterError> {
                // Get source values
                let src1_val = ctx.vrom_read::<u128>(ctx.addr(src1.val()))?;
                let src2_val = ctx.vrom_read::<u128>(ctx.addr(src2.val()))?;

                // Binary field operation
                let src1_bf = B128::new(src1_val);
                let src2_bf = B128::new(src2_val);
                let dst_bf = Self::operation(src1_bf, src2_bf);
                let dst_val = dst_bf.val();

                // Store result
                ctx.vrom_write(ctx.addr(dst.val()), dst_val)?;

                let (_pc, field_pc, fp, timestamp) = ctx.program_state();
                ctx.incr_pc();

                let event = Self {
                    timestamp,
                    pc: field_pc,
                    fp,
                    dst: dst.val(),
                    dst_val,
                    src1: src1.val(),
                    src1_val,
                    src2: src2.val(),
                    src2_val,
                };

                ctx.trace.$trace_field.push(event);

                Ok(())
            }

            fn fire(&self, channels: &mut InterpreterChannels) {
                use super::{LeftOp, OutputOp, RightOp};

                // Verify that the result is correct
                assert_eq!(self.output(), Self::operation(self.left(), self.right()));

                // Update state channel
                channels.state_channel.pull((self.pc, *self.fp, self.timestamp));
                channels
                    .state_channel
                    .push((self.pc * G, *self.fp, self.timestamp));
            }
        }
    };
}<|MERGE_RESOLUTION|>--- conflicted
+++ resolved
@@ -344,13 +344,8 @@
         $(#[$meta])*
         #[derive(Debug, Default, Clone)]
         pub struct $name {
-<<<<<<< HEAD
-            pub(crate) timestamp: u32,
-            pub pc: BinaryField32b,
-=======
             pub timestamp: u32,
             pub pc: B32,
->>>>>>> f7de9777
             pub fp: FramePointer,
             pub dst: u16,
             pub dst_val: u32,
