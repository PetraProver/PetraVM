use std::ops::{Deref, DerefMut};

use binius_m3::builder::{B16, B32};

use crate::{
    execution::{FramePointer, Interpreter, InterpreterError},
    memory::{MemoryError, Ram, RamValueT, VromValueT},
    PetraTrace, ValueRom,
};

/// A context sufficient to generate any `Event`, update the state machine and
/// log associated trace operations.
///
/// It contains a mutable reference to the running [`Interpreter`], the
/// [`PetraTrace`], and also contains the PC associated to the event to be
/// generated. It also contains an optional advice, which provides a PROM index
/// and the discrete logarithm in base `B32::MULTIPLICATIVE_GENERATOR` of a
/// group element defined by the instruction arguments, and a boolean indicating
/// whether the current instruction is prover-only. Prover-only instructions are
/// hints for the emulator to help generating the trace, but do not produce any
/// event and do not change the program state.
pub struct EventContext<'a> {
    pub interpreter: &'a mut Interpreter,
    pub trace: &'a mut PetraTrace,
    pub field_pc: B32,
    pub advice: Option<(u32, u32)>,
    pub prover_only: bool,
}

impl EventContext<'_> {
    /// Computes a VROM address from a provided offset, by scaling the frame
    /// pointer accordingly.
    pub fn addr(&self, offset: impl Into<u32>) -> u32 {
        *self.fp ^ offset.into()
    }

    /// Outputs the current program state tuple, containing:
    ///   - the integer program counter PC, as `u32`
    ///   - the field program counter PC, as `B32`
    ///   - the frame pointer FP, as `u32`
    ///   - the timestamp TS, as `u32`
    pub fn program_state(&self) -> (u32, B32, FramePointer, u32) {
        (self.pc, self.field_pc, self.fp, self.timestamp)
    }

    pub fn set_fp<T: Into<FramePointer>>(&mut self, fp: T) {
        self.fp = fp.into();
    }

    pub const fn vrom(&self) -> &ValueRom {
        self.trace.vrom()
    }

    pub fn vrom_mut(&mut self) -> &mut ValueRom {
        self.trace.vrom_mut()
    }

    pub fn vrom_read<T>(&self, addr: u32) -> Result<T, MemoryError>
    where
        T: VromValueT,
    {
        if self.prover_only {
            self.vrom().peek::<T>(addr)
        } else {
            self.vrom().read::<T>(addr)
        }
    }

    pub fn vrom_check_value_set<T>(&self, addr: u32) -> Result<bool, MemoryError>
    where
        T: VromValueT,
    {
        self.vrom().check_value_set::<T>(addr)
    }

    pub fn vrom_write<T>(&mut self, addr: u32, value: T) -> Result<(), MemoryError>
    where
        T: VromValueT,
    {
        self.trace.vrom().check_alignment::<T>(addr)?;

        // In prover-only mode, we don't need to check for deferred moves, nor to record
        // the access.
        let record_write = !self.prover_only;
        self.trace.vrom_write(addr, value, record_write)
    }

    pub const fn ram(&self) -> &Ram {
        self.trace.ram()
    }

    pub fn ram_mut(&mut self) -> &mut Ram {
        self.trace.ram_mut()
    }

    pub fn ram_read<T>(&mut self, addr: u32, timestamp: u32, pc: B32) -> Result<T, MemoryError>
    where
        T: RamValueT,
    {
        self.ram_mut().read(addr, timestamp, pc)
    }

    pub fn ram_write<T>(
        &mut self,
        addr: u32,
        value: T,
        timestamp: u32,
        pc: B32,
    ) -> Result<(), MemoryError>
    where
        T: RamValueT,
    {
        self.ram_mut().write(addr, value, timestamp, pc)
    }

    /// Increments the PROM index and, if not in prover-only mode, increments
    /// the PC.
    pub fn incr_counters(&mut self) {
        self.interpreter.incr_prom_index();
        if !self.prover_only {
            self.interpreter.incr_pc();
        }
    }

<<<<<<< HEAD
    /// Helper method to allocate a new frame, updates the [`FramePointer`] and
    /// handle pending MOVE events.
=======
    /// Increments the underlying [`Interpreter`]'s PROM index.
    pub fn incr_prom_index(&mut self) {
        self.interpreter.incr_prom_index();
    }

    /// Helper method to update the [`FramePointer`]. It assumes that the next
    /// frame has already been allocated.
>>>>>>> c4d5397c
    ///
    /// Returns the updated `fp`.
    pub fn setup_call_frame(&mut self, next_fp_offset: B16) -> Result<u32, InterpreterError> {
        // Address where the value of the next frame pointer is stored.
        let next_fp_addr = self.addr(next_fp_offset.val());

        // We assume that the next frame pointer is already set.
        let next_fp_val = self.vrom_read::<u32>(next_fp_addr)?;

        self.set_fp(next_fp_val);
        Ok(next_fp_val)
    }
}

impl Deref for EventContext<'_> {
    type Target = Interpreter;

    fn deref(&self) -> &Self::Target {
        self.interpreter
    }
}

impl DerefMut for EventContext<'_> {
    fn deref_mut(&mut self) -> &mut Self::Target {
        self.interpreter
    }
}

// Additional helper methods used for testing.
#[cfg(test)]
impl<'a> EventContext<'a> {
    /// Constructor.
    pub(crate) fn new(interpreter: &'a mut Interpreter, trace: &'a mut PetraTrace) -> Self {
        use binius_field::Field;

        Self {
            interpreter,
            trace,
            field_pc: B32::ONE,
            advice: None,
            prover_only: false,
        }
    }

    /// Helper method to set a value in VROM.
    pub fn set_vrom(&mut self, slot: u16, value: u32) {
        self.vrom_write(self.addr(slot), value).unwrap();
    }
}<|MERGE_RESOLUTION|>--- conflicted
+++ resolved
@@ -122,10 +122,6 @@
         }
     }
 
-<<<<<<< HEAD
-    /// Helper method to allocate a new frame, updates the [`FramePointer`] and
-    /// handle pending MOVE events.
-=======
     /// Increments the underlying [`Interpreter`]'s PROM index.
     pub fn incr_prom_index(&mut self) {
         self.interpreter.incr_prom_index();
@@ -133,7 +129,6 @@
 
     /// Helper method to update the [`FramePointer`]. It assumes that the next
     /// frame has already been allocated.
->>>>>>> c4d5397c
     ///
     /// Returns the updated `fp`.
     pub fn setup_call_frame(&mut self, next_fp_offset: B16) -> Result<u32, InterpreterError> {
