use std::ops::{Deref, DerefMut};

use binius_m3::builder::{B16, B32};

use super::mv::{MVKind, MvihEvent, MvvlEvent, MvvwEvent};
use crate::{
    execution::{FramePointer, Interpreter, InterpreterError},
    memory::{AccessSize, MemoryError, Ram, RamValueT, VromValueT},
    ValueRom, ZCrayTrace,
};

/// A context sufficient to generate any `Event`, update the state machine and
/// log associated trace operations.
///
/// It contains a mutable reference to the running [`Interpreter`], the
/// [`ZCrayTrace`], and also contains the PC associated to the event to be
/// generated.
pub struct EventContext<'a> {
    pub interpreter: &'a mut Interpreter,
    pub trace: &'a mut ZCrayTrace,
    pub field_pc: B32,
}

impl EventContext<'_> {
    /// Computes a VROM address from a provided offset, by scaling the frame
    /// pointer accordingly.
    pub fn addr(&self, offset: impl Into<u32>) -> u32 {
        *self.fp ^ offset.into()
    }

    /// Outputs the current program state tuple, containing:
    ///   - the integer program counter PC, as `u32`
    ///   - the field program counter PC, as `B32`
    ///   - the frame pointer FP, as `u32`
    ///   - the timestamp TS, as `u32`
    pub fn program_state(&self) -> (u32, B32, FramePointer, u32) {
        (self.pc, self.field_pc, self.fp, self.timestamp)
    }

    pub fn set_fp<T: Into<FramePointer>>(&mut self, fp: T) {
        self.fp = fp.into();
    }

    pub const fn vrom(&self) -> &ValueRom {
        self.trace.vrom()
    }

    pub fn vrom_vmut(&mut self) -> &mut ValueRom {
        self.trace.vrom_mut()
    }

    pub fn vrom_read<T>(&self, addr: u32) -> Result<T, MemoryError>
    where
        T: VromValueT,
    {
        self.vrom().read(addr)
    }

    pub fn vrom_read_opt<T>(&self, addr: u32) -> Result<Option<T>, MemoryError>
    where
        T: VromValueT,
    {
        self.vrom().read_opt(addr)
    }

    pub fn vrom_write<T>(&mut self, addr: u32, value: T) -> Result<(), MemoryError>
    where
        T: VromValueT,
    {
<<<<<<< HEAD
        value.store(self, addr)
=======
        self.trace.vrom_write(addr, value)
>>>>>>> dbe893bd
    }

    // /// Inserts a pending value in VROM to be set later.
    // ///
    // /// Maps a destination address to a `VromUpdate` which contains necessary
    // /// information to create a MOVE event once the value is available.
    // pub(crate) fn insert_vrom_pending(
    //     &mut self,
    //     parent: u32,
    //     pending_value: VromUpdate,
    // ) -> Result<(), MemoryError> {
    //     self.vrom_mut().insert_pending(parent, pending_value)?;

    //     Ok(())
    // }

    pub const fn ram(&self) -> &Ram {
        self.trace.ram()
    }

    pub fn ram_mut(&mut self) -> &mut Ram {
        self.trace.ram_mut()
    }

    pub fn ram_read<T>(&mut self, addr: u32, timestamp: u32, pc: B32) -> Result<T, MemoryError>
    where
        T: RamValueT,
    {
        self.ram_mut().read(addr, timestamp, pc)
    }

    pub fn ram_write<T>(
        &mut self,
        addr: u32,
        value: T,
        timestamp: u32,
        pc: B32,
    ) -> Result<(), MemoryError>
    where
        T: RamValueT,
    {
        self.ram_mut().write(addr, value, timestamp, pc)
    }

    /// Increments the underlying [`Interpreter`]'s PC.
    pub fn incr_pc(&mut self) {
        self.interpreter.incr_pc();
    }

    /// Helper method to allocate a new frame, updates the [`FramePointer`] and
    /// handle pending MOVE events.
    ///
    /// Returns the updated `fp`, post frame allocation.
    pub fn setup_call_frame(
        &mut self,
        next_fp_offset: B16,
        target: B32,
    ) -> Result<u32, InterpreterError> {
        // Allocate a frame for the call and set the value of the next frame pointer.
        let next_fp_val = self.allocate_new_frame(target)?;

        // Address where the value of the next frame pointer is stored.
        let next_fp_addr = self.addr(next_fp_offset.val());

        self.vrom_write::<u32>(next_fp_addr, next_fp_val)?;

        // Once we have the next_fp, we know the destination address for the moves in
        // the call procedures. We can then generate events for some moves and correctly
        // delegate the other moves.
        self.handles_call_moves()?;

        self.set_fp(next_fp_val);
        Ok(next_fp_val)
    }

    /// This method should only be called once the frame pointer has been
    /// allocated. It is used to generate events -- whenever possible --
    /// once the next_fp has been set by the allocator. When it is not yet
    /// possible to generate the MOVE event (because we are dealing with a
    /// return value that has not yet been set), we add the move information to
    /// the trace's `pending_updates`, so that it can be generated later on.
    fn handles_call_moves(&mut self) -> Result<(), InterpreterError> {
        while let Some(mv_info) = self.moves_to_apply.pop() {
            match mv_info.mv_kind {
                MVKind::Mvvw => {
                    let opt_event = MvvwEvent::generate_event_from_info(
                        self,
                        mv_info.pc,
                        mv_info.timestamp,
                        self.fp,
                        mv_info.dst,
                        mv_info.offset,
                        mv_info.src,
                    )?;
                    if let Some(event) = opt_event {
                        self.trace.mvvw.push(event);
                    }
                }
                MVKind::Mvvl => {
                    let opt_event = MvvlEvent::generate_event_from_info(
                        self,
                        mv_info.pc,
                        mv_info.timestamp,
                        self.fp,
                        mv_info.dst,
                        mv_info.offset,
                        mv_info.src,
                    )?;
                    if let Some(event) = opt_event {
                        self.trace.mvvl.push(event);
                    }
                }
                MVKind::Mvih => {
                    let event = MvihEvent::generate_event_from_info(
                        self,
                        mv_info.pc,
                        mv_info.timestamp,
                        self.fp,
                        mv_info.dst,
                        mv_info.offset,
                        mv_info.src,
                    )?;
                    self.trace.mvih.push(event);
                }
            }
        }

        debug_assert!(self.moves_to_apply.is_empty());

        Ok(())
    }

    pub(crate) fn allocate_new_frame(&mut self, target: B32) -> Result<u32, InterpreterError> {
        self.interpreter.allocate_new_frame(self.trace, target)
    }
}

impl Deref for EventContext<'_> {
    type Target = Interpreter;

    fn deref(&self) -> &Self::Target {
        self.interpreter
    }
}

impl DerefMut for EventContext<'_> {
    fn deref_mut(&mut self) -> &mut Self::Target {
        self.interpreter
    }
}

// Additional helper methods used for testing.
#[cfg(test)]
impl<'a> EventContext<'a> {
    /// Constructor.
    pub(crate) fn new(interpreter: &'a mut Interpreter, trace: &'a mut ZCrayTrace) -> Self {
        use binius_field::Field;

        Self {
            interpreter,
            trace,
            field_pc: B32::ONE,
        }
    }

    /// Helper method to set a value in VROM.
    pub fn set_vrom(&mut self, slot: u16, value: u32) {
        self.vrom_write(self.addr(slot), value).unwrap();
    }
}<|MERGE_RESOLUTION|>--- conflicted
+++ resolved
@@ -67,11 +67,7 @@
     where
         T: VromValueT,
     {
-<<<<<<< HEAD
-        value.store(self, addr)
-=======
         self.trace.vrom_write(addr, value)
->>>>>>> dbe893bd
     }
 
     // /// Inserts a pending value in VROM to be set later.
