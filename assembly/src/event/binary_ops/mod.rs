--- conflicted
+++ resolved
@@ -2,15 +2,11 @@
 
 use binius_field::{BinaryField16b, BinaryField32b};
 
-<<<<<<< HEAD
-use crate::{execution::trace::ZCrayTrace, execution::InterpreterError};
-=======
 use super::context::EventContext;
 use crate::{
     execution::{FramePointer, InterpreterError},
     ZCrayTrace,
 };
->>>>>>> 8980c6c8
 
 pub(crate) mod b128;
 pub(crate) mod b32;
