--- conflicted
+++ resolved
@@ -102,11 +102,7 @@
 #[derive(Debug, Default, Clone)]
 pub struct B32MuliEvent {
     pub timestamp: u32,
-<<<<<<< HEAD
-    pub pc: BinaryField32b,
-=======
     pub pc: B32,
->>>>>>> 262133f6
     pub fp: FramePointer,
     pub dst: u16,
     pub dst_val: u32,
