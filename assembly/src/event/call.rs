use binius_field::{BinaryField16b, BinaryField32b};

use crate::{
    event::Event,
    execution::{Interpreter, InterpreterChannels, InterpreterError, InterpreterTables},
    ZCrayTrace,
};

/// Event for TAILI.
///
/// Performs a tail function call to the target address given by an immediate.
///
/// Logic:
///   1. [FP[next_fp] + 0] = FP[0] (return address)
///   2. [FP[next_fp] + 1] = FP[1] (old frame pointer)
///   3. FP = FP[next_fp]
///   4. PC = target
#[derive(Debug, Clone)]
pub(crate) struct TailiEvent {
    pc: BinaryField32b,
    fp: u32,
    timestamp: u32,
    target: u32,
    next_fp: u16,
    next_fp_val: u32,
    return_addr: u32,
    old_fp_val: u16,
}

impl TailiEvent {
    #[allow(clippy::too_many_arguments)]
    pub const fn new(
        pc: BinaryField32b,
        fp: u32,
        timestamp: u32,
        target: u32,
        next_fp: u16,
        next_fp_val: u32,
        return_addr: u32,
        old_fp_val: u16,
    ) -> Self {
        Self {
            pc,
            fp,
            timestamp,
            target,
            next_fp,
            next_fp_val,
            return_addr,
            old_fp_val,
        }
    }

    pub fn generate_event(
        interpreter: &mut Interpreter,
        trace: &mut ZCrayTrace,
        target: BinaryField32b,
        next_fp: BinaryField16b,
        next_fp_val: u32,
        field_pc: BinaryField32b,
    ) -> Result<Self, InterpreterError> {
<<<<<<< HEAD
        let return_addr = interpreter.get_vrom_u32(interpreter.fp)?;
        let old_fp_val = interpreter.get_vrom_u32(interpreter.fp ^ 1)?;
        interpreter.set_vrom_u32(trace, interpreter.fp ^ next_fp.val() as u32, next_fp_val)?;
=======
        let return_addr = trace.memory.get_vrom_u32(interpreter.fp)?;
        let old_fp_val = trace.memory.get_vrom_u32(interpreter.fp ^ 1)?;
        interpreter.set_vrom(trace, interpreter.fp ^ next_fp.val() as u32, next_fp_val)?;
>>>>>>> a8511d0b

        interpreter.handles_call_moves(trace)?;

        let pc = interpreter.pc;
        let fp = interpreter.fp;
        let timestamp = interpreter.timestamp;

        interpreter.fp = next_fp_val;
        interpreter.jump_to(target);

        interpreter.set_vrom_u32(trace, next_fp_val, return_addr)?;
        interpreter.set_vrom_u32(trace, next_fp_val ^ 1, old_fp_val)?;

        Ok(Self {
            pc: field_pc,
            fp,
            timestamp,
            target: target.val(),
            next_fp: next_fp.val(),
            next_fp_val,
            return_addr,
            old_fp_val: old_fp_val as u16,
        })
    }
}

impl Event for TailiEvent {
    fn fire(&self, channels: &mut InterpreterChannels, _tables: &InterpreterTables) {
        channels
            .state_channel
            .pull((self.pc, self.fp, self.timestamp));
        channels.state_channel.push((
            BinaryField32b::new(self.target),
            self.next_fp_val,
            self.timestamp + 1,
        ));
    }
}

/// Event for TAILV.
///
/// Performs a tail function call to the indirect target address read from VROM.
///
/// Logic:
///   1. [FP[next_fp] + 0] = FP[0] (return address)
///   2. [FP[next_fp] + 1] = FP[1] (old frame pointer)
///   3. FP = FP[next_fp]
///   4. PC = FP[offset]
#[derive(Debug, Clone)]
pub(crate) struct TailVEvent {
    pc: BinaryField32b,
    fp: u32,
    timestamp: u32,
    offset: u16,
    next_fp: u16,
    next_fp_val: u32,
    return_addr: u32,
    old_fp_val: u16,
    target: u32,
}

impl TailVEvent {
    #[allow(clippy::too_many_arguments)]
    pub const fn new(
        pc: BinaryField32b,
        fp: u32,
        timestamp: u32,
        offset: u16,
        next_fp: u16,
        next_fp_val: u32,
        return_addr: u32,
        old_fp_val: u16,
        target: u32,
    ) -> Self {
        Self {
            pc,
            fp,
            timestamp,
            offset,
            next_fp,
            next_fp_val,
            return_addr,
            old_fp_val,
            target,
        }
    }

    pub fn generate_event(
        interpreter: &mut Interpreter,
        trace: &mut ZCrayTrace,
        offset: BinaryField16b,
        next_fp: BinaryField16b,
        field_pc: BinaryField32b,
    ) -> Result<Self, InterpreterError> {
        let return_addr = trace.memory.get_vrom_u32(interpreter.fp)?;
        let old_fp_val = trace.memory.get_vrom_u32(interpreter.fp ^ 4)?;

        let next_fp_addr = interpreter.fp ^ offset.val() as u32;
        let target = trace.memory.get_vrom_u32(next_fp_addr)?;

        // We allocate a frame for the call.
<<<<<<< HEAD
        let next_fp_val = interpreter.allocate_new_frame(target.into())?;
        interpreter.set_vrom_u32(trace, next_fp_addr, next_fp_val)?;
=======
        let next_fp_val = interpreter.allocate_new_frame(trace, target.into())?;
        interpreter.set_vrom(trace, next_fp_addr, next_fp_val)?;
>>>>>>> a8511d0b

        // Once we have the next_fp, we knpw the destination address for the moves in
        // the call procedures. We can then generate events for some moves and correctly
        // delegate the other moves.
        interpreter.handles_call_moves(trace);

        let pc = interpreter.pc;
        let fp = interpreter.fp;
        let timestamp = interpreter.timestamp;

        interpreter.fp = next_fp_val;
        interpreter.jump_to(BinaryField32b::new(interpreter.fp ^ offset.val() as u32));

        interpreter.set_vrom_u32(trace, next_fp_val, return_addr)?;
        interpreter.set_vrom_u32(trace, next_fp_val ^ 1, old_fp_val)?;

        Ok(Self {
            pc: field_pc,
            fp,
            timestamp,
            offset: offset.val(),
            next_fp: next_fp.val(),
            next_fp_val,
            return_addr,
            old_fp_val: old_fp_val as u16,
            target,
        })
    }
}

impl Event for TailVEvent {
    fn fire(&self, channels: &mut InterpreterChannels, _tables: &InterpreterTables) {
        channels
            .state_channel
            .pull((self.pc, self.fp, self.timestamp));
        channels.state_channel.push((
            BinaryField32b::new(self.offset as u32),
            self.next_fp_val,
            self.timestamp + 1,
        ));
    }
}<|MERGE_RESOLUTION|>--- conflicted
+++ resolved
@@ -59,15 +59,9 @@
         next_fp_val: u32,
         field_pc: BinaryField32b,
     ) -> Result<Self, InterpreterError> {
-<<<<<<< HEAD
-        let return_addr = interpreter.get_vrom_u32(interpreter.fp)?;
-        let old_fp_val = interpreter.get_vrom_u32(interpreter.fp ^ 1)?;
-        interpreter.set_vrom_u32(trace, interpreter.fp ^ next_fp.val() as u32, next_fp_val)?;
-=======
-        let return_addr = trace.memory.get_vrom_u32(interpreter.fp)?;
-        let old_fp_val = trace.memory.get_vrom_u32(interpreter.fp ^ 1)?;
-        interpreter.set_vrom(trace, interpreter.fp ^ next_fp.val() as u32, next_fp_val)?;
->>>>>>> a8511d0b
+        let return_addr = trace.get_vrom_u32(interpreter.fp)?;
+        let old_fp_val = trace.get_vrom_u32(interpreter.fp ^ 1)?;
+        trace.set_vrom_u32(interpreter.fp ^ next_fp.val() as u32, next_fp_val)?;
 
         interpreter.handles_call_moves(trace)?;
 
@@ -78,8 +72,8 @@
         interpreter.fp = next_fp_val;
         interpreter.jump_to(target);
 
-        interpreter.set_vrom_u32(trace, next_fp_val, return_addr)?;
-        interpreter.set_vrom_u32(trace, next_fp_val ^ 1, old_fp_val)?;
+        trace.set_vrom_u32(next_fp_val, return_addr)?;
+        trace.set_vrom_u32(next_fp_val ^ 1, old_fp_val)?;
 
         Ok(Self {
             pc: field_pc,
@@ -162,20 +156,15 @@
         next_fp: BinaryField16b,
         field_pc: BinaryField32b,
     ) -> Result<Self, InterpreterError> {
-        let return_addr = trace.memory.get_vrom_u32(interpreter.fp)?;
-        let old_fp_val = trace.memory.get_vrom_u32(interpreter.fp ^ 4)?;
+        let return_addr = trace.get_vrom_u32(interpreter.fp)?;
+        let old_fp_val = trace.get_vrom_u32(interpreter.fp ^ 4)?;
 
         let next_fp_addr = interpreter.fp ^ offset.val() as u32;
-        let target = trace.memory.get_vrom_u32(next_fp_addr)?;
+        let target = trace.get_vrom_u32(next_fp_addr)?;
 
         // We allocate a frame for the call.
-<<<<<<< HEAD
-        let next_fp_val = interpreter.allocate_new_frame(target.into())?;
-        interpreter.set_vrom_u32(trace, next_fp_addr, next_fp_val)?;
-=======
         let next_fp_val = interpreter.allocate_new_frame(trace, target.into())?;
-        interpreter.set_vrom(trace, next_fp_addr, next_fp_val)?;
->>>>>>> a8511d0b
+        trace.set_vrom_u32(next_fp_addr, next_fp_val)?;
 
         // Once we have the next_fp, we knpw the destination address for the moves in
         // the call procedures. We can then generate events for some moves and correctly
@@ -189,8 +178,8 @@
         interpreter.fp = next_fp_val;
         interpreter.jump_to(BinaryField32b::new(interpreter.fp ^ offset.val() as u32));
 
-        interpreter.set_vrom_u32(trace, next_fp_val, return_addr)?;
-        interpreter.set_vrom_u32(trace, next_fp_val ^ 1, old_fp_val)?;
+        trace.set_vrom_u32(next_fp_val, return_addr)?;
+        trace.set_vrom_u32(next_fp_val ^ 1, old_fp_val)?;
 
         Ok(Self {
             pc: field_pc,
