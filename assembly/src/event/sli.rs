use crate::{
    emulator::{Channel, Interpreter, InterpreterChannels, InterpreterTables},
    event::Event,
};

#[derive(Debug, Clone)]
pub enum ShiftKind {
    Left,
    Right,
}

// Struture of an event for one of the shifts.
#[derive(Debug, Clone)]
pub struct SlIEvent {
    pc: u16,
    fp: u16,
    timestamp: u16,
    dst: u32,
    dst_val: u32,
    src: u32,
    src_val: u32,
    shift: u32,
    kind: ShiftKind,
}

impl SlIEvent {
    pub fn new(
        pc: u16,
        fp: u16,
        timestamp: u16,
        dst: u32,
        dst_val: u32,
        src: u32,
        src_val: u32,
        shift: u32,
        kind: ShiftKind,
    ) -> Self {
        Self {
            pc,
            fp,
            timestamp,
            dst,
            dst_val,
            src,
            src_val,
            shift,
            kind,
        }
    }

    pub fn generate_event(
        interpreter: &mut Interpreter,
        dst: u32,
        src: u32,
        imm: u32,
        kind: ShiftKind,
    ) -> SlIEvent {
        println!("src = {}, vrom_size = {}", src, interpreter.vrom_size());
        assert!((src as usize) < interpreter.vrom_size());
        let src_val = interpreter.vrom[src as usize];
        let new_val = if imm == 0 || imm >= 32 {
            0
        } else {
            match kind {
                ShiftKind::Left => src_val << imm,
                ShiftKind::Right => src_val >> imm,
            }
        };
        if dst as usize > interpreter.vrom_size() - 1 {
            interpreter.extend_vrom(&vec![0; dst as usize - interpreter.vrom_size() + 1]);
        }
        let pc = interpreter.pc;
        let timestamp = interpreter.timestamp;
        interpreter.vrom[dst as usize] = new_val;
        interpreter.pc = pc + 1;
        interpreter.timestamp = timestamp + 1;

        SlIEvent::new(
            pc,
            interpreter.fp,
            timestamp,
            dst,
            new_val,
            src,
            src_val,
            imm,
            kind,
        )
    }
}

<<<<<<< HEAD
impl Event for SlIEvent {
    fn fire(&self, state_channel: &mut StateChannel) {
        state_channel.pull((self.pc, self.fp, self.timestamp));
        state_channel.push((self.pc + 1, self.fp, self.timestamp + 1));
=======
impl Event for SliEvent {
    fn fire(&self, channels: &mut InterpreterChannels, tables: &InterpreterTables) {
        channels
            .state_channel
            .pull((self.pc, self.fp, self.timestamp));
        channels
            .state_channel
            .push((self.pc + 1, self.fp, self.timestamp + 1));
>>>>>>> 5c2710ae
    }
}<|MERGE_RESOLUTION|>--- conflicted
+++ resolved
@@ -11,7 +11,7 @@
 
 // Struture of an event for one of the shifts.
 #[derive(Debug, Clone)]
-pub struct SlIEvent {
+pub struct SliEvent {
     pc: u16,
     fp: u16,
     timestamp: u16,
@@ -23,7 +23,7 @@
     kind: ShiftKind,
 }
 
-impl SlIEvent {
+impl SliEvent {
     pub fn new(
         pc: u16,
         fp: u16,
@@ -54,7 +54,7 @@
         src: u32,
         imm: u32,
         kind: ShiftKind,
-    ) -> SlIEvent {
+    ) -> SliEvent {
         println!("src = {}, vrom_size = {}", src, interpreter.vrom_size());
         assert!((src as usize) < interpreter.vrom_size());
         let src_val = interpreter.vrom[src as usize];
@@ -75,7 +75,7 @@
         interpreter.pc = pc + 1;
         interpreter.timestamp = timestamp + 1;
 
-        SlIEvent::new(
+        SliEvent::new(
             pc,
             interpreter.fp,
             timestamp,
@@ -89,12 +89,6 @@
     }
 }
 
-<<<<<<< HEAD
-impl Event for SlIEvent {
-    fn fire(&self, state_channel: &mut StateChannel) {
-        state_channel.pull((self.pc, self.fp, self.timestamp));
-        state_channel.push((self.pc + 1, self.fp, self.timestamp + 1));
-=======
 impl Event for SliEvent {
     fn fire(&self, channels: &mut InterpreterChannels, tables: &InterpreterTables) {
         channels
@@ -103,6 +97,5 @@
         channels
             .state_channel
             .push((self.pc + 1, self.fp, self.timestamp + 1));
->>>>>>> 5c2710ae
     }
 }