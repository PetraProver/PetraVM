--- conflicted
+++ resolved
@@ -183,14 +183,8 @@
         src1: B16,
         src2: B16,
     ) -> Result<Self, InterpreterError> {
-<<<<<<< HEAD
         let src_val = ctx.vrom_read::<u32>(ctx.addr(src1.val()))?;
         let shift_amount = ctx.vrom_read::<u32>(ctx.addr(src2.val()))?;
-        let src2_offset = src2.val();
-=======
-        let src_val = ctx.load_vrom_u32(ctx.addr(src1.val()))?;
-        let shift_amount = ctx.load_vrom_u32(ctx.addr(src2.val()))?;
->>>>>>> 72927579
         let new_val = Self::calculate_result(src_val, shift_amount);
 
         let (_, field_pc, fp, timestamp) = ctx.program_state();
