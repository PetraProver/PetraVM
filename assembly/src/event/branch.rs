use binius_field::ExtensionField;
use binius_m3::builder::{B16, B32};

use super::{context::EventContext, Event};
use crate::{
    execution::{FramePointer, InterpreterChannels, InterpreterError},
    fire_non_jump_event,
};

/// Event for BNZ.
///
/// Performs a branching to the target address if the argument is not zero.
///
/// Logic:
///   1. if FP[cond] <> 0, then PC = target
///   2. if FP[cond] == 0, then increment PC
#[derive(Debug, Default, Clone)]
pub struct BnzEvent {
    pub timestamp: u32,
    pub pc: B32,
    pub fp: FramePointer,
    pub cond: u16,
    pub cond_val: u32,
    pub target: B32,
}

impl Event for BnzEvent {
    fn generate(
        ctx: &mut EventContext,
        cond: B16,
        target_low: B16,
        target_high: B16,
    ) -> Result<(), InterpreterError> {
        let target = (B32::from_bases([target_low, target_high]))
            .map_err(|_| InterpreterError::InvalidInput)?;

        let cond_val = ctx.vrom_read::<u32>(ctx.addr(cond.val()))?;

        let (pc, field_pc, fp, timestamp) = ctx.program_state();
        if pc == 0 {
            return Err(InterpreterError::BadPc);
        }

        let event = BnzEvent {
            timestamp,
            pc: field_pc,
            fp,
            cond: cond.val(),
            cond_val,
            target,
        };
        ctx.jump_to(target);

        ctx.trace.bnz.push(event);
        Ok(())
    }

    fn fire(&self, channels: &mut InterpreterChannels) {
        assert_ne!(self.cond, 0);
        channels
            .state_channel
            .pull((self.pc, *self.fp, self.timestamp));
        channels
            .state_channel
            .push((self.target, *self.fp, self.timestamp));
    }
}

// TODO: Maybe this could be just a NoopEvent?
#[derive(Debug, Default, Clone)]
pub struct BzEvent {
    pub timestamp: u32,
    pub pc: B32,
    pub fp: FramePointer,
    pub cond: u16,
    pub cond_val: u32,
    pub target: B32,
}

impl Event for BzEvent {
    fn generate(
        ctx: &mut EventContext,
        cond: B16,
        target_low: B16,
        target_high: B16,
    ) -> Result<(), InterpreterError> {
        let target = (B32::from_bases([target_low, target_high]))
            .map_err(|_| InterpreterError::InvalidInput)?;

<<<<<<< HEAD
        let (pc, field_pc, fp, timestamp) = ctx.program_state();
        let cond_val = ctx.vrom_read::<u32>(ctx.addr(cond.val()))?;
=======
        let (_pc, field_pc, fp, timestamp) = ctx.program_state();
        let cond_val = ctx.load_vrom_u32(ctx.addr(cond.val()))?;
>>>>>>> 72927579
        let event = BzEvent {
            timestamp,
            pc: field_pc,
            fp,
            cond: cond.val(),
            cond_val,
            target,
        };
        ctx.incr_pc();

        ctx.trace.bz.push(event);
        Ok(())
    }

    fn fire(&self, channels: &mut InterpreterChannels) {
        assert_eq!(self.cond_val, 0);
        fire_non_jump_event!(self, channels);
    }
}<|MERGE_RESOLUTION|>--- conflicted
+++ resolved
@@ -87,13 +87,8 @@
         let target = (B32::from_bases([target_low, target_high]))
             .map_err(|_| InterpreterError::InvalidInput)?;
 
-<<<<<<< HEAD
-        let (pc, field_pc, fp, timestamp) = ctx.program_state();
+        let (_pc, field_pc, fp, timestamp) = ctx.program_state();
         let cond_val = ctx.vrom_read::<u32>(ctx.addr(cond.val()))?;
-=======
-        let (_pc, field_pc, fp, timestamp) = ctx.program_state();
-        let cond_val = ctx.load_vrom_u32(ctx.addr(cond.val()))?;
->>>>>>> 72927579
         let event = BzEvent {
             timestamp,
             pc: field_pc,
