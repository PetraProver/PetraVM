--- conflicted
+++ resolved
@@ -1,8 +1,4 @@
-<<<<<<< HEAD
-use binius_field::{BinaryField16b as B16, BinaryField32b as B32, ExtensionField};
-=======
 use binius_field::{BinaryField16b, BinaryField32b, ExtensionField};
->>>>>>> c4ec2a8f
 
 use super::{context::EventContext, Event};
 use crate::{
@@ -21,49 +17,14 @@
 ///   1. if FP[cond] <> 0, then PC = target
 ///   2. if FP[cond] == 0, then increment PC
 #[derive(Debug, Default, Clone)]
-<<<<<<< HEAD
 pub struct BnzEvent {
     pub timestamp: u32,
-    pub pc: B32,
-    pub fp: u32,
+    pub pc: BinaryField32b,
+    pub fp: FramePointer,
     pub cond: u16,
     pub cond_val: u32,
-    pub target_low: B16,
-    pub target_high: B16,
-}
-
-impl Event for BnzEvent {
-    fn fire(&self, channels: &mut InterpreterChannels, _tables: &InterpreterTables) {
-        assert_ne!(self.cond_val, 0);
-        channels
-            .state_channel
-            .pull((self.pc, self.fp, self.timestamp));
-        channels.state_channel.push((
-            B32::from_bases([self.target_low, self.target_high]).unwrap(),
-            self.fp,
-            self.timestamp,
-        ));
-    }
-}
-
-impl BnzEvent {
-    pub fn generate_event(
-        interpreter: &mut Interpreter,
-        trace: &mut ZCrayTrace,
-        cond: B16,
-        target_low: B16,
-        target_high: B16,
-        field_pc: B32,
-    ) -> Result<Self, InterpreterError> {
-        let cond_val = trace.get_vrom_u32(interpreter.fp ^ cond.val() as u32)?;
-=======
-pub(crate) struct BnzEvent {
-    timestamp: u32,
-    pc: BinaryField32b,
-    fp: FramePointer,
-    cond: u16,
-    con_val: u32,
-    target: BinaryField32b,
+    pub target_low: BinaryField16b,
+    pub target_high: BinaryField16b,
 }
 
 impl Event for BnzEvent {
@@ -75,9 +36,7 @@
     ) -> Result<(), InterpreterError> {
         let target = (BinaryField32b::from_bases([target_low, target_high]))
             .map_err(|_| InterpreterError::InvalidInput)?;
-
         let cond_val = ctx.load_vrom_u32(ctx.addr(cond.val()))?;
->>>>>>> c4ec2a8f
 
         if ctx.pc == 0 {
             return Err(InterpreterError::BadPc);
@@ -92,10 +51,6 @@
             target_low,
             target_high,
         };
-<<<<<<< HEAD
-        interpreter.jump_to(B32::from_bases([target_low, target_high]).unwrap());
-        Ok(event)
-=======
         ctx.jump_to(target);
 
         ctx.trace.bnz.push(event);
@@ -103,54 +58,27 @@
     }
 
     fn fire(&self, channels: &mut InterpreterChannels, _tables: &InterpreterTables) {
-        assert_ne!(self.cond, 0);
+        assert_ne!(self.cond_val, 0);
         channels
             .state_channel
             .pull((self.pc, *self.fp, self.timestamp));
-        channels
-            .state_channel
-            .push((self.target, *self.fp, self.timestamp));
->>>>>>> c4ec2a8f
+        channels.state_channel.push((
+            BinaryField32b::from_bases([self.target_low, self.target_high]).unwrap(),
+            *self.fp,
+            self.timestamp,
+        ));
     }
 }
 
 // TODO: Maybe this could be just a NoopEvent?
 #[derive(Debug, Default, Clone)]
-<<<<<<< HEAD
 pub struct BzEvent {
     pub timestamp: u32,
-    pub pc: B32,
-    pub fp: u32,
+    pub pc: BinaryField32b,
+    pub fp: FramePointer,
     pub cond: u16,
-    pub target_low: B16,
-    pub target_high: B16,
-}
-
-impl Event for BzEvent {
-    fn fire(&self, channels: &mut InterpreterChannels, _tables: &InterpreterTables) {
-        fire_non_jump_event!(self, channels);
-    }
-}
-
-impl BzEvent {
-    pub fn generate_event(
-        interpreter: &mut Interpreter,
-        trace: &mut ZCrayTrace,
-        cond: B16,
-        target_low: B16,
-        target_high: B16,
-        field_pc: B32,
-    ) -> Result<Self, InterpreterError> {
-        let fp = interpreter.fp;
-        let cond_val = trace.get_vrom_u32(fp ^ cond.val() as u32)?;
-=======
-pub(crate) struct BzEvent {
-    timestamp: u32,
-    pc: BinaryField32b,
-    fp: FramePointer,
-    cond: u16,
-    cond_val: u32,
-    target: BinaryField32b,
+    pub target_low: BinaryField16b,
+    pub target_high: BinaryField16b,
 }
 
 impl Event for BzEvent {
@@ -165,7 +93,6 @@
 
         let fp = ctx.fp;
         let cond_val = ctx.load_vrom_u32(ctx.addr(cond.val()))?;
->>>>>>> c4ec2a8f
         let event = BzEvent {
             timestamp: ctx.timestamp,
             pc: ctx.field_pc,
@@ -181,7 +108,6 @@
     }
 
     fn fire(&self, channels: &mut InterpreterChannels, _tables: &InterpreterTables) {
-        assert_eq!(self.cond_val, 0);
         fire_non_jump_event!(self, channels);
     }
 }