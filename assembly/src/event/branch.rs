--- conflicted
+++ resolved
@@ -26,26 +26,8 @@
 }
 
 impl Event for BnzEvent {
-<<<<<<< HEAD
     fn generate(
         ctx: &mut EventContext,
-=======
-    fn fire(&self, channels: &mut InterpreterChannels, _tables: &InterpreterTables) {
-        assert_ne!(self.cond, 0);
-        channels
-            .state_channel
-            .pull((self.pc, self.fp, self.timestamp));
-        channels
-            .state_channel
-            .push((self.target, self.fp, self.timestamp));
-    }
-}
-
-impl BnzEvent {
-    pub fn generate_event(
-        interpreter: &mut Interpreter,
-        trace: &mut ZCrayTrace,
->>>>>>> 39fd4660
         cond: BinaryField16b,
         target_low: BinaryField16b,
         target_high: BinaryField16b,
@@ -80,7 +62,7 @@
             .pull((self.pc, self.fp, self.timestamp));
         channels
             .state_channel
-            .push((self.target, self.fp, self.timestamp + 1));
+            .push((self.target, self.fp, self.timestamp));
     }
 }
 
