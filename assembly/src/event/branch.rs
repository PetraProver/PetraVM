use binius_field::ExtensionField;
use binius_m3::builder::{B16, B32};

use super::{context::EventContext, Event};
use crate::{
    execution::{
        FramePointer, Interpreter, InterpreterChannels, InterpreterError, InterpreterTables,
        ZCrayTrace,
    },
    fire_non_jump_event,
};

/// Event for BNZ.
///
/// Performs a branching to the target address if the argument is not zero.
///
/// Logic:
///   1. if FP[cond] <> 0, then PC = target
///   2. if FP[cond] == 0, then increment PC
#[derive(Debug, Default, Clone)]
pub struct BnzEvent {
<<<<<<< HEAD
    timestamp: u32,
    pub pc: BinaryField32b,
    pub fp: FramePointer,
    pub cond: u16,
    pub cond_val: u32,
    pub target: BinaryField32b,
=======
    pub timestamp: u32,
    pub pc: B32,
    pub fp: FramePointer,
    pub cond: u16,
    pub cond_val: u32,
    pub target: B32,
>>>>>>> 71033724
}

impl Event for BnzEvent {
    fn generate(
        ctx: &mut EventContext,
        cond: B16,
        target_low: B16,
        target_high: B16,
    ) -> Result<(), InterpreterError> {
        let target = (B32::from_bases([target_low, target_high]))
            .map_err(|_| InterpreterError::InvalidInput)?;

        let cond_val = ctx.load_vrom_u32(ctx.addr(cond.val()))?;

        let (pc, field_pc, fp, timestamp) = ctx.program_state();
        if pc == 0 {
            return Err(InterpreterError::BadPc);
        }

        let event = BnzEvent {
            timestamp,
            pc: field_pc,
            fp,
            cond: cond.val(),
            cond_val,
            target,
        };
        ctx.jump_to(target);

        ctx.trace.bnz.push(event);
        Ok(())
    }

    fn fire(&self, channels: &mut InterpreterChannels, _tables: &InterpreterTables) {
        assert_ne!(self.cond, 0);
        channels
            .state_channel
            .pull((self.pc, *self.fp, self.timestamp));
        channels
            .state_channel
            .push((self.target, *self.fp, self.timestamp));
    }
}

// TODO: Maybe this could be just a NoopEvent?
#[derive(Debug, Default, Clone)]
pub struct BzEvent {
<<<<<<< HEAD
    timestamp: u32,
    pub pc: BinaryField32b,
    pub fp: FramePointer,
    pub cond: u16,
    pub cond_val: u32,
    pub target: BinaryField32b,
=======
    pub timestamp: u32,
    pub pc: B32,
    pub fp: FramePointer,
    pub cond: u16,
    pub cond_val: u32,
    pub target: B32,
>>>>>>> 71033724
}

impl Event for BzEvent {
    fn generate(
        ctx: &mut EventContext,
        cond: B16,
        target_low: B16,
        target_high: B16,
    ) -> Result<(), InterpreterError> {
        let target = (B32::from_bases([target_low, target_high]))
            .map_err(|_| InterpreterError::InvalidInput)?;

        let (pc, field_pc, fp, timestamp) = ctx.program_state();
        let cond_val = ctx.load_vrom_u32(ctx.addr(cond.val()))?;
        let event = BzEvent {
            timestamp,
            pc: field_pc,
            fp,
            cond: cond.val(),
            cond_val,
            target,
        };
        ctx.incr_pc();

        ctx.trace.bz.push(event);
        Ok(())
    }

    fn fire(&self, channels: &mut InterpreterChannels, _tables: &InterpreterTables) {
        assert_eq!(self.cond_val, 0);
        fire_non_jump_event!(self, channels);
    }
}<|MERGE_RESOLUTION|>--- conflicted
+++ resolved
@@ -19,21 +19,12 @@
 ///   2. if FP[cond] == 0, then increment PC
 #[derive(Debug, Default, Clone)]
 pub struct BnzEvent {
-<<<<<<< HEAD
-    timestamp: u32,
-    pub pc: BinaryField32b,
-    pub fp: FramePointer,
-    pub cond: u16,
-    pub cond_val: u32,
-    pub target: BinaryField32b,
-=======
     pub timestamp: u32,
     pub pc: B32,
     pub fp: FramePointer,
     pub cond: u16,
     pub cond_val: u32,
     pub target: B32,
->>>>>>> 71033724
 }
 
 impl Event for BnzEvent {
@@ -81,21 +72,12 @@
 // TODO: Maybe this could be just a NoopEvent?
 #[derive(Debug, Default, Clone)]
 pub struct BzEvent {
-<<<<<<< HEAD
-    timestamp: u32,
-    pub pc: BinaryField32b,
-    pub fp: FramePointer,
-    pub cond: u16,
-    pub cond_val: u32,
-    pub target: BinaryField32b,
-=======
     pub timestamp: u32,
     pub pc: B32,
     pub fp: FramePointer,
     pub cond: u16,
     pub cond_val: u32,
     pub target: B32,
->>>>>>> 71033724
 }
 
 impl Event for BzEvent {
