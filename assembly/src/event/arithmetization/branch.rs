use core::time;

use binius_core::constraint_system::channel::ChannelId;
use binius_field::{
    as_packed_field::PackScalar, underlier::UnderlierType, BinaryField16b, BinaryField32b,
    ExtensionField, Field,
};
use binius_m3::builder::{
    upcast_col, upcast_expr, Col, ConstraintSystem, Expr, TableFiller, TableId,
    TableWitnessIndexSegment, B1, B32, B64,
};
use bytemuck::Pod;
use env_logger::fmt::Timestamp;

use super::cpu::{CpuColumns, CpuColumnsOptions, CpuRow, Instruction, NextPc};
use crate::opcodes::Opcode;

/// Table for BNZ.
///
/// Performs a branching to the target address if the argument is not zero.
///
/// Logic:
///   1. if FP[cond] <> 0, then PC = target
///   2. if FP[cond] == 0, then increment PC
pub(crate) struct BnzTable {
    id: TableId,
    cpu_cols: CpuColumns,
<<<<<<< HEAD
    cond_val: Col<B32>,  // Constant
=======
    cond_val: Col<B32>,
>>>>>>> 5f01813d
    vrom_push: Col<B64>, // Virtual;
}

impl BnzTable {
    pub fn new(
        cs: &mut ConstraintSystem,
        state_channel: ChannelId,
        vrom_channel: ChannelId,
        prom_channel: ChannelId,
    ) -> Self {
        let mut table = cs.add_table("bnz");
        let cond_val = table.add_committed("cond_val");

        // TODO: Assert cond_val is != 0

        let cpu_cols = CpuColumns::new::<{ Opcode::Bnz as u16 }>(
            &mut table,
            state_channel,
            prom_channel,
            CpuColumnsOptions {
                next_pc: NextPc::Immediate,
                next_fp: None,
            },
        );

        let cond = cpu_cols.arg0;

        // TODO: Load this from some utility module
        let b64_basis: [_; 2] = std::array::from_fn(|i| {
            <B64 as ExtensionField<B32>>::basis(i).expect("i in range 0..2; extension degree is 2")
        });
        let pack_b32_into_b64 = move |limbs: [Expr<B32, 1>; 2]| {
            limbs
                .into_iter()
                .enumerate()
                .map(|(i, limb)| upcast_expr(limb) * b64_basis[i])
                .reduce(|a, b| a + b)
                .expect("limbs has length 2")
        };

        let vrom_push = table.add_computed(
            "vrom_push",
            pack_b32_into_b64([upcast_col(cond).into(), cond_val.into()]),
        );
        // Read cond_val
        table.push(vrom_channel, [vrom_push]);

        Self {
            id: table.id(),
            cpu_cols,
            cond_val,
<<<<<<< HEAD
            vrom_push: cond_cond_val,
=======
            vrom_push,
>>>>>>> 5f01813d
        }
    }
}

impl<U: UnderlierType> TableFiller<U> for BnzTable
where
    U: Pod + PackScalar<B1>,
{
    type Event = crate::event::model::branch::BnzEvent;

    fn id(&self) -> TableId {
        self.id
    }

    fn fill<'a>(
        &self,
        rows: impl Iterator<Item = &'a Self::Event> + Clone,
        witness: &'a mut TableWitnessIndexSegment<U>,
    ) -> Result<(), anyhow::Error> {
        {
            let mut cond_val = witness.get_mut_as(self.cond_val)?;
<<<<<<< HEAD
            let mut cond_cond_val = witness.get_mut_as(self.vrom_push)?;
            for (i, event) in rows.clone().enumerate() {
                cond_val[i] = event.cond_val;
                cond_cond_val[i] = (event.cond as u64) << 32 | event.cond_val as u64;
=======
            let mut vrom_push = witness.get_mut_as(self.vrom_push)?;
            for (i, event) in rows.clone().enumerate() {
                cond_val[i] = event.cond_val;
                vrom_push[i] = (event.cond_val as u64) << 32 | event.cond as u64;
>>>>>>> 5f01813d
            }
        }
        let cpu_rows = rows.map(|event| CpuRow {
            pc: event.pc.val(),
            next_pc: Some((event.target_high.val() as u32) << 16 | event.target_low.val() as u32),
            fp: event.fp,
            next_fp: None,
            instruction: Instruction {
                opcode: Opcode::Bnz,
                arg0: event.cond,
                arg1: event.target_low.val(),
                arg2: event.target_high.val(),
            },
        });
        self.cpu_cols.populate(witness, cpu_rows)?;
        Ok(())
    }
}

pub(crate) struct BzTable {
    id: TableId,
    cpu_cols: CpuColumns,
    vrom_push: Col<B64>, // Virtual
}

impl BzTable {
    pub fn new(
        cs: &mut ConstraintSystem,
        state_channel: ChannelId,
        vrom_channel: ChannelId,
        prom_channel: ChannelId,
    ) -> Self {
        let mut table = cs.add_table("bz");

        let cpu_cols = CpuColumns::new::<{ Opcode::Bnz as u16 }>(
            &mut table,
            state_channel,
            prom_channel,
            CpuColumnsOptions {
                next_pc: NextPc::Increment,
                next_fp: None,
            },
        );

        let cond = cpu_cols.arg0;

        // TODO: Load this from some utility module
        let b64_basis: [_; 2] = std::array::from_fn(|i| {
            <B64 as ExtensionField<B32>>::basis(i).expect("i in range 0..2; extension degree is 2")
        });

        let vrom_push = table.add_computed(
            "vrom_push",
            // cond_val is zero in this case
            upcast_expr(cond.into()) * b64_basis[0],
        );
        // Read cond_val
        table.push(vrom_channel, [vrom_push]);

        Self {
            id: table.id(),
            cpu_cols,
            vrom_push,
        }
    }
}

impl<U: UnderlierType> TableFiller<U> for BzTable
where
    U: Pod + PackScalar<B1>,
{
    type Event = crate::event::model::branch::BzEvent;

    fn id(&self) -> TableId {
        self.id
    }

    fn fill<'a>(
        &self,
        rows: impl Iterator<Item = &'a Self::Event> + Clone,
        witness: &'a mut TableWitnessIndexSegment<U>,
    ) -> Result<(), anyhow::Error> {
<<<<<<< HEAD
        let cpu_rows = rows.map(|event| CpuRow {
            pc: event.pc.val(),
            next_pc: None,
            fp: event.fp,
            next_fp: None,
            instruction: Instruction {
                opcode: Opcode::Bnz,
                ..Default::default()
            },
=======
        {
            let mut vrom_push = witness.get_mut_as(self.vrom_push)?;
            for (i, event) in rows.clone().enumerate() {
                vrom_push[i] = event.cond as u64; //  cond_val is 0
            }
        }
        let cpu_rows = rows.map(|event| {
            CpuRow {
                pc: event.pc.val(),
                next_pc: None,
                fp: event.fp,
                next_fp: None,
                instruction: Instruction {
                    opcode: Opcode::Bnz,
                    arg0: event.cond,
                    arg1: event.target_low.val(),
                    arg2: event.target_high.val(),
                },
            }
>>>>>>> 5f01813d
        });
        self.cpu_cols.populate(witness, cpu_rows)
    }
}

pub mod test {
    use std::collections::HashMap;

    use binius_field::{arch::OptimalUnderlier128b, BinaryField, ExtensionField, Field};
    use binius_m3::builder::{
        Boundary, ConstraintSystem, FlushDirection, Statement, B128, B16, B32,
    };
    use bumpalo::Bump;

    use crate::{
        execution::{emulator_arithmetization::arithmetization::ZCrayTable, trace::BoundaryValues},
        opcodes::Opcode,
        util::code_to_prom,
        Memory, ValueRom, ZCrayTrace,
    };

    #[test]
    fn test_bnz_non_zero_branch() {
        test_bnz(true);
    }

    #[test]
    fn test_bnz_zero_branch() {
        test_bnz(false);
    }

    fn test_bnz(cond_val: bool) {
        let mut cs = ConstraintSystem::new();
        let zcray_table = ZCrayTable::new(&mut cs);

<<<<<<< HEAD
=======
        // We need to jump to the next line, given that there's a 1 at address 0x1.]
        // Since the next line is at address B32::MULTIPLICATIVE_GENERATOR, we need to
        // split this value into two limbs of 16 bits each.
>>>>>>> 5f01813d
        let generator_low = B16::new((B32::MULTIPLICATIVE_GENERATOR.val() & 0xFFFF) as u16);
        let generator_high = B16::new((B32::MULTIPLICATIVE_GENERATOR.val() >> 16) as u16);
        assert_eq!(
            B32::from_bases([generator_low, generator_high]).unwrap(),
            B32::MULTIPLICATIVE_GENERATOR
        );
        let code = vec![
<<<<<<< HEAD
            // Jumps to the next line because there's a 1 at address 0x1, and the next
            // line is at B32::MULTIPLICATIVE_GENERATOR.
=======
>>>>>>> 5f01813d
            [
                Opcode::Bnz.get_field_elt(),
                B16::ONE,
                generator_low,
                generator_high,
            ],
            [Opcode::Ret.get_field_elt(), B16::ZERO, B16::ZERO, B16::ZERO],
        ];
        let prom = code_to_prom(&code);

        let mut frames = HashMap::new();
        frames.insert(B32::ONE, 12);

<<<<<<< HEAD
        // The memory contains two values a addresses 0x0 and 0x1, 0 which is the value
        // of next_pc, and 1 which is the predicate in BNZ as well as next_fp in
        // RET.
        let memory = Memory::new(prom, ValueRom::new_with_init_vals(&[0, 1]));
=======
        // The memory contains two values at addresses 0x0 and 0x1, which are
        // respectively: 0, the value of next_pc; and `cond`, the predicate in
        // BNZ as well as next_fp in RET.
        let memory = Memory::new(prom, ValueRom::new_with_init_vals(&[0, cond_val as u32]));
>>>>>>> 5f01813d

        let (trace, boundary_values) = ZCrayTrace::generate(
            memory,
            frames,
            [(B32::ONE, 1), (B32::MULTIPLICATIVE_GENERATOR, 2)].into(),
        )
        .expect("Ouch!");

        let BoundaryValues {
            final_pc,
            final_fp,
            timestamp: final_timestamp,
        } = boundary_values;

        trace.validate(boundary_values);

        let statement = get_test_bnz_statement(
            &zcray_table,
            final_pc,
            final_fp,
            final_timestamp,
            vec![
                trace.add.len(),
                trace.ret.len(),
                trace.bnz.len(),
                trace.bz.len(),
            ],
            cond_val,
        );

        let allocator = Bump::new();
        let mut witness = cs
            .build_witness::<OptimalUnderlier128b>(&allocator, &statement)
            .unwrap();

        zcray_table.populate(trace, &mut witness).unwrap();

        let compiled_cs = cs.compile(&statement).unwrap();
        let witness = witness.into_multilinear_extension_index(&statement);

        binius_core::constraint_system::validate::validate_witness(
            &compiled_cs,
            &statement.boundaries,
            &witness,
        )
        .unwrap();

        const LOG_INV_RATE: usize = 1;
        const SECURITY_BITS: usize = 100;

        // let proof = binius_core::constraint_system::prove::<
        //     _,
        //     CanonicalTowerFamily,
        //     _,
        //     Groestl256,
        //     Groestl256ByteCompression,
        //     HasherChallenger<Groestl256>,
        //     _,
        // >(
        //     &compiled_cs,
        //     LOG_INV_RATE,
        //     SECURITY_BITS,
        //     &statement.boundaries,
        //     witness,
        //     &DefaultEvaluationDomainFactory::default(),
        //     &binius_hal::make_portable_backend(),
        // )
        // .unwrap();

        // binius_core::constraint_system::verify::<
        //     OptimalUnderlier128b,
        //     CanonicalTowerFamily,
        //     Groestl256,
        //     Groestl256ByteCompression,
        //     HasherChallenger<Groestl256>,
        // >(
        //     &compiled_cs,
        //     LOG_INV_RATE,
        //     SECURITY_BITS,
        //     &statement.boundaries,
        //     proof,
        // )
        // .unwrap();
    }

    // Since we still don't have tables implementing the lookups, We balance the
    // prom and vrom channels by just pulling the expected values in the
    // execution.
    fn get_test_bnz_statement(
        zcray_table: &ZCrayTable,
        final_pc: B32,
        final_fp: u32,
        final_timestamp: u32,
        table_sizes: Vec<usize>,
        cond_val: bool,
    ) -> Statement {
        Statement {
            boundaries: vec![
                Boundary {
                    // first_pc = 1, first_fp = 0
                    //                                       |..pc..||..fp..|
                    values: vec![B128::new(0x00000000000000000000000100000000)],
                    channel_id: zcray_table.state_channel,
                    direction: FlushDirection::Push,
                    multiplicity: 1,
                },
                Boundary {
                    values: vec![B128::new((final_pc.val() as u128) << 32 | final_fp as u128)],
                    channel_id: zcray_table.state_channel,
                    direction: FlushDirection::Pull,
                    multiplicity: 1,
                },
                // For now we add the prom here
<<<<<<< HEAD
                    Boundary {
                        values: vec![B128::new(
                            1 << 64
                                | Opcode::Bnz as u128
                                | 1 << 16
                                | (B32::MULTIPLICATIVE_GENERATOR.val() as u128 & 0xFFFF) << 32
                                | (B32::MULTIPLICATIVE_GENERATOR.val() as u128 >> 16) << 48,
                        )],
                        channel_id: zcray_table.prom_channel,
                        direction: FlushDirection::Pull,
                        multiplicity: 1,
=======
                Boundary {
                    values: vec![B128::new(
                        1 << 64
                            | Opcode::Bnz as u128
                            | 1 << 16
                            | (B32::MULTIPLICATIVE_GENERATOR.val() as u128 & 0xFFFF) << 32
                            | (B32::MULTIPLICATIVE_GENERATOR.val() as u128 >> 16) << 48,
                    )],
                    channel_id: zcray_table.prom_channel,
                    direction: FlushDirection::Pull,
                    multiplicity: 1,
>>>>>>> 5f01813d
                },
                Boundary {
                    values: vec![B128::new(
                        (B32::MULTIPLICATIVE_GENERATOR.val() as u128) << 64 | Opcode::Ret as u128,
                    )],
                    channel_id: zcray_table.prom_channel,
                    direction: FlushDirection::Pull,
                    multiplicity: 1,
                },
                // For now we add the vrom here
                // Read next_pc in RET
                Boundary {
                    values: vec![B128::ZERO],
<<<<<<< HEAD
                    channel_id: zcray_table.vrom_channel,
                    direction: FlushDirection::Pull,
                    multiplicity: 1,
                },
                //Read cond_val in BNZ and fp^1 in RET
                Boundary {
                    values: vec![B128::new(1 << 32 | 1)],
                    channel_id: zcray_table.vrom_channel,
                    direction: FlushDirection::Pull,
=======
                    channel_id: zcray_table.vrom_channel,
                    direction: FlushDirection::Pull,
                    multiplicity: 1,
                },
                //Read cond_val in BNZ and fp^1 in RET
                Boundary {
                    values: vec![B128::new((cond_val as u128) << 32 | 1)],
                    channel_id: zcray_table.vrom_channel,
                    direction: FlushDirection::Pull,
>>>>>>> 5f01813d
                    multiplicity: 2,
                },
            ],
            table_sizes, // TODO: What should be here?
        }
    }
}<|MERGE_RESOLUTION|>--- conflicted
+++ resolved
@@ -25,11 +25,7 @@
 pub(crate) struct BnzTable {
     id: TableId,
     cpu_cols: CpuColumns,
-<<<<<<< HEAD
-    cond_val: Col<B32>,  // Constant
-=======
     cond_val: Col<B32>,
->>>>>>> 5f01813d
     vrom_push: Col<B64>, // Virtual;
 }
 
@@ -81,11 +77,7 @@
             id: table.id(),
             cpu_cols,
             cond_val,
-<<<<<<< HEAD
-            vrom_push: cond_cond_val,
-=======
             vrom_push,
->>>>>>> 5f01813d
         }
     }
 }
@@ -107,17 +99,10 @@
     ) -> Result<(), anyhow::Error> {
         {
             let mut cond_val = witness.get_mut_as(self.cond_val)?;
-<<<<<<< HEAD
-            let mut cond_cond_val = witness.get_mut_as(self.vrom_push)?;
-            for (i, event) in rows.clone().enumerate() {
-                cond_val[i] = event.cond_val;
-                cond_cond_val[i] = (event.cond as u64) << 32 | event.cond_val as u64;
-=======
             let mut vrom_push = witness.get_mut_as(self.vrom_push)?;
             for (i, event) in rows.clone().enumerate() {
                 cond_val[i] = event.cond_val;
                 vrom_push[i] = (event.cond_val as u64) << 32 | event.cond as u64;
->>>>>>> 5f01813d
             }
         }
         let cpu_rows = rows.map(|event| CpuRow {
@@ -200,17 +185,6 @@
         rows: impl Iterator<Item = &'a Self::Event> + Clone,
         witness: &'a mut TableWitnessIndexSegment<U>,
     ) -> Result<(), anyhow::Error> {
-<<<<<<< HEAD
-        let cpu_rows = rows.map(|event| CpuRow {
-            pc: event.pc.val(),
-            next_pc: None,
-            fp: event.fp,
-            next_fp: None,
-            instruction: Instruction {
-                opcode: Opcode::Bnz,
-                ..Default::default()
-            },
-=======
         {
             let mut vrom_push = witness.get_mut_as(self.vrom_push)?;
             for (i, event) in rows.clone().enumerate() {
@@ -230,7 +204,6 @@
                     arg2: event.target_high.val(),
                 },
             }
->>>>>>> 5f01813d
         });
         self.cpu_cols.populate(witness, cpu_rows)
     }
@@ -266,12 +239,9 @@
         let mut cs = ConstraintSystem::new();
         let zcray_table = ZCrayTable::new(&mut cs);
 
-<<<<<<< HEAD
-=======
         // We need to jump to the next line, given that there's a 1 at address 0x1.]
         // Since the next line is at address B32::MULTIPLICATIVE_GENERATOR, we need to
         // split this value into two limbs of 16 bits each.
->>>>>>> 5f01813d
         let generator_low = B16::new((B32::MULTIPLICATIVE_GENERATOR.val() & 0xFFFF) as u16);
         let generator_high = B16::new((B32::MULTIPLICATIVE_GENERATOR.val() >> 16) as u16);
         assert_eq!(
@@ -279,11 +249,6 @@
             B32::MULTIPLICATIVE_GENERATOR
         );
         let code = vec![
-<<<<<<< HEAD
-            // Jumps to the next line because there's a 1 at address 0x1, and the next
-            // line is at B32::MULTIPLICATIVE_GENERATOR.
-=======
->>>>>>> 5f01813d
             [
                 Opcode::Bnz.get_field_elt(),
                 B16::ONE,
@@ -297,17 +262,10 @@
         let mut frames = HashMap::new();
         frames.insert(B32::ONE, 12);
 
-<<<<<<< HEAD
-        // The memory contains two values a addresses 0x0 and 0x1, 0 which is the value
-        // of next_pc, and 1 which is the predicate in BNZ as well as next_fp in
-        // RET.
-        let memory = Memory::new(prom, ValueRom::new_with_init_vals(&[0, 1]));
-=======
         // The memory contains two values at addresses 0x0 and 0x1, which are
         // respectively: 0, the value of next_pc; and `cond`, the predicate in
         // BNZ as well as next_fp in RET.
         let memory = Memory::new(prom, ValueRom::new_with_init_vals(&[0, cond_val as u32]));
->>>>>>> 5f01813d
 
         let (trace, boundary_values) = ZCrayTrace::generate(
             memory,
@@ -421,19 +379,6 @@
                     multiplicity: 1,
                 },
                 // For now we add the prom here
-<<<<<<< HEAD
-                    Boundary {
-                        values: vec![B128::new(
-                            1 << 64
-                                | Opcode::Bnz as u128
-                                | 1 << 16
-                                | (B32::MULTIPLICATIVE_GENERATOR.val() as u128 & 0xFFFF) << 32
-                                | (B32::MULTIPLICATIVE_GENERATOR.val() as u128 >> 16) << 48,
-                        )],
-                        channel_id: zcray_table.prom_channel,
-                        direction: FlushDirection::Pull,
-                        multiplicity: 1,
-=======
                 Boundary {
                     values: vec![B128::new(
                         1 << 64
@@ -445,7 +390,6 @@
                     channel_id: zcray_table.prom_channel,
                     direction: FlushDirection::Pull,
                     multiplicity: 1,
->>>>>>> 5f01813d
                 },
                 Boundary {
                     values: vec![B128::new(
@@ -459,27 +403,15 @@
                 // Read next_pc in RET
                 Boundary {
                     values: vec![B128::ZERO],
-<<<<<<< HEAD
                     channel_id: zcray_table.vrom_channel,
                     direction: FlushDirection::Pull,
                     multiplicity: 1,
                 },
                 //Read cond_val in BNZ and fp^1 in RET
                 Boundary {
-                    values: vec![B128::new(1 << 32 | 1)],
-                    channel_id: zcray_table.vrom_channel,
-                    direction: FlushDirection::Pull,
-=======
-                    channel_id: zcray_table.vrom_channel,
-                    direction: FlushDirection::Pull,
-                    multiplicity: 1,
-                },
-                //Read cond_val in BNZ and fp^1 in RET
-                Boundary {
                     values: vec![B128::new((cond_val as u128) << 32 | 1)],
                     channel_id: zcray_table.vrom_channel,
                     direction: FlushDirection::Pull,
->>>>>>> 5f01813d
                     multiplicity: 2,
                 },
             ],
