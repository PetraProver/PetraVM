--- conflicted
+++ resolved
@@ -70,13 +70,8 @@
 
         //Read the next_fp
         let vrom_next_fp = table.add_computed(
-<<<<<<< HEAD
-            "fp_xor_1_next_fp",
-            pack_b32_into_b64([next_fp.into(), fp_xor_1.into()]),
-=======
             "vrom_next_fp",
             pack_b32_into_b64([fp_xor_1.into(), next_fp.into()]),
->>>>>>> 5f01813d
         );
         table.push(vrom_channel, [vrom_next_fp]);
 
@@ -118,13 +113,8 @@
                 fp_xor_1[i] = event.fp ^ 1;
                 next_pc[i] = event.fp_0_val;
                 next_fp[i] = event.fp_1_val;
-<<<<<<< HEAD
-                vrom_next_pc[i] = (event.fp as u64) << 32 | event.fp_0_val as u64;
-                vrom_next_fp[i] = (event.fp as u64 ^ 1) << 32 | event.fp_1_val as u64;
-=======
                 vrom_next_pc[i] = (event.fp_0_val as u64) << 32 | event.fp as u64;
                 vrom_next_fp[i] = (event.fp_1_val as u64) << 32 | event.fp as u64 ^ 1;
->>>>>>> 5f01813d
             }
         }
         let cpu_rows = rows.map(|event| {
