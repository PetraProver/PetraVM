use std::cell::RefMut;

use binius_core::{constraint_system::channel::ChannelId, oracle::ShiftVariant};
use binius_field::{as_packed_field::PackScalar, BinaryField, ExtensionField};
use binius_m3::builder::{
    upcast_col, upcast_expr, Col, ConstraintSystem, Expr, TableBuilder, TableWitnessIndexSegment,
    B1, B128, B16, B32, B64,
};
use bytemuck::Pod;

use crate::opcodes::Opcode;

/// A gadget for reading the instruction from the prom and
/// setting the next program counter and timestamp
pub(crate) struct CpuColumns {
    pub(crate) pc: Col<B32>,
    pub(crate) next_pc: Col<B32>, // Virtual
    pub(crate) fp: Col<B32>,
    pub(crate) opcode: Col<B16>, // Constant
    pub(crate) arg0: Col<B16>,
    pub(crate) arg1: Col<B16>,
    pub(crate) arg2: Col<B16>,
    options: CpuColumnsOptions,
    // Virtual columns for communication with the channels
    prom_push: Col<B128>,
    state_push: Col<B64>,
    state_pull: Col<B64>,
}

pub(crate) enum NextPc {
    /// Next pc is the current pc * G.
    Increment,
    /// Next pc is the value defined by target.
    Target(Col<B32>),
    /// Next pc is the value defined by arg1, arg2.
    Immediate,
}

pub(crate) struct CpuColumnsOptions {
    pub(crate) next_pc: NextPc,
    pub(crate) next_fp: Option<Col<B32>>,
    // TODO: Maybe add options for reading/writng from/to to the args
}

pub(crate) struct CpuRow {
    pub(crate) pc: u32,
    // TODO: This is only necessary for ret because when filling it can't be read from target in
    // NextPc::Target(target)
    pub(crate) next_pc: Option<u32>,
    pub(crate) fp: u32,
    pub(crate) next_fp: Option<u32>,
    pub(crate) instruction: Instruction,
}

#[derive(Default)]
pub(crate) struct Instruction {
    pub(crate) opcode: Opcode,
    pub(crate) arg0: u16,
    pub(crate) arg1: u16,
    pub(crate) arg2: u16,
}

impl CpuColumns {
    pub fn new<const OPCODE: u16>(
        table: &mut TableBuilder,
        state_channel: ChannelId,
        prom_channel: ChannelId,
        options: CpuColumnsOptions,
    ) -> Self {
        let pc = table.add_committed("pc");
        let fp = table.add_committed("fp");
        let opcode = table.add_constant(format!("opcode_{OPCODE}"), [B16::new(OPCODE)]);
        let arg0 = table.add_committed("arg0");
        let arg1 = table.add_committed("arg1");
        let arg2 = table.add_committed("arg2");

        // Pakc pc and instruction into a single value. We should eventually import this
        // from some utility module.
        let b128_basis: [_; 2] = std::array::from_fn(|i| {
            <B128 as ExtensionField<B64>>::basis(i).expect("i in range 0..2; extension degree is 2")
        });
        let b64_16basis: [_; 4] = std::array::from_fn(|i| {
            <B64 as ExtensionField<B16>>::basis(i).expect("i in range 0..4; extension degree is 4")
        });
        let b64_32basis: [_; 2] = std::array::from_fn(|i| {
            <B64 as ExtensionField<B32>>::basis(i).expect("i in range 0..2; extension degree is 2")
        });
        let b32_basis: [_; 2] = std::array::from_fn(|i| {
            <B32 as ExtensionField<B16>>::basis(i).expect("i in range 0..2; extension degree is 2")
        });
        let pack_b16_into_b32 = move |limbs: [Expr<B16, 1>; 2]| {
            limbs
                .into_iter()
                .enumerate()
                .map(|(i, limb)| upcast_expr(limb) * b32_basis[i])
                .reduce(|a, b| a + b)
                .expect("limbs has length 2")
        };
        let pack_b32_into_b64 = move |limbs: [Expr<B32, 1>; 2]| {
            limbs
                .into_iter()
                .enumerate()
                .map(|(i, limb)| upcast_expr(limb) * b64_32basis[i])
                .reduce(|a, b| a + b)
                .expect("limbs has length 2")
        };

        let next_pc = match options.next_pc {
            NextPc::Increment => {
                table.add_computed("next_pc", (pc * B32::MULTIPLICATIVE_GENERATOR).into())
            }
            NextPc::Target(target) => target,
            NextPc::Immediate => {
                table.add_computed("next_pc", pack_b16_into_b32([arg1.into(), arg2.into()]))
            }
        };

        let next_fp = match options.next_fp {
            Some(next_fp) => next_fp,
            None => fp.clone(),
        };

        let pc_instruction = move |pc: Expr<B32, 1>, instruction: [Expr<B16, 1>; 4]| {
            let pc = upcast_expr(pc);
            let instruction = instruction.into_iter().map(upcast_expr).collect::<Vec<_>>();
            let instruction_64 = instruction
                .into_iter()
                .enumerate()
                .map(|(i, limb)| limb * b64_16basis[i])
                .reduce(|a, b| a + b)
                .expect("instruction has length 4");
            pc * b128_basis[1] + upcast_expr(instruction_64) * b128_basis[0]
        };

        // Push the current pc and instruction to the prom channel
        let prom_push = table.add_computed(
            "prom_push",
            pc_instruction(
                pc.into(),
                [opcode.into(), arg0.into(), arg1.into(), arg2.into()],
            ),
        );
        table.push(prom_channel, [prom_push]);

        // Pull/Push the current/next pc and fp from from/to the state channel
        let state_pull =
            table.add_computed("state_pull", pack_b32_into_b64([fp.into(), pc.into()]));
        table.pull(state_channel, [state_pull]);
        let state_push;
        if let Some(next_fp) = options.next_fp {
            state_push = table.add_computed(
                "state_push",
                pack_b32_into_b64([next_fp.into(), next_pc.into()]),
            );
            table.push(state_channel, [state_push]);
        } else {
            state_push =
                table.add_computed("state_push", pack_b32_into_b64([fp.into(), next_pc.into()]));
            table.push(state_channel, [state_push]);
        }
        Self {
            pc,
            next_pc,
            fp,
            opcode,
            arg0,
            arg1,
            arg2,
            options,
            prom_push,
            state_push,
            state_pull,
        }
    }

    pub fn populate<U, T>(
        &self,
        index: &mut TableWitnessIndexSegment<U>,
        rows: T,
    ) -> Result<(), anyhow::Error>
    where
        U: Pod + PackScalar<B1>,
        T: Iterator<Item = CpuRow>,
    {
        let mut pc_col = index.get_mut_as(self.pc)?;
        let mut fp_col = index.get_mut_as(self.fp)?;
        let mut next_pc_col = index.get_mut_as(self.next_pc)?;

        let mut opcode_col = index.get_mut_as(self.opcode)?;

        let mut arg0_col = index.get_mut_as(self.arg0)?;
        let mut arg1_col = index.get_mut_as(self.arg1)?;
        let mut arg2_col = index.get_mut_as(self.arg2)?;

        let mut prom_push = index.get_mut_as(self.prom_push)?;
        let mut state_push = index.get_mut_as(self.state_push)?;
        let mut state_pull = index.get_mut_as(self.state_pull)?;

        for (
            i,
            CpuRow {
                pc,
                next_pc,
                fp,
                next_fp,
                instruction:
                    Instruction {
                        opcode,
                        arg0,
                        arg1,
                        arg2,
                    },
            },
        ) in rows.enumerate()
        {
            pc_col[i] = pc;
            fp_col[i] = fp;
            opcode_col[i] = opcode as u16;
            arg0_col[i] = arg0;
            arg1_col[i] = arg1;
            arg2_col[i] = arg2;

            next_pc_col[i] = match self.options.next_pc {
                NextPc::Increment => (B32::new(pc) * B32::MULTIPLICATIVE_GENERATOR).val(),
                NextPc::Target(target) => {
                    next_pc.expect("next_pc must be Some when NextPc::Target")
                }
                NextPc::Immediate => arg1 as u32 | (arg2 as u32) << 16,
            };

            prom_push[i] = (pc as u128) << 64
                | opcode as u128
                | (arg0 as u128) << 16
                | (arg1 as u128) << 32
                | (arg2 as u128) << 48;
<<<<<<< HEAD

            let next_fp = if let Some(next_fp) = next_fp {
                next_fp
            } else {
                fp
            };
            state_push[i] = (next_pc_col[i] as u64) << 32 | next_fp as u64;
            state_pull[i] = (pc as u64) << 32 | fp as u64;

            println!("next_pc = {:?}, next_fp = {:?}", next_pc, next_fp);

            println!(
                "pc = {:?}, opcode = {:?}, arg0 = {:?}, arg1 = {:?}, arg2 = {:?}",
                pc, opcode, arg0, arg1, arg2
            );
            println!("prom_push = {:#x}", prom_push[i]);
=======

            let next_fp = if let Some(next_fp) = next_fp {
                next_fp
            } else {
                fp
            };
            state_push[i] = (next_pc_col[i] as u64) << 32 | next_fp as u64;
            state_pull[i] = (pc as u64) << 32 | fp as u64;
>>>>>>> 5f01813d
        }

        Ok(())
    }
}<|MERGE_RESOLUTION|>--- conflicted
+++ resolved
@@ -233,7 +233,6 @@
                 | (arg0 as u128) << 16
                 | (arg1 as u128) << 32
                 | (arg2 as u128) << 48;
-<<<<<<< HEAD
 
             let next_fp = if let Some(next_fp) = next_fp {
                 next_fp
@@ -242,24 +241,6 @@
             };
             state_push[i] = (next_pc_col[i] as u64) << 32 | next_fp as u64;
             state_pull[i] = (pc as u64) << 32 | fp as u64;
-
-            println!("next_pc = {:?}, next_fp = {:?}", next_pc, next_fp);
-
-            println!(
-                "pc = {:?}, opcode = {:?}, arg0 = {:?}, arg1 = {:?}, arg2 = {:?}",
-                pc, opcode, arg0, arg1, arg2
-            );
-            println!("prom_push = {:#x}", prom_push[i]);
-=======
-
-            let next_fp = if let Some(next_fp) = next_fp {
-                next_fp
-            } else {
-                fp
-            };
-            state_push[i] = (next_pc_col[i] as u64) << 32 | next_fp as u64;
-            state_pull[i] = (pc as u64) << 32 | fp as u64;
->>>>>>> 5f01813d
         }
 
         Ok(())
