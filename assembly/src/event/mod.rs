use std::fmt::Debug;

use binius_field::{BinaryField, BinaryField16b, BinaryField32b};

use crate::emulator::{InterpreterChannels, InterpreterTables};
use crate::fire_non_jump_event;

pub(crate) mod b32;
pub(crate) mod branch;
pub(crate) mod call;
pub(crate) mod integer_ops;
pub(crate) mod mv;
pub(crate) mod ret;
pub(crate) mod sli;

pub trait Event {
    fn fire(&self, channels: &mut InterpreterChannels, tables: &InterpreterTables);
}
pub(crate) trait BinaryOperation: Sized + LeftOp + RigthOp + OutputOp {
    
    fn operation(left: Self::Left, right: Self::Right) -> Self::Output;

}

pub(crate) trait LeftOp {
    type Left;

    fn left(&self) -> Self::Left;
}

pub(crate) trait RigthOp {
    type Right;

    fn right(&self) -> Self::Right;
}

pub(crate) trait OutputOp {
    type Output: PartialEq + Debug;
    fn output(&self) -> Self::Output;
}


// TODO: Add type paraeter for operation over other fields?
pub(crate) trait ImmediateBinaryOperation: BinaryOperation<Left = BinaryField32b, Right = BinaryField16b, Output = BinaryField32b> {
    // TODO: Add some trick to implement new only once
    fn new(
        timestamp: u32,
        pc: BinaryField32b,
        fp: u32,
        dst: u16,
        dst_val: u32,
        src: u16,
        src_val: u32,
        imm: u16,
    ) -> Self;

    fn generate_event(
        interpreter: &mut crate::emulator::Interpreter,
        dst: BinaryField16b,
        src: BinaryField16b,
        imm: BinaryField16b,
    ) -> Self {
<<<<<<< HEAD
        let src_val = interpreter.vrom.get_u32(interpreter.fp ^ src.val() as u32);
        let dst_val = Self::operation(BinaryField32b::new(src_val), imm);
=======
        let src_val = BinaryField32b::new(
            interpreter
                .vrom
                .get(BinaryField32b::new(interpreter.fp) + src),
        );
        let dst_val = Self::operation(src_val, imm.into());
>>>>>>> 24405b50
        let event = Self::new(
            interpreter.timestamp,
            interpreter.pc,
            interpreter.fp,
            dst.val(),
            dst_val.clone().val(),
            src.val(),
            src_val.val(),
            imm.into(),
        );
        interpreter
            .vrom
<<<<<<< HEAD
            .set_u32(interpreter.fp ^ dst.val() as u32, dst_val.val());
=======
            .set(BinaryField32b::new(interpreter.fp) + dst, dst_val.into());
>>>>>>> 24405b50
        interpreter.incr_pc();
        event
    }
}

#[macro_export]
macro_rules! impl_immediate_binary_operation {
    ($t:ty) => {
        crate::impl_left_right_output_for_imm_bin_op!($t);
        impl crate::event::ImmediateBinaryOperation for $t {
            fn new(
                timestamp: u32,
                pc: BinaryField32b,
                fp: u32,
                dst: u16,
                dst_val: u32,
                src: u16,
                src_val: u32,
                imm: u16,
            ) -> Self {
                Self {
                    timestamp,
                    pc,
                    fp,
                    dst,
                    dst_val,
                    src,
                    src_val: src_val,
                    imm: imm,
                }
            }
        }
    };
}

#[macro_export]
macro_rules! impl_left_right_output_for_imm_bin_op {
    ($t:ty) => {
        impl crate::event::LeftOp for $t {
            type Left = BinaryField32b;
            fn left(&self) -> BinaryField32b {
                BinaryField32b::new(self.src_val)
            }
        }
        impl crate::event::RigthOp for $t {
            type Right = BinaryField16b;

            fn right(&self) -> BinaryField16b {
                BinaryField16b::new(self.imm)
            }
        }
        impl crate::event::OutputOp for $t {
            type Output = BinaryField32b;

            fn output(&self) -> BinaryField32b {
                BinaryField32b::new(self.dst_val)
            }
        }
    };
}

#[macro_export]
macro_rules! impl_left_right_output_for_bin_op {
    ($t:ty) => {
        impl crate::event::LeftOp for $t {
            type Left = BinaryField32b;
            fn left(&self) -> BinaryField32b {
                BinaryField32b::new(self.src1_val)
            }
        }
        impl crate::event::RigthOp for $t {
            type Right = BinaryField32b;

            fn right(&self) -> BinaryField32b {
                BinaryField32b::new(self.src2_val)
            }
        }
        impl crate::event::OutputOp for $t {
            type Output = BinaryField32b;

            fn output(&self) -> BinaryField32b {
                BinaryField32b::new(self.dst_val)
            }
        }
    };
}

#[macro_export]
macro_rules! impl_event_for_binary_operation {
    ($ty:ty) => {
        impl crate::event::Event for $ty {
            fn fire(&self, channels: &mut crate::emulator::InterpreterChannels, _tables: &crate::emulator::InterpreterTables) {
                use crate::event::{OutputOp, LeftOp, RigthOp};
                assert_eq!(
                    self.output(),
                    Self::operation(
                        self.left(),
                        self.right()
                    )
                );
                fire_non_jump_event!(self, channels);
            }
        }
    };
}

#[macro_export]
macro_rules! fire_non_jump_event {
    ($intrp:ident, $channels:ident) => {
        $channels
            .state_channel
            .pull(($intrp.pc, $intrp.fp, $intrp.timestamp));
        $channels.state_channel.push((
            $intrp.pc * crate::emulator::G,
            $intrp.fp,
            $intrp.timestamp + 1,
        ));
    };
}

#[macro_export]
macro_rules! impl_event_no_interaction_with_state_channel {
    ($t:ty) => {
        impl Event for $t {
            fn fire(&self, _channels: &mut InterpreterChannels, _tables: &InterpreterTables) {
                // No interaction with the state channel.
            }
        }
    };
}<|MERGE_RESOLUTION|>--- conflicted
+++ resolved
@@ -17,9 +17,7 @@
     fn fire(&self, channels: &mut InterpreterChannels, tables: &InterpreterTables);
 }
 pub(crate) trait BinaryOperation: Sized + LeftOp + RigthOp + OutputOp {
-    
     fn operation(left: Self::Left, right: Self::Right) -> Self::Output;
-
 }
 
 pub(crate) trait LeftOp {
@@ -39,9 +37,10 @@
     fn output(&self) -> Self::Output;
 }
 
-
 // TODO: Add type paraeter for operation over other fields?
-pub(crate) trait ImmediateBinaryOperation: BinaryOperation<Left = BinaryField32b, Right = BinaryField16b, Output = BinaryField32b> {
+pub(crate) trait ImmediateBinaryOperation:
+    BinaryOperation<Left = BinaryField32b, Right = BinaryField16b, Output = BinaryField32b>
+{
     // TODO: Add some trick to implement new only once
     fn new(
         timestamp: u32,
@@ -60,17 +59,8 @@
         src: BinaryField16b,
         imm: BinaryField16b,
     ) -> Self {
-<<<<<<< HEAD
         let src_val = interpreter.vrom.get_u32(interpreter.fp ^ src.val() as u32);
         let dst_val = Self::operation(BinaryField32b::new(src_val), imm);
-=======
-        let src_val = BinaryField32b::new(
-            interpreter
-                .vrom
-                .get(BinaryField32b::new(interpreter.fp) + src),
-        );
-        let dst_val = Self::operation(src_val, imm.into());
->>>>>>> 24405b50
         let event = Self::new(
             interpreter.timestamp,
             interpreter.pc,
@@ -78,16 +68,12 @@
             dst.val(),
             dst_val.clone().val(),
             src.val(),
-            src_val.val(),
+            src_val,
             imm.into(),
         );
         interpreter
             .vrom
-<<<<<<< HEAD
             .set_u32(interpreter.fp ^ dst.val() as u32, dst_val.val());
-=======
-            .set(BinaryField32b::new(interpreter.fp) + dst, dst_val.into());
->>>>>>> 24405b50
         interpreter.incr_pc();
         event
     }
@@ -179,15 +165,13 @@
 macro_rules! impl_event_for_binary_operation {
     ($ty:ty) => {
         impl crate::event::Event for $ty {
-            fn fire(&self, channels: &mut crate::emulator::InterpreterChannels, _tables: &crate::emulator::InterpreterTables) {
-                use crate::event::{OutputOp, LeftOp, RigthOp};
-                assert_eq!(
-                    self.output(),
-                    Self::operation(
-                        self.left(),
-                        self.right()
-                    )
-                );
+            fn fire(
+                &self,
+                channels: &mut crate::emulator::InterpreterChannels,
+                _tables: &crate::emulator::InterpreterTables,
+            ) {
+                use crate::event::{LeftOp, OutputOp, RigthOp};
+                assert_eq!(self.output(), Self::operation(self.left(), self.right()));
                 fire_non_jump_event!(self, channels);
             }
         }
