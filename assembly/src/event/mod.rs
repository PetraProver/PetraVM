use binius_field::{BinaryField, BinaryField16b, BinaryField32b};

use crate::emulator::{InterpreterChannels, InterpreterTables};

pub(crate) mod b32;
pub(crate) mod branch;
pub(crate) mod call;
pub(crate) mod integer_ops;
pub(crate) mod mv;
pub(crate) mod ret;
pub(crate) mod sli;

pub trait Event {
    fn fire(&self, channels: &mut InterpreterChannels, tables: &InterpreterTables);
}

<<<<<<< HEAD
pub(crate) trait BinaryOperation: Sized {
    fn operation(val: BinaryField32b, imm: BinaryField32b) -> BinaryField32b;
=======
pub(crate) trait BinaryOperation<T: From<BinaryField16b>>: Sized {
    fn operation(left: BinaryField32b, right: T) -> BinaryField32b;
>>>>>>> a0e21049
}


// TODO: Add type paraeter for operation over other fields?
pub(crate) trait ImmediateBinaryOperation: BinaryOperation<BinaryField16b> {
    // TODO: Add some trick to implement new only once
    fn new(
        timestamp: u32,
        pc: BinaryField32b,
        fp: u32,
        dst: u16,
        dst_val: u32,
        src: u16,
        src_val: u32,
        imm: u16,
    ) -> Self;

    fn generate_event(
        interpreter: &mut crate::emulator::Interpreter,
        dst: BinaryField16b,
        src: BinaryField16b,
        imm: BinaryField16b,
    ) -> Self {
<<<<<<< HEAD
        let src_val = interpreter
            .vrom
            .get(BinaryField32b::new(interpreter.fp) + src);
        let dst_val = Self::operation(BinaryField32b::new(src_val), imm.into());
=======
        let src_val = BinaryField32b::new(
            interpreter
                .vrom
                .get(BinaryField32b::new(interpreter.fp) + src),
        );
        let dst_val = Self::operation(src_val, imm.into());
>>>>>>> a0e21049
        let event = Self::new(
            interpreter.timestamp,
            interpreter.pc,
            interpreter.fp,
            dst.val(),
            dst_val.clone().val(),
            src.val(),
            src_val.val(),
            imm.into(),
        );
        interpreter
            .vrom
<<<<<<< HEAD
            .set(BinaryField32b::new(interpreter.fp) + dst, dst_val.val());
        // The instruction is over two rows in the PROM.
        interpreter.incr_pc();
        event
    }
}

pub(crate) trait NonImmediateBinaryOperation: BinaryOperation {
    // TODO: Add some trick to implement new only once
    fn new(
        timestamp: u32,
        pc: BinaryField32b,
        fp: u32,
        dst: u16,
        dst_val: u32,
        src1: u16,
        src1_val: u32,
        src2: u16,
        src2_val: u32,
    ) -> Self;

    fn generate_event(
        interpreter: &mut crate::emulator::Interpreter,
        dst: BinaryField16b,
        src1: BinaryField16b,
        src2: BinaryField16b,
    ) -> Self {
        let src1_val = interpreter
            .vrom
            .get(BinaryField32b::new(interpreter.fp) + src1);
        let src2_val = interpreter
            .vrom
            .get(BinaryField32b::new(interpreter.fp) + src2);
        let dst_val = Self::operation(BinaryField32b::new(src1_val), BinaryField32b::new(src2_val));
        let event = Self::new(
            interpreter.timestamp,
            interpreter.pc,
            interpreter.fp,
            dst.val(),
            dst_val.val(),
            src1.val(),
            src1_val,
            src2.val(),
            src2_val,
        );
        interpreter
            .vrom
            .set(BinaryField32b::new(interpreter.fp) + dst, dst_val.val());
=======
            .set(BinaryField32b::new(interpreter.fp) + dst, dst_val.into());
>>>>>>> a0e21049
        interpreter.incr_pc();
        event
    }
}

#[macro_export]
macro_rules! impl_immediate_binary_operation {
    ($t:ty) => {
        impl crate::event::ImmediateBinaryOperation for $t {
            fn new(
                timestamp: u32,
                pc: BinaryField32b,
                fp: u32,
                dst: u16,
                dst_val: u32,
                src: u16,
                src_val: u32,
                imm: u16,
            ) -> Self {
                Self {
                    timestamp,
                    pc,
                    fp,
                    dst,
                    dst_val,
                    src,
                    src_val: src_val,
                    imm: imm,
                }
            }
        }
    };
}

#[macro_export]
macro_rules! impl_event_for_binary_operation {
    ($t:ty) => {
        impl Event for $t {
            fn fire(&self, channels: &mut InterpreterChannels, _tables: &InterpreterTables) {
                assert_eq!(
                    self.dst_val,
                    Self::operation(
                        BinaryField32b::new(self.src_val),
                        BinaryField16b::new(self.imm)
                    )
                    .val()
                );
                fire_non_jump_event!(self, channels);
            }
        }
    };
}

#[macro_export]
macro_rules! fire_non_jump_event {
    ($intrp:ident, $channels:ident) => {
        $channels
            .state_channel
            .pull(($intrp.pc, $intrp.fp, $intrp.timestamp));
        $channels.state_channel.push((
            $intrp.pc * crate::emulator::G,
            $intrp.fp,
            $intrp.timestamp + 1,
        ));
    };
}

#[macro_export]
macro_rules! impl_event_no_interaction_with_state_channel {
    ($t:ty) => {
        impl Event for $t {
            fn fire(&self, _channels: &mut InterpreterChannels, _tables: &InterpreterTables) {
                // No interaction with the state channel.
            }
        }
    };
}<|MERGE_RESOLUTION|>--- conflicted
+++ resolved
@@ -1,4 +1,4 @@
-use binius_field::{BinaryField, BinaryField16b, BinaryField32b};
+use binius_field::{BinaryField16b, BinaryField32b};
 
 use crate::emulator::{InterpreterChannels, InterpreterTables};
 
@@ -14,15 +14,9 @@
     fn fire(&self, channels: &mut InterpreterChannels, tables: &InterpreterTables);
 }
 
-<<<<<<< HEAD
-pub(crate) trait BinaryOperation: Sized {
-    fn operation(val: BinaryField32b, imm: BinaryField32b) -> BinaryField32b;
-=======
 pub(crate) trait BinaryOperation<T: From<BinaryField16b>>: Sized {
     fn operation(left: BinaryField32b, right: T) -> BinaryField32b;
->>>>>>> a0e21049
 }
-
 
 // TODO: Add type paraeter for operation over other fields?
 pub(crate) trait ImmediateBinaryOperation: BinaryOperation<BinaryField16b> {
@@ -44,19 +38,12 @@
         src: BinaryField16b,
         imm: BinaryField16b,
     ) -> Self {
-<<<<<<< HEAD
-        let src_val = interpreter
-            .vrom
-            .get(BinaryField32b::new(interpreter.fp) + src);
-        let dst_val = Self::operation(BinaryField32b::new(src_val), imm.into());
-=======
         let src_val = BinaryField32b::new(
             interpreter
                 .vrom
                 .get(BinaryField32b::new(interpreter.fp) + src),
         );
         let dst_val = Self::operation(src_val, imm.into());
->>>>>>> a0e21049
         let event = Self::new(
             interpreter.timestamp,
             interpreter.pc,
@@ -69,7 +56,6 @@
         );
         interpreter
             .vrom
-<<<<<<< HEAD
             .set(BinaryField32b::new(interpreter.fp) + dst, dst_val.val());
         // The instruction is over two rows in the PROM.
         interpreter.incr_pc();
@@ -77,7 +63,7 @@
     }
 }
 
-pub(crate) trait NonImmediateBinaryOperation: BinaryOperation {
+pub(crate) trait NonImmediateBinaryOperation: BinaryOperation<BinaryField32b> {
     // TODO: Add some trick to implement new only once
     fn new(
         timestamp: u32,
@@ -118,9 +104,7 @@
         interpreter
             .vrom
             .set(BinaryField32b::new(interpreter.fp) + dst, dst_val.val());
-=======
-            .set(BinaryField32b::new(interpreter.fp) + dst, dst_val.into());
->>>>>>> a0e21049
+        // The instruction is over two rows in the PROM.
         interpreter.incr_pc();
         event
     }
