use binius_field::{BinaryField16b, BinaryField32b};

use super::{context::EventContext, Event};
use crate::execution::{
    FramePointer, Interpreter, InterpreterChannels, InterpreterError, InterpreterTables, ZCrayTrace,
};

/// Event for RET.
///
/// Performs a return from a function call.
///
/// Logic:
///   1. PC = FP[0]
///   2. FP = FP[1]
#[derive(Debug, PartialEq, Clone)]
pub struct RetEvent {
<<<<<<< HEAD
    pub pc: BinaryField32b,
    pub fp: u32,
    pub timestamp: u32,
    pub fp_0_val: u32,
    pub fp_1_val: u32,
=======
    pub(crate) pc: BinaryField32b,
    pub(crate) fp: FramePointer,
    pub(crate) timestamp: u32,
    pub(crate) fp_0_val: u32,
    pub(crate) fp_1_val: u32,
>>>>>>> 8980c6c8
}

impl RetEvent {
    pub fn new(ctx: &EventContext) -> Result<Self, InterpreterError> {
        let fp = ctx.fp;
        Ok(Self {
            pc: ctx.field_pc,
            fp,
            timestamp: ctx.timestamp,
            fp_0_val: ctx.load_vrom_u32(ctx.addr(0u32))?,
            fp_1_val: ctx.load_vrom_u32(ctx.addr(1u32))?,
        })
    }
}

impl Event for RetEvent {
    fn generate(
        ctx: &mut EventContext,
        _unused0: BinaryField16b,
        _unused1: BinaryField16b,
        _unused2: BinaryField16b,
    ) -> Result<(), InterpreterError> {
        let ret_event = RetEvent::new(ctx)?;

        let target = ctx.load_vrom_u32(ctx.addr(0u32))?;
        ctx.jump_to(BinaryField32b::new(target));
        ctx.fp = ctx.load_vrom_u32(ctx.addr(1u32))?.into();

        ctx.trace.ret.push(ret_event);
        Ok(())
    }

    fn fire(&self, channels: &mut InterpreterChannels, _tables: &InterpreterTables) {
        channels
            .state_channel
            .pull((self.pc, *self.fp, self.timestamp));
        channels.state_channel.push((
            BinaryField32b::new(self.fp_0_val),
            self.fp_1_val,
            self.timestamp,
        ));
    }
}<|MERGE_RESOLUTION|>--- conflicted
+++ resolved
@@ -14,19 +14,11 @@
 ///   2. FP = FP[1]
 #[derive(Debug, PartialEq, Clone)]
 pub struct RetEvent {
-<<<<<<< HEAD
-    pub pc: BinaryField32b,
-    pub fp: u32,
-    pub timestamp: u32,
-    pub fp_0_val: u32,
-    pub fp_1_val: u32,
-=======
     pub(crate) pc: BinaryField32b,
     pub(crate) fp: FramePointer,
     pub(crate) timestamp: u32,
     pub(crate) fp_0_val: u32,
     pub(crate) fp_1_val: u32,
->>>>>>> 8980c6c8
 }
 
 impl RetEvent {
