use binius_field::{BinaryField32b, Field};

use crate::emulator::{Interpreter, InterpreterChannels, InterpreterTables};

use super::Event;

#[derive(Debug, PartialEq)]
pub struct RetEvent {
    pub(crate) pc: BinaryField32b,
    pub(crate) fp: u32,
    pub(crate) timestamp: u32,
    pub(crate) fp_0_val: u32,
    pub(crate) fp_1_val: u32,
}

impl RetEvent {
    pub fn new(interpreter: &Interpreter) -> Self {
        let fp = interpreter.fp;
        Self {
            pc: interpreter.pc,
            fp,
            timestamp: interpreter.timestamp,
            fp_0_val: interpreter.vrom.get_u32(fp),
            fp_1_val: interpreter.vrom.get_u32(fp + 4),
        }
    }

    pub fn generate_event(interpreter: &mut Interpreter) -> RetEvent {
        let fp = interpreter.fp;
<<<<<<< HEAD

        let ret_event = RetEvent::new(&interpreter);
        interpreter.pc = BinaryField32b::new(interpreter.vrom.get_u32(fp));
        interpreter.fp = interpreter.vrom.get_u32(fp + 4);
=======
        let fp_field = BinaryField32b::new(fp);
        if fp as usize + 1 > interpreter.vrom.len() {
            interpreter
                .vrom
                .extend(&vec![0u32; fp as usize - interpreter.vrom.len() + 2]);
        }
        let ret_event = RetEvent::new(&interpreter);
        interpreter.jump_to(BinaryField32b::new(interpreter.vrom.get(fp_field)));
        interpreter.fp = interpreter.vrom.get(fp_field + BinaryField32b::ONE);
>>>>>>> 24405b50

        ret_event
    }
}

impl Event for RetEvent {
    fn fire(&self, channels: &mut InterpreterChannels, tables: &InterpreterTables) {
        channels
            .state_channel
            .pull((self.pc, self.fp, self.timestamp));
        channels.state_channel.push((
            BinaryField32b::new(self.fp_0_val),
            self.fp_1_val,
            self.timestamp + 1,
        ));
    }
}<|MERGE_RESOLUTION|>--- conflicted
+++ resolved
@@ -27,22 +27,10 @@
 
     pub fn generate_event(interpreter: &mut Interpreter) -> RetEvent {
         let fp = interpreter.fp;
-<<<<<<< HEAD
 
         let ret_event = RetEvent::new(&interpreter);
-        interpreter.pc = BinaryField32b::new(interpreter.vrom.get_u32(fp));
+        interpreter.jump_to(BinaryField32b::new(interpreter.vrom.get_u32(fp)));
         interpreter.fp = interpreter.vrom.get_u32(fp + 4);
-=======
-        let fp_field = BinaryField32b::new(fp);
-        if fp as usize + 1 > interpreter.vrom.len() {
-            interpreter
-                .vrom
-                .extend(&vec![0u32; fp as usize - interpreter.vrom.len() + 2]);
-        }
-        let ret_event = RetEvent::new(&interpreter);
-        interpreter.jump_to(BinaryField32b::new(interpreter.vrom.get(fp_field)));
-        interpreter.fp = interpreter.vrom.get(fp_field + BinaryField32b::ONE);
->>>>>>> 24405b50
 
         ret_event
     }
