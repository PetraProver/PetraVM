use binius_field::{BinaryField16b, BinaryField32b};

use crate::{
    event::Event,
    execution::{Interpreter, InterpreterChannels, InterpreterError, InterpreterTables},
    fire_non_jump_event,
    memory::MemoryError,
    opcodes::Opcode,
    ZCrayTrace,
};

#[derive(Debug, Clone)]
pub(crate) enum MVKind {
    Mvvw,
    Mvvl,
    Mvih,
}

#[derive(Debug, Clone)]
pub(crate) struct MVInfo {
    pub(crate) mv_kind: MVKind,
    pub(crate) dst: BinaryField16b,
    pub(crate) offset: BinaryField16b,
    pub(crate) src: BinaryField16b,
    pub(crate) pc: BinaryField32b,
    pub(crate) timestamp: u32,
}

/// Convenience macro to implement the `Event` trait for MV events.
macro_rules! impl_mv_fire {
    ($event:ty) => {
        impl Event for $event {
            fn fire(&self, channels: &mut InterpreterChannels, _tables: &InterpreterTables) {
                fire_non_jump_event!(self, channels);
            }
        }
    };
}

pub(crate) struct MVEventOutput {
    parent: u32, // parent addr
    opcode: Opcode,
    field_pc: BinaryField32b, // field PC
    fp: u32,                  // fp
    timestamp: u32,           // timestamp
    dst: BinaryField16b,      // dst
    src: BinaryField16b,      // src
    offset: BinaryField16b,   // offset
    src_val: u128,
}

impl MVEventOutput {
    #[allow(clippy::too_many_arguments)]
    pub(crate) const fn new(
        parent: u32, // parent addr
        opcode: Opcode,
        field_pc: BinaryField32b, // field PC
        fp: u32,                  // fp
        timestamp: u32,           // timestamp
        dst: BinaryField16b,      // dst
        src: BinaryField16b,      // src
        offset: BinaryField16b,   // offset
        src_val: u128,
    ) -> Self {
        Self {
            parent, // parent addr
            opcode,
            field_pc,  // field PC
            fp,        // fp
            timestamp, // timestamp
            dst,       // dst
            src,       // src
            offset,    // offset
            src_val,
        }
    }

    pub(crate) fn push_mv_event(&self, trace: &mut ZCrayTrace) {
        let &MVEventOutput {
            parent,
            opcode,
            field_pc,
            fp,
            timestamp,
            dst,
            src,
            offset,
            src_val,
        } = self;

        match opcode {
            Opcode::MVVL => {
                let new_event = MVVLEvent::new(
                    field_pc,
                    fp,
                    timestamp,
                    dst.val(),
                    parent,
                    src.val(),
                    src_val,
                    offset.val(),
                );
                trace.mvvl.push(new_event);
            }
            Opcode::MVVW => {
                let new_event = MVVWEvent::new(
                    field_pc,
                    fp,
                    timestamp,
                    dst.val(),
                    parent,
                    src.val(),
                    src_val as u32,
                    offset.val(),
                );
                trace.mvvw.push(new_event);
            }
            o => panic!("Events for {:?} should already have been generated.", o),
        }
    }
}
/// Event for MVV.W.
///
/// Performs a MOVE of 4-byte value between VROM addresses.
///
/// Logic:
///   1. VROM[FP[dst] + offset] = FP[src]
#[derive(Debug, Clone)]
pub(crate) struct MVVWEvent {
    pc: BinaryField32b,
    fp: u32,
    timestamp: u32,
    dst: u16,
    dst_addr: u32,
    src: u16,
    src_val: u32,
    offset: u16,
}

// TODO: this is a 4-byte move instruction. So it needs to be updated once we
// have multi-granularity.
impl MVVWEvent {
    #[allow(clippy::too_many_arguments)]
    pub const fn new(
        pc: BinaryField32b,
        fp: u32,
        timestamp: u32,
        dst: u16,
        dst_addr: u32,
        src: u16,
        src_val: u32,
        offset: u16,
    ) -> Self {
        Self {
            pc,
            fp,
            timestamp,
            dst,
            dst_addr,
            src,
            src_val,
            offset,
        }
    }

    /// This method is called once the next_fp has been set by the CALL
    /// procedure.
    #[allow(clippy::too_many_arguments)]
    pub(crate) fn generate_event_from_info(
        interpreter: &mut Interpreter,
        trace: &mut ZCrayTrace,
        pc: BinaryField32b,
        timestamp: u32,
        fp: u32,
        dst: BinaryField16b,
        offset: BinaryField16b,
        src: BinaryField16b,
    ) -> Result<Option<Self>, InterpreterError> {
        let dst_addr = trace.memory.get_vrom_u32(fp ^ dst.val() as u32)?;
        let src_addr = fp ^ src.val() as u32;
<<<<<<< HEAD
        let opt_src_val = interpreter.vrom.get_opt_u32(src_addr)?;
=======
        let opt_src_val = trace.memory.get_vrom_u32_move(src_addr)?;
>>>>>>> a8511d0b

        // If we already know the value to set, then we can already push an event.
        // Otherwise, we add the move to the list of move events to be pushed once we
        // have access to the value.
        if let Some(src_val) = opt_src_val {
            interpreter
                .vrom
                .set_u32(trace, dst_addr ^ offset.val() as u32, src_val)?;

            Ok(Some(Self {
                pc,
                fp,
                timestamp,
                dst: dst.val(),
                dst_addr,
                src: src.val(),
                src_val,
                offset: offset.val(),
            }))
        } else {
<<<<<<< HEAD
            // `src_val` is not yet known, which is means it's a return value from the
            // function called. So we insert `dst_addr ^ offset` to the addresses to track
            // in `to_set`. As soon as it is set in the called funciton, we can also set the
            // value at `src_addr` and generate the move event.
            interpreter.vrom.insert_to_set(
                dst_addr ^ offset.val() as u32,
=======
            trace.memory.insert_pending(
                dst_addr,
>>>>>>> a8511d0b
                (src_addr, Opcode::MVVL, pc, fp, timestamp, dst, src, offset),
            );
            Ok(None)
        }
    }

    pub fn generate_event(
        interpreter: &mut Interpreter,
        trace: &mut ZCrayTrace,
        dst: BinaryField16b,
        offset: BinaryField16b,
        src: BinaryField16b,
        field_pc: BinaryField32b,
        is_call_procedure: bool,
    ) -> Result<Option<Self>, InterpreterError> {
        let fp = interpreter.fp;
        let timestamp = interpreter.timestamp;
        let pc = interpreter.pc;

        if is_call_procedure {
            let new_mv_info = MVInfo {
                mv_kind: MVKind::Mvvw,
                dst,
                offset,
                src,
                pc: field_pc,
                timestamp,
            };
            // This move needs to be handled later, in the CALL.
            interpreter.moves_to_apply.push(new_mv_info);
            interpreter.incr_pc();
            return Ok(None);
        }

<<<<<<< HEAD
        let dst_addr = interpreter.vrom.get_u32(fp ^ dst.val() as u32)?;
        let src_addr = fp ^ src.val() as u32;
        let opt_src_val = interpreter
            .vrom
            .get_opt_u32(src_addr)?
            .ok_or(InterpreterError::VromMissingValue(src_addr));

        interpreter.incr_pc();

        let src_val = opt_src_val.unwrap();
        interpreter
            .vrom
            .set_u32(trace, dst_addr ^ offset.val() as u32, src_val)?;
=======
        let dst_addr = trace.memory.get_vrom_u32(fp ^ dst.val() as u32)?;
        let src_addr = fp ^ src.val() as u32;
        let src_val = trace
            .memory
            .get_vrom_u32_move(src_addr)?
            .ok_or(MemoryError::VromMissingValue(src_addr))?;

        interpreter.incr_pc();

        interpreter.set_vrom(trace, dst_addr ^ offset.val() as u32, src_val)?;
>>>>>>> a8511d0b

        Ok(Some(Self {
            pc: field_pc,
            fp,
            timestamp,
            dst: dst.val(),
            dst_addr,
            src: src.val(),
            src_val,
            offset: offset.val(),
        }))
    }
}

impl_mv_fire!(MVVWEvent);

/// Event for MVV.L.
///
/// Performs a MOVE of 16-byte value between VROM addresses.
///
/// Logic:
///   1. VROM128[FP[dst] + offset] = FP128[src]
#[derive(Debug, Clone)]
pub(crate) struct MVVLEvent {
    pc: BinaryField32b,
    fp: u32,
    timestamp: u32,
    dst: u16,
    dst_addr: u32,
    src: u16,
    src_val: u128,
    offset: u16,
}

impl MVVLEvent {
    #[allow(clippy::too_many_arguments)]
    pub const fn new(
        pc: BinaryField32b,
        fp: u32,
        timestamp: u32,
        dst: u16,
        dst_addr: u32,
        src: u16,
        src_val: u128,
        offset: u16,
    ) -> Self {
        Self {
            pc,
            fp,
            timestamp,
            dst,
            dst_addr,
            src,
            src_val,
            offset,
        }
    }

    /// This method is called once the next_fp has been set by the CALL
    /// procedure.
    #[allow(clippy::too_many_arguments)]
    pub(crate) fn generate_event_from_info(
        interpreter: &mut Interpreter,
        trace: &mut ZCrayTrace,
        pc: BinaryField32b,
        timestamp: u32,
        fp: u32,
        dst: BinaryField16b,
        offset: BinaryField16b,
        src: BinaryField16b,
    ) -> Result<Option<Self>, InterpreterError> {
<<<<<<< HEAD
        let dst_addr = interpreter.vrom.get_u32(fp ^ dst.val() as u32)?;
        let src_addr = fp ^ src.val() as u32;
        let opt_src_val = interpreter.vrom.get_opt_u128(src_addr)?;
=======
        let dst_addr = trace.memory.get_vrom_u32(fp ^ dst.val() as u32)?;
        let src_addr = fp ^ src.val() as u32;
        let opt_src_val = trace.memory.get_vrom_u128_move(src_addr)?;
>>>>>>> a8511d0b

        // If we already know the value to set, then we can already push an event.
        // Otherwise, we add the move to the list of move events to be pushed once we
        // have access to the value.
        if let Some(src_val) = opt_src_val {
            interpreter
                .vrom
                .set_u128(trace, dst_addr ^ offset.val() as u32, src_val)?;

            Ok(Some(Self {
                pc,
                fp,
                timestamp,
                dst: dst.val(),
                dst_addr,
                src: src.val(),
                src_val,
                offset: offset.val(),
            }))
        } else {
<<<<<<< HEAD
            interpreter.vrom.insert_to_set(
                dst_addr ^ offset.val() as u32,
=======
            trace.memory.insert_pending(
                dst_addr,
>>>>>>> a8511d0b
                (src_addr, Opcode::MVVL, pc, fp, timestamp, dst, src, offset),
            );
            Ok(None)
        }
    }

    pub fn generate_event(
        interpreter: &mut Interpreter,
        trace: &mut ZCrayTrace,
        dst: BinaryField16b,
        offset: BinaryField16b,
        src: BinaryField16b,
        field_pc: BinaryField32b,
        is_call_procedure: bool,
    ) -> Result<Option<Self>, InterpreterError> {
        let pc = interpreter.pc;
        let timestamp = interpreter.timestamp;
        let fp = interpreter.fp;

        if is_call_procedure {
            let new_mv_info = MVInfo {
                mv_kind: MVKind::Mvvl,
                dst,
                offset,
                src,
                pc: field_pc,
                timestamp,
            };
            // This move needs to be handled later, in the CALL.
            interpreter.moves_to_apply.push(new_mv_info);
            interpreter.incr_pc();
            return Ok(None);
        }

<<<<<<< HEAD
        let dst_addr = interpreter.vrom.get_u32(fp ^ dst.val() as u32)?;
        let src_addr = fp ^ src.val() as u32;
        let src_val = interpreter
            .vrom
            .get_opt_u128(src_addr)?
            .ok_or(InterpreterError::VromMissingValue(src_addr))?;
=======
        let dst_addr = trace.memory.get_vrom_u32(fp ^ dst.val() as u32)?;
        let src_addr = fp ^ src.val() as u32;
        let src_val = trace
            .memory
            .get_vrom_u128_move(src_addr)?
            .ok_or(MemoryError::VromMissingValue(src_addr))?;
>>>>>>> a8511d0b

        interpreter
            .vrom
            .set_u128(trace, dst_addr ^ offset.val() as u32, src_val)?;

        Ok(Some(Self {
            pc: field_pc,
            fp,
            timestamp,
            dst: dst.val(),
            dst_addr,
            src: src.val(),
            src_val,
            offset: offset.val(),
        }))
    }
}

impl_mv_fire!(MVVLEvent);

/// Event for MVI.H.
///
/// Performs a MOVE of 2-byte value from a 16-bit immediate into a VROM address,
/// zero-extending to 32-bits.
///
/// Logic:
///   1. VROM[FP[dst] + offset] = ZeroExtend(imm)
#[derive(Debug, Clone)]
pub(crate) struct MVIHEvent {
    pc: BinaryField32b,
    fp: u32,
    timestamp: u32,
    dst: u16,
    dst_addr: u32,
    imm: u16,
    offset: u16,
}

// TODO: this is a 2-byte move instruction, which sets a 4 byte address to imm
// zero-extended. So it needs to be updated once we have multi-granularity.
impl MVIHEvent {
    pub const fn new(
        pc: BinaryField32b,
        fp: u32,
        timestamp: u32,
        dst: u16,
        dst_addr: u32,
        imm: u16,
        offset: u16,
    ) -> Self {
        Self {
            pc,
            fp,
            timestamp,
            dst,
            dst_addr,
            imm,
            offset,
        }
    }

    /// This method is called once the next_fp has been set by the CALL
    /// procedure.
    #[allow(clippy::too_many_arguments)]
    pub(crate) fn generate_event_from_info(
        interpreter: &mut Interpreter,
        trace: &mut ZCrayTrace,
        pc: BinaryField32b,
        timestamp: u32,
        fp: u32,
        dst: BinaryField16b,
        offset: BinaryField16b,
        imm: BinaryField16b,
    ) -> Result<Self, InterpreterError> {
        // At this point, since we are in a call procedure, `dst` corresponds to the
        // next_fp. And we know it has already been set, so we can read
        // the destination address.
        let dst_addr = trace.memory.get_vrom_u32(fp ^ dst.val() as u32)?;

        interpreter
            .vrom
            .set_u32(trace, dst_addr ^ offset.val() as u32, imm.val() as u32)?;

        Ok(Self {
            pc,
            fp,
            timestamp,
            dst: dst.val(),
            dst_addr,
            imm: imm.val(),
            offset: offset.val(),
        })
    }

    pub fn generate_event(
        interpreter: &mut Interpreter,
        trace: &mut ZCrayTrace,
        dst: BinaryField16b,
        offset: BinaryField16b,
        imm: BinaryField16b,
        field_pc: BinaryField32b,
        is_call_procedure: bool,
    ) -> Result<Option<Self>, InterpreterError> {
        let fp = interpreter.fp;
        let pc = interpreter.pc;
        let timestamp = interpreter.timestamp;

        if is_call_procedure {
            let new_mv_info = MVInfo {
                mv_kind: MVKind::Mvih,
                dst,
                offset,
                src: imm,
                pc: field_pc,
                timestamp,
            };
            // This move needs to be handled later, in the CALL.
            interpreter.moves_to_apply.push(new_mv_info);
            interpreter.incr_pc();
            return Ok(None);
        }
        let dst_addr = trace.memory.get_vrom_u32(fp ^ dst.val() as u32)?;

        interpreter
            .vrom
            .set_u32(trace, dst_addr ^ offset.val() as u32, imm.val() as u32)?;
        interpreter.incr_pc();

        Ok(Some(Self {
            pc: field_pc,
            fp,
            timestamp,
            dst: dst.val(),
            dst_addr,
            imm: imm.val(),
            offset: offset.val(),
        }))
    }
}

impl_mv_fire!(MVIHEvent);

// Event for LDI.
#[derive(Debug, Clone)]
pub(crate) struct LDIEvent {
    pc: BinaryField32b,
    fp: u32,
    timestamp: u32,
    dst: u16,
    imm: u32,
}

impl LDIEvent {
    pub const fn new(pc: BinaryField32b, fp: u32, timestamp: u32, dst: u16, imm: u32) -> Self {
        Self {
            pc,
            fp,
            timestamp,
            dst,
            imm,
        }
    }

    pub fn generate_event(
        interpreter: &mut Interpreter,
        trace: &mut ZCrayTrace,
        dst: BinaryField16b,
        imm: BinaryField32b,
        field_pc: BinaryField32b,
    ) -> Result<Self, InterpreterError> {
        let fp = interpreter.fp;
        let pc = interpreter.pc;
        let timestamp = interpreter.timestamp;

        interpreter.set_vrom_u32(trace, fp ^ dst.val() as u32, imm.val())?;
        interpreter.incr_pc();

        Ok(Self {
            pc: field_pc,
            fp,
            timestamp,
            dst: dst.val(),
            imm: imm.val(),
        })
    }
}

impl_mv_fire!(LDIEvent);<|MERGE_RESOLUTION|>--- conflicted
+++ resolved
@@ -38,15 +38,15 @@
 }
 
 pub(crate) struct MVEventOutput {
-    parent: u32, // parent addr
-    opcode: Opcode,
-    field_pc: BinaryField32b, // field PC
-    fp: u32,                  // fp
-    timestamp: u32,           // timestamp
-    dst: BinaryField16b,      // dst
-    src: BinaryField16b,      // src
-    offset: BinaryField16b,   // offset
-    src_val: u128,
+    pub(crate) parent: u32, // parent addr
+    pub(crate) opcode: Opcode,
+    pub(crate) field_pc: BinaryField32b, // field PC
+    pub(crate) fp: u32,                  // fp
+    pub(crate) timestamp: u32,           // timestamp
+    pub(crate) dst: BinaryField16b,      // dst
+    pub(crate) src: BinaryField16b,      // src
+    pub(crate) offset: BinaryField16b,   // offset
+    pub(crate) src_val: u128,
 }
 
 impl MVEventOutput {
@@ -119,6 +119,7 @@
         }
     }
 }
+
 /// Event for MVV.W.
 ///
 /// Performs a MOVE of 4-byte value between VROM addresses.
@@ -176,21 +177,15 @@
         offset: BinaryField16b,
         src: BinaryField16b,
     ) -> Result<Option<Self>, InterpreterError> {
-        let dst_addr = trace.memory.get_vrom_u32(fp ^ dst.val() as u32)?;
+        let dst_addr = trace.get_vrom_u32(fp ^ dst.val() as u32)?;
         let src_addr = fp ^ src.val() as u32;
-<<<<<<< HEAD
-        let opt_src_val = interpreter.vrom.get_opt_u32(src_addr)?;
-=======
-        let opt_src_val = trace.memory.get_vrom_u32_move(src_addr)?;
->>>>>>> a8511d0b
+        let opt_src_val = trace.get_opt_u32(src_addr)?;
 
         // If we already know the value to set, then we can already push an event.
         // Otherwise, we add the move to the list of move events to be pushed once we
         // have access to the value.
         if let Some(src_val) = opt_src_val {
-            interpreter
-                .vrom
-                .set_u32(trace, dst_addr ^ offset.val() as u32, src_val)?;
+            trace.set_vrom_u32(dst_addr ^ offset.val() as u32, src_val)?;
 
             Ok(Some(Self {
                 pc,
@@ -203,17 +198,12 @@
                 offset: offset.val(),
             }))
         } else {
-<<<<<<< HEAD
             // `src_val` is not yet known, which is means it's a return value from the
             // function called. So we insert `dst_addr ^ offset` to the addresses to track
             // in `to_set`. As soon as it is set in the called funciton, we can also set the
             // value at `src_addr` and generate the move event.
-            interpreter.vrom.insert_to_set(
+            trace.insert_pending(
                 dst_addr ^ offset.val() as u32,
-=======
-            trace.memory.insert_pending(
-                dst_addr,
->>>>>>> a8511d0b
                 (src_addr, Opcode::MVVL, pc, fp, timestamp, dst, src, offset),
             );
             Ok(None)
@@ -248,32 +238,15 @@
             return Ok(None);
         }
 
-<<<<<<< HEAD
-        let dst_addr = interpreter.vrom.get_u32(fp ^ dst.val() as u32)?;
-        let src_addr = fp ^ src.val() as u32;
-        let opt_src_val = interpreter
-            .vrom
-            .get_opt_u32(src_addr)?
-            .ok_or(InterpreterError::VromMissingValue(src_addr));
-
-        interpreter.incr_pc();
-
-        let src_val = opt_src_val.unwrap();
-        interpreter
-            .vrom
-            .set_u32(trace, dst_addr ^ offset.val() as u32, src_val)?;
-=======
-        let dst_addr = trace.memory.get_vrom_u32(fp ^ dst.val() as u32)?;
+        let dst_addr = trace.get_vrom_u32(fp ^ dst.val() as u32)?;
         let src_addr = fp ^ src.val() as u32;
         let src_val = trace
-            .memory
-            .get_vrom_u32_move(src_addr)?
+            .get_opt_u32(src_addr)?
             .ok_or(MemoryError::VromMissingValue(src_addr))?;
 
         interpreter.incr_pc();
 
-        interpreter.set_vrom(trace, dst_addr ^ offset.val() as u32, src_val)?;
->>>>>>> a8511d0b
+        trace.set_vrom_u32(dst_addr ^ offset.val() as u32, src_val)?;
 
         Ok(Some(Self {
             pc: field_pc,
@@ -345,23 +318,15 @@
         offset: BinaryField16b,
         src: BinaryField16b,
     ) -> Result<Option<Self>, InterpreterError> {
-<<<<<<< HEAD
-        let dst_addr = interpreter.vrom.get_u32(fp ^ dst.val() as u32)?;
+        let dst_addr = trace.get_vrom_u32(fp ^ dst.val() as u32)?;
         let src_addr = fp ^ src.val() as u32;
-        let opt_src_val = interpreter.vrom.get_opt_u128(src_addr)?;
-=======
-        let dst_addr = trace.memory.get_vrom_u32(fp ^ dst.val() as u32)?;
-        let src_addr = fp ^ src.val() as u32;
-        let opt_src_val = trace.memory.get_vrom_u128_move(src_addr)?;
->>>>>>> a8511d0b
+        let opt_src_val = trace.get_opt_u128(src_addr)?;
 
         // If we already know the value to set, then we can already push an event.
         // Otherwise, we add the move to the list of move events to be pushed once we
         // have access to the value.
         if let Some(src_val) = opt_src_val {
-            interpreter
-                .vrom
-                .set_u128(trace, dst_addr ^ offset.val() as u32, src_val)?;
+            trace.set_vrom_u128(dst_addr ^ offset.val() as u32, src_val)?;
 
             Ok(Some(Self {
                 pc,
@@ -374,13 +339,8 @@
                 offset: offset.val(),
             }))
         } else {
-<<<<<<< HEAD
-            interpreter.vrom.insert_to_set(
+            trace.insert_pending(
                 dst_addr ^ offset.val() as u32,
-=======
-            trace.memory.insert_pending(
-                dst_addr,
->>>>>>> a8511d0b
                 (src_addr, Opcode::MVVL, pc, fp, timestamp, dst, src, offset),
             );
             Ok(None)
@@ -415,25 +375,13 @@
             return Ok(None);
         }
 
-<<<<<<< HEAD
-        let dst_addr = interpreter.vrom.get_u32(fp ^ dst.val() as u32)?;
-        let src_addr = fp ^ src.val() as u32;
-        let src_val = interpreter
-            .vrom
-            .get_opt_u128(src_addr)?
-            .ok_or(InterpreterError::VromMissingValue(src_addr))?;
-=======
-        let dst_addr = trace.memory.get_vrom_u32(fp ^ dst.val() as u32)?;
+        let dst_addr = trace.get_vrom_u32(fp ^ dst.val() as u32)?;
         let src_addr = fp ^ src.val() as u32;
         let src_val = trace
-            .memory
-            .get_vrom_u128_move(src_addr)?
+            .get_opt_u128(src_addr)?
             .ok_or(MemoryError::VromMissingValue(src_addr))?;
->>>>>>> a8511d0b
-
-        interpreter
-            .vrom
-            .set_u128(trace, dst_addr ^ offset.val() as u32, src_val)?;
+
+        trace.set_vrom_u128(dst_addr ^ offset.val() as u32, src_val)?;
 
         Ok(Some(Self {
             pc: field_pc,
@@ -507,11 +455,9 @@
         // At this point, since we are in a call procedure, `dst` corresponds to the
         // next_fp. And we know it has already been set, so we can read
         // the destination address.
-        let dst_addr = trace.memory.get_vrom_u32(fp ^ dst.val() as u32)?;
-
-        interpreter
-            .vrom
-            .set_u32(trace, dst_addr ^ offset.val() as u32, imm.val() as u32)?;
+        let dst_addr = trace.get_vrom_u32(fp ^ dst.val() as u32)?;
+
+        trace.set_vrom_u32(dst_addr ^ offset.val() as u32, imm.val() as u32)?;
 
         Ok(Self {
             pc,
@@ -551,11 +497,9 @@
             interpreter.incr_pc();
             return Ok(None);
         }
-        let dst_addr = trace.memory.get_vrom_u32(fp ^ dst.val() as u32)?;
-
-        interpreter
-            .vrom
-            .set_u32(trace, dst_addr ^ offset.val() as u32, imm.val() as u32)?;
+        let dst_addr = trace.get_vrom_u32(fp ^ dst.val() as u32)?;
+
+        trace.set_vrom_u32(dst_addr ^ offset.val() as u32, imm.val() as u32)?;
         interpreter.incr_pc();
 
         Ok(Some(Self {
@@ -604,7 +548,7 @@
         let pc = interpreter.pc;
         let timestamp = interpreter.timestamp;
 
-        interpreter.set_vrom_u32(trace, fp ^ dst.val() as u32, imm.val())?;
+        trace.set_vrom_u32(fp ^ dst.val() as u32, imm.val())?;
         interpreter.incr_pc();
 
         Ok(Self {
