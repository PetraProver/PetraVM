use binius_field::{BinaryField16b, BinaryField32b};

use crate::{
    emulator::{Interpreter, InterpreterChannels, InterpreterTables, G},
    event::Event,
    fire_non_jump_event,
};

// Struture of an event for MVV.W.
#[derive(Debug, Clone)]
pub(crate) struct MVVWEvent {
    pc: BinaryField32b,
    fp: u32,
    timestamp: u32,
    dst: u16,
    dst_addr: u32,
    src: u16,
    src_val: u32,
    offset: u16,
}

// TODO: this is a 4-byte move instruction. So it needs to be updated once we have multi-granularity.
impl MVVWEvent {
    pub fn new(
        pc: BinaryField32b,
        fp: u32,
        timestamp: u32,
        dst: u16,
        dst_addr: u32,
        src: u16,
        src_val: u32,
        offset: u16,
    ) -> Self {
        Self {
            pc,
            fp,
            timestamp,
            dst,
            dst_addr,
            src,
            src_val,
            offset,
        }
    }

    pub fn generate_event(
        interpreter: &mut Interpreter,
        dst: BinaryField16b,
        offset: BinaryField16b,
        src: BinaryField16b,
    ) -> Self {
        let fp = interpreter.fp;
        let dst_addr = interpreter.vrom.get_u32(fp ^ dst.val() as u32);
        let src_val = interpreter.vrom.get_u32(fp ^ src.val() as u32);
        let pc = interpreter.pc;
        let timestamp = interpreter.timestamp;

        interpreter
            .vrom
            .set_u32(dst_addr ^ offset.val() as u32, src_val);
        interpreter.incr_pc();

        Self {
            pc,
            fp,
            timestamp,
            dst: dst.val(),
            dst_addr,
            src: src.val(),
            src_val,
            offset: offset.val(),
        }
    }
}

impl Event for MVVWEvent {
    fn fire(&self, channels: &mut InterpreterChannels, _tables: &InterpreterTables) {
        fire_non_jump_event!(self, channels);
    }
}

// Struture of an event for MVV.W.
#[derive(Debug, Clone)]
pub(crate) struct MVIHEvent {
    pc: BinaryField32b,
    fp: u32,
    timestamp: u32,
    dst: u16,
    dst_addr: u32,
    imm: u16,
    offset: u16,
}

// TODO: this is a 2-byte move instruction, which sets a 4 byte address to imm zero-extended.
// So it needs to be updated once we have multi-granularity.
impl MVIHEvent {
    pub fn new(
        pc: BinaryField32b,
        fp: u32,
        timestamp: u32,
        dst: u16,
        dst_addr: u32,
        imm: u16,
        offset: u16,
    ) -> Self {
        Self {
            pc,
            fp,
            timestamp,
            dst,
            dst_addr,
            imm,
            offset,
        }
    }

    pub fn generate_event(
        interpreter: &mut Interpreter,
        dst: BinaryField16b,
        offset: BinaryField16b,
        imm: BinaryField16b,
    ) -> Self {
        let fp = interpreter.fp;
<<<<<<< HEAD
        let fp_field = BinaryField32b::new(fp);
        let dst_addr = interpreter.vrom.get(fp_field + dst);
        let pc = interpreter.pc;
        let timestamp = interpreter.timestamp;

        interpreter
            .vrom
            .set(BinaryField32b::new(dst_addr) + offset, imm.val() as u32);
=======
        let dst_addr = interpreter.vrom.get_u32(fp ^ dst.val() as u32);
        let pc = interpreter.pc;
        let timestamp = interpreter.timestamp;

        interpreter.vrom.set_u32(dst_addr, imm.val() as u32);
>>>>>>> cd55bafa
        interpreter.incr_pc();

        Self {
            pc,
            fp,
            timestamp,
            dst: dst.val(),
            dst_addr,
            imm: imm.val(),
            offset: offset.val(),
        }
    }
}

impl Event for MVIHEvent {
    fn fire(&self, channels: &mut InterpreterChannels, tables: &InterpreterTables) {
        channels
            .state_channel
            .pull((self.pc, self.fp, self.timestamp));
        channels
            .state_channel
            .push((self.pc * G, self.fp, self.timestamp + 1));
    }
}

// Struture of an event for MVV.W.
#[derive(Debug, Clone)]
pub(crate) struct LDIEvent {
    pc: BinaryField32b,
    fp: u32,
    timestamp: u32,
    dst: u16,
    imm: u32,
}

impl LDIEvent {
    pub fn new(pc: BinaryField32b, fp: u32, timestamp: u32, dst: u16, imm: u32) -> Self {
        Self {
            pc,
            fp,
            timestamp,
            dst,
            imm,
        }
    }

    pub fn generate_event(
        interpreter: &mut Interpreter,
        dst: BinaryField16b,
        imm: BinaryField32b,
    ) -> Self {
        let fp = interpreter.fp;
        let fp_field = BinaryField32b::new(fp);
        let pc = interpreter.pc;
        let timestamp = interpreter.timestamp;

        interpreter.vrom.set(fp_field + dst, imm.val() as u32);
        interpreter.incr_pc();

        Self {
            pc,
            fp,
            timestamp,
            dst: dst.val(),
            imm: imm.val(),
        }
    }
}

impl Event for LDIEvent {
    fn fire(&self, channels: &mut InterpreterChannels, _tables: &InterpreterTables) {
        fire_non_jump_event!(self, channels);
    }
}<|MERGE_RESOLUTION|>--- conflicted
+++ resolved
@@ -121,22 +121,13 @@
         imm: BinaryField16b,
     ) -> Self {
         let fp = interpreter.fp;
-<<<<<<< HEAD
-        let fp_field = BinaryField32b::new(fp);
-        let dst_addr = interpreter.vrom.get(fp_field + dst);
-        let pc = interpreter.pc;
-        let timestamp = interpreter.timestamp;
-
-        interpreter
-            .vrom
-            .set(BinaryField32b::new(dst_addr) + offset, imm.val() as u32);
-=======
         let dst_addr = interpreter.vrom.get_u32(fp ^ dst.val() as u32);
         let pc = interpreter.pc;
         let timestamp = interpreter.timestamp;
 
-        interpreter.vrom.set_u32(dst_addr, imm.val() as u32);
->>>>>>> cd55bafa
+        interpreter
+            .vrom
+            .set_u32(dst_addr ^ offset.val() as u32, imm.val() as u32);
         interpreter.incr_pc();
 
         Self {
@@ -189,11 +180,12 @@
         imm: BinaryField32b,
     ) -> Self {
         let fp = interpreter.fp;
-        let fp_field = BinaryField32b::new(fp);
         let pc = interpreter.pc;
         let timestamp = interpreter.timestamp;
 
-        interpreter.vrom.set(fp_field + dst, imm.val() as u32);
+        interpreter
+            .vrom
+            .set_u32(fp ^ dst.val() as u32, imm.val() as u32);
         interpreter.incr_pc();
 
         Self {
