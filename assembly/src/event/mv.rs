use binius_field::{BinaryField16b, BinaryField32b, ExtensionField};

use super::context::EventContext;
use crate::{
    event::Event,
    execution::{
        FramePointer, Interpreter, InterpreterChannels, InterpreterError, InterpreterTables,
        ZCrayTrace,
    },
    fire_non_jump_event,
    memory::MemoryError,
    opcodes::Opcode,
};

#[derive(Debug, Clone, PartialEq)]
pub(crate) enum MVKind {
    Mvvw,
    Mvvl,
    Mvih,
}

#[derive(Debug, Clone, PartialEq)]
pub struct MVInfo {
    pub(crate) mv_kind: MVKind,
    pub(crate) dst: BinaryField16b,
    pub(crate) offset: BinaryField16b,
    pub(crate) src: BinaryField16b,
    pub(crate) pc: BinaryField32b,
    pub(crate) timestamp: u32,
}

/// Convenience macro to implement the `Event` trait for MV events.
macro_rules! impl_mv_event {
    ($event:ty, $trace_field:ident) => {
        impl Event for $event {
            fn generate(
                ctx: &mut EventContext,
                arg0: BinaryField16b,
                arg1: BinaryField16b,
                arg2: BinaryField16b,
            ) -> Result<(), InterpreterError> {
                let opt_event = Self::generate_event(ctx, arg0, arg1, arg2)?;
                if let Some(event) = opt_event {
                    ctx.trace.$trace_field.push(event);
                }

                Ok(())
            }

            fn fire(&self, channels: &mut InterpreterChannels, _tables: &InterpreterTables) {
                fire_non_jump_event!(self, channels);
            }
        }
    };
}

pub(crate) struct MVEventOutput {
    pub(crate) parent: u32, // parent addr
    pub(crate) opcode: Opcode,
    pub(crate) field_pc: BinaryField32b, // field PC
    pub(crate) fp: FramePointer,         // fp
    pub(crate) timestamp: u32,           // timestamp
    pub(crate) dst: BinaryField16b,      // dst
    pub(crate) src: BinaryField16b,      // src
    pub(crate) offset: BinaryField16b,   // offset
    pub(crate) src_val: u128,
}

impl MVEventOutput {
    #[allow(clippy::too_many_arguments)]
    pub(crate) const fn new(
        parent: u32, // parent addr
        opcode: Opcode,
        field_pc: BinaryField32b, // field PC
        fp: FramePointer,         // fp
        timestamp: u32,           // timestamp
        dst: BinaryField16b,      // dst
        src: BinaryField16b,      // src
        offset: BinaryField16b,   // offset
        src_val: u128,
    ) -> Self {
        Self {
            parent, // parent addr
            opcode,
            field_pc,  // field PC
            fp,        // fp
            timestamp, // timestamp
            dst,       // dst
            src,       // src
            offset,    // offset
            src_val,
        }
    }

    pub(crate) fn push_mv_event(&self, trace: &mut ZCrayTrace) {
        let &MVEventOutput {
            parent,
            opcode,
            field_pc,
            fp,
            timestamp,
            dst,
            src,
            offset,
            src_val,
        } = self;

        match opcode {
            Opcode::Mvvl => {
                let new_event = MVVLEvent::new(
                    field_pc,
                    fp,
                    timestamp,
                    dst.val(),
                    parent,
                    src.val(),
                    src_val,
                    offset.val(),
                );
                trace.mvvl.push(new_event);
            }
            Opcode::Mvvw => {
                let new_event = MVVWEvent::new(
                    field_pc,
                    fp,
                    timestamp,
                    dst.val(),
                    parent,
                    src.val(),
                    src_val as u32,
                    offset.val(),
                );
                trace.mvvw.push(new_event);
            }
            o => panic!("Events for {:?} should already have been generated.", o),
        }
    }
}

/// Event for MVV.W.
///
/// Performs a MOVE of 4-byte value between VROM addresses.
///
/// Logic:
///   1. VROM[FP[dst] + offset] = FP[src]
#[derive(Debug, Clone)]
pub struct MVVWEvent {
    pc: BinaryField32b,
    fp: FramePointer,
    timestamp: u32,
    dst: u16,
    dst_addr: u32,
    src: u16,
    src_val: u32,
    offset: u16,
}

// TODO: this is a 4-byte move instruction. So it needs to be updated once we
// have multi-granularity.
impl MVVWEvent {
    #[allow(clippy::too_many_arguments)]
    pub const fn new(
        pc: BinaryField32b,
        fp: FramePointer,
        timestamp: u32,
        dst: u16,
        dst_addr: u32,
        src: u16,
        src_val: u32,
        offset: u16,
    ) -> Self {
        Self {
            pc,
            fp,
            timestamp,
            dst,
            dst_addr,
            src,
            src_val,
            offset,
        }
    }

    /// This method is called once the next_fp has been set by the CALL
    /// procedure.
    pub(crate) fn generate_event_from_info(
        ctx: &mut EventContext,
        pc: BinaryField32b,
        timestamp: u32,
        fp: FramePointer,
        dst: BinaryField16b,
        offset: BinaryField16b,
        src: BinaryField16b,
    ) -> Result<Option<Self>, InterpreterError> {
        let dst_addr = ctx.load_vrom_u32(ctx.addr(dst.val()))?;
        let src_addr = ctx.addr(src.val());
        let opt_src_val = ctx.load_vrom_opt_u32(ctx.addr(src.val()))?;

        // If we already know the value to set, then we can already push an event.
        // Otherwise, we add the move to the list of MOVE events to be pushed once we
        // have access to the value.
        if let Some(src_val) = opt_src_val {
            ctx.store_vrom_u32(dst_addr ^ offset.val() as u32, src_val)?;

            Ok(Some(Self {
                pc,
                fp,
                timestamp,
                dst: dst.val(),
                dst_addr,
                src: src.val(),
                src_val,
                offset: offset.val(),
            }))
        } else {
            // `src_val` is not yet known, which is means it's a return value from the
            // function called. So we insert `dst_addr ^ offset` to the addresses to track
            // in `pending_updates`. As soon as it is set in the called function, we can
            // also set the value at `src_addr` and generate the MOVE event.
            ctx.trace.insert_pending(
                dst_addr ^ offset.val() as u32,
                (src_addr, Opcode::Mvvw, pc, *fp, timestamp, dst, src, offset),
            );
            Ok(None)
        }
    }

    pub fn generate_event(
        ctx: &mut EventContext,
        dst: BinaryField16b,
        offset: BinaryField16b,
        src: BinaryField16b,
    ) -> Result<Option<Self>, InterpreterError> {
        let fp = ctx.fp;
        let timestamp = ctx.timestamp;
        let pc = ctx.pc;

        let opt_dst_addr = ctx.load_vrom_opt_u32(ctx.addr(dst.val()))?;
        let opt_src_val = ctx.load_vrom_opt_u32(ctx.addr(src.val()))?;

        // If the source value is missing or the destination address is still unknown,
        // it means we are in a MOVE that precedes a CALL, and we have to handle the
        // MOVE operation later.
        if opt_dst_addr.is_none() || opt_src_val.is_none() {
            let new_mv_info = MVInfo {
                mv_kind: MVKind::Mvvw,
                dst,
                offset,
                src,
                pc: ctx.field_pc,
                timestamp,
            };
            // This move needs to be handled later, in the CALL.
            ctx.moves_to_apply.push(new_mv_info);
            ctx.incr_pc();
            return Ok(None);
        }

        let dst_addr = opt_dst_addr.expect("We checked previously that dst_addr is some");
        let src_val = opt_src_val.expect("We checked previously that src_val is some");

        ctx.incr_pc();

        ctx.store_vrom_u32(ctx.addr(offset.val()), src_val)?;

        Ok(Some(Self {
            pc: ctx.field_pc,
            fp,
            timestamp,
            dst: dst.val(),
            dst_addr,
            src: src.val(),
            src_val,
            offset: offset.val(),
        }))
    }
}

impl_mv_event!(MVVWEvent, mvvw);

/// Event for MVV.L.
///
/// Performs a MOVE of 16-byte value between VROM addresses.
///
/// Logic:
///   1. VROM128[FP[dst] + offset] = FP128[src]
#[derive(Debug, Clone)]
pub struct MVVLEvent {
    pc: BinaryField32b,
    fp: FramePointer,
    timestamp: u32,
    dst: u16,
    dst_addr: u32,
    src: u16,
    src_val: u128,
    offset: u16,
}

impl MVVLEvent {
    #[allow(clippy::too_many_arguments)]
    pub const fn new(
        pc: BinaryField32b,
        fp: FramePointer,
        timestamp: u32,
        dst: u16,
        dst_addr: u32,
        src: u16,
        src_val: u128,
        offset: u16,
    ) -> Self {
        Self {
            pc,
            fp,
            timestamp,
            dst,
            dst_addr,
            src,
            src_val,
            offset,
        }
    }

    /// This method is called once the next_fp has been set by the CALL
    /// procedure.
    pub(crate) fn generate_event_from_info(
        ctx: &mut EventContext,
        pc: BinaryField32b,
        timestamp: u32,
        fp: FramePointer,
        dst: BinaryField16b,
        offset: BinaryField16b,
        src: BinaryField16b,
    ) -> Result<Option<Self>, InterpreterError> {
        let dst_addr = ctx.load_vrom_u32(ctx.addr(dst.val()))?;
        let src_addr = ctx.addr(src.val());
        let opt_src_val = ctx.load_vrom_opt_u128(ctx.addr(src.val()))?;

        // If we already know the value to set, then we can already push an event.
        // Otherwise, we add the move to the list of MOVE events to be pushed once we
        // have access to the value.
        if let Some(src_val) = opt_src_val {
            ctx.store_vrom_u128(dst_addr ^ offset.val() as u32, src_val)?;

            Ok(Some(Self {
                pc,
                fp,
                timestamp,
                dst: dst.val(),
                dst_addr,
                src: src.val(),
                src_val,
                offset: offset.val(),
            }))
        } else {
            // `src_val` is not yet known, which is means it's a return value from the
            // function called. So we insert `dst_addr ^ offset` to the addresses to track
            // in `pending_updates`. As soon as it is set in the called function, we can
            // also set the value at `src_addr` and generate the MOVE event.
            ctx.trace.insert_pending(
                dst_addr ^ offset.val() as u32,
                (src_addr, Opcode::Mvvl, pc, *fp, timestamp, dst, src, offset),
            );
            Ok(None)
        }
    }

    pub fn generate_event(
        ctx: &mut EventContext,
        dst: BinaryField16b,
        offset: BinaryField16b,
        src: BinaryField16b,
    ) -> Result<Option<Self>, InterpreterError> {
        let pc = ctx.pc;
        let timestamp = ctx.timestamp;
        let fp = ctx.fp;

        let opt_dst_addr = ctx.load_vrom_opt_u32(ctx.addr(dst.val()))?;
        let opt_src_val = ctx.load_vrom_opt_u128(ctx.addr(src.val()))?;

        // If the source value is missing or the destination address is still unknown,
        // it means we are in a MOVE that precedes a CALL, and we have to handle the
        // MOVE operation later.
        if opt_dst_addr.is_none() || opt_src_val.is_none() {
            let new_mv_info = MVInfo {
                mv_kind: MVKind::Mvvl,
                dst,
                offset,
                src,
                pc: ctx.field_pc,
                timestamp,
            };
            // This move needs to be handled later, in the CALL.
            ctx.moves_to_apply.push(new_mv_info);
            ctx.incr_pc();
            return Ok(None);
        }

        let dst_addr = opt_dst_addr.expect("We checked previously that dst_addr is some");
        let src_val = opt_src_val.expect("We checked previously that src_val is some");

        ctx.store_vrom_u128(ctx.addr(offset.val()), src_val)?;

        Ok(Some(Self {
            pc: ctx.field_pc,
            fp,
            timestamp,
            dst: dst.val(),
            dst_addr,
            src: src.val(),
            src_val,
            offset: offset.val(),
        }))
    }
}

impl_mv_event!(MVVLEvent, mvvl);

/// Event for MVI.H.
///
/// Performs a MOVE of 2-byte value from a 16-bit immediate into a VROM address,
/// zero-extending to 32-bits.
///
/// Logic:
///   1. VROM[FP[dst] + offset] = ZeroExtend(imm)
#[derive(Debug, Clone)]
pub struct MVIHEvent {
    pc: BinaryField32b,
    fp: FramePointer,
    timestamp: u32,
    dst: u16,
    dst_addr: u32,
    imm: u16,
    offset: u16,
}

// TODO: this is a 2-byte move instruction, which sets a 4 byte address to imm
// zero-extended. So it needs to be updated once we have multi-granularity.
impl MVIHEvent {
    /// This method is called once the next_fp has been set by the CALL
    /// procedure.
    pub(crate) fn generate_event_from_info(
        ctx: &mut EventContext,
        pc: BinaryField32b,
        timestamp: u32,
        fp: FramePointer,
        dst: BinaryField16b,
        offset: BinaryField16b,
        imm: BinaryField16b,
    ) -> Result<Self, InterpreterError> {
        // At this point, since we are in a call procedure, `dst` corresponds to the
        // next_fp. And we know it has already been set, so we can read
        // the destination address.
        let dst_addr = ctx.load_vrom_u32(ctx.addr(dst.val()))?;

        ctx.store_vrom_u32(dst_addr ^ offset.val() as u32, imm.val() as u32)?;

        Ok(Self {
            pc,
            fp,
            timestamp,
            dst: dst.val(),
            dst_addr,
            imm: imm.val(),
            offset: offset.val(),
        })
    }

    pub fn generate_event(
        ctx: &mut EventContext,
        dst: BinaryField16b,
        offset: BinaryField16b,
        imm: BinaryField16b,
    ) -> Result<Option<Self>, InterpreterError> {
        let fp = ctx.fp;
        let pc = ctx.pc;
        let timestamp = ctx.timestamp;

        let opt_dst_addr = ctx.load_vrom_opt_u32(ctx.addr(dst.val()))?;

        // If the destination address is still unknown, it means we are in a MOVE that
        // precedes a CALL, and we have to handle the MOVE operation later.
        if let Some(dst_addr) = opt_dst_addr {
            ctx.store_vrom_u32(ctx.addr(offset.val()), imm.val() as u32)?;
            ctx.incr_pc();

            Ok(Some(Self {
                pc: ctx.field_pc,
                fp,
                timestamp,
                dst: dst.val(),
                dst_addr,
                imm: imm.val(),
                offset: offset.val(),
            }))
        } else {
            let new_mv_info = MVInfo {
                mv_kind: MVKind::Mvih,
                dst,
                offset,
                src: imm,
                pc: ctx.field_pc,
                timestamp,
            };
            // This move needs to be handled later, in the CALL.
            ctx.moves_to_apply.push(new_mv_info);
            ctx.incr_pc();
            Ok(None)
        }
    }
}

impl_mv_event!(MVIHEvent, mvih);

// Event for LDI.
#[derive(Debug, Clone)]
<<<<<<< HEAD
pub struct LDIEvent {
    pub pc: BinaryField32b,
    pub fp: u32,
    pub timestamp: u32,
    pub dst: u16,
    pub imm: u32,
=======
pub(crate) struct LDIEvent {
    pc: BinaryField32b,
    fp: FramePointer,
    timestamp: u32,
    dst: u16,
    imm: u32,
>>>>>>> 8980c6c8
}

impl LDIEvent {
    pub fn generate_event(
        ctx: &mut EventContext,
        dst: BinaryField16b,
        imm_low: BinaryField16b,
        imm_high: BinaryField16b,
    ) -> Result<Option<Self>, InterpreterError> {
        let fp = ctx.fp;
        let pc = ctx.pc;
        let timestamp = ctx.timestamp;

        let imm = BinaryField32b::from_bases([imm_low, imm_high])
            .map_err(|_| InterpreterError::InvalidInput)?;

        ctx.store_vrom_u32(ctx.addr(dst.val()), imm.val())?;
        ctx.incr_pc();

        Ok(Some(Self {
            pc: ctx.field_pc,
            fp,
            timestamp,
            dst: dst.val(),
            imm: imm.val(),
        }))
    }
}

impl_mv_event!(LDIEvent, ldi);

mod tests {
    use std::collections::HashMap;

    use binius_field::{BinaryField16b, BinaryField32b, Field, PackedField};

    use crate::{
        event::mv::{MVInfo, MVKind},
        execution::trace::ZCrayTrace,
        execution::{Interpreter, G},
        memory::{Memory, VromPendingUpdates, VromUpdate},
        opcodes::Opcode,
        util::code_to_prom,
        ValueRom,
    };

    #[test]
    fn test_mv_no_src() {
        // Frame
        // Slot 0: Return PC
        // Slot 1: Return FP
        // Slot 2: dst_addr1 = 0
        // Slot 3: dst_storage1
        // Slot 4: src_val1: not written yet.
        // Slot 5: dst_addr2 = 0
        // Slot 6: dst_storage2
        // Slot 7: padding for alignment.
        // Slot 8: src_val2: not written yet.

        let zero = BinaryField16b::zero();
        let dst_addr1 = 2.into();
        let offset1 = 3.into();
        let src_addr1 = 4.into();
        let dst_addr2 = 5.into();
        let offset2 = 6.into();
        let src_addr2 = 8.into();
        // Do MVVW and MVVL with an unaccessible source value.
        let instructions = vec![
            [Opcode::Mvvw.get_field_elt(), dst_addr1, offset1, src_addr1],
            [Opcode::Mvvl.get_field_elt(), dst_addr2, offset2, src_addr2],
            [Opcode::Ret.get_field_elt(), zero, zero, zero],
        ];

        let mut frames = HashMap::new();
        frames.insert(BinaryField32b::one(), 9);

        let prom = code_to_prom(&instructions);
        let mut vrom = ValueRom::default();
        vrom.set_u32(0, 0).unwrap();
        vrom.set_u32(1, 0).unwrap();
        vrom.set_u32(2, 0).unwrap();
        vrom.set_u32(5, 0).unwrap();

        let memory = Memory::new(prom, vrom);

        let mut interpreter = Interpreter::new(frames, HashMap::new());

        let _ = interpreter
            .run(memory)
            .expect("The interpreter should run smoothly.");

        // Check that `moves_to_apply` contains the two MOVE events.
        let first_move = MVInfo {
            mv_kind: MVKind::Mvvw,
            dst: dst_addr1,
            offset: offset1,
            src: src_addr1,
            pc: BinaryField32b::ONE,
            timestamp: 0,
        };
        let second_move = MVInfo {
            mv_kind: MVKind::Mvvl,
            dst: dst_addr2,
            offset: offset2,
            src: src_addr2,
            pc: G,
            timestamp: 0, // Only RAM operations increase the timestamp
        };

        assert_eq!(interpreter.moves_to_apply, vec![first_move, second_move]);
    }

    #[test]
    fn test_mv_no_dst() {
        // Frame
        // Slot 0: Return PC
        // Slot 1: Return FP
        // Slot 2: src_val1
        // Slot 3: padding for alignment.
        // Slot 4-7: src_val2
        // Slot 8: target
        // Slot 9: next_fp

        let zero = BinaryField16b::zero();
        let offset1 = 2.into();
        let src_addr1 = 2.into();
        let offset2 = 4.into();
        let src_addr2 = 4.into();
        let offset3 = 8.into();
        let imm = 12.into();

        let call_offset = 8.into();
        let next_fp_offset = 9.into();

        let target = G.pow(4);

        // Do MVVW and MVVL with an unaccessible source value.
        let instructions = vec![
            [
                Opcode::Mvvw.get_field_elt(),
                next_fp_offset,
                offset1,
                src_addr1,
            ],
            [
                Opcode::Mvvl.get_field_elt(),
                next_fp_offset,
                offset2,
                src_addr2,
            ],
            [Opcode::Mvih.get_field_elt(), next_fp_offset, offset3, imm],
            [
                Opcode::Tailv.get_field_elt(),
                call_offset,
                next_fp_offset,
                0.into(),
            ],
            [Opcode::Ret.get_field_elt(), zero, zero, zero],
        ];

        let mut frames = HashMap::new();
        frames.insert(BinaryField32b::one(), 10);
        frames.insert(target, 9);

        let prom = code_to_prom(&instructions);
        let mut vrom = ValueRom::default();
        // Set FP and PC
        vrom.set_u32(0, 0).unwrap();
        vrom.set_u32(1, 0).unwrap();

        // Set src vals.
        let src_val1 = 1;
        let src_val2 = 2;
        vrom.set_u32(src_addr1.val() as u32, src_val1).unwrap();
        vrom.set_u128(src_addr2.val() as u32, src_val2).unwrap();

        // Set target
        vrom.set_u32(call_offset.val() as u32, target.val())
            .unwrap();

        let memory = Memory::new(prom, vrom);

        let mut pc_field_to_int = HashMap::new();
        pc_field_to_int.insert(target, 5);
        let mut interpreter = Interpreter::new(frames, pc_field_to_int);

        let traces = interpreter
            .run(memory)
            .expect("The interpreter should run smoothly.");

        assert!(traces.vrom_pending_updates().is_empty());
        assert!(interpreter.moves_to_apply.is_empty());

        let next_fp = 16;
        assert_eq!(
            traces
                .get_vrom_u32(next_fp as u32 + offset1.val() as u32)
                .unwrap(),
            src_val1
        );
        assert_eq!(
            traces
                .get_vrom_u128(next_fp as u32 + offset2.val() as u32)
                .unwrap(),
            src_val2
        );
        assert_eq!(
            traces
                .get_vrom_u32(next_fp as u32 + offset3.val() as u32)
                .unwrap(),
            imm.val() as u32
        );
    }

    #[test]
    fn test_mv_no_dst_no_src() {
        // Frame
        // Slot 0: Return PC
        // Slot 1: Return FP
        // Slot 2: Storage
        // Slot 3: Padding for alignment
        // Slot 4-7: Src_val
        // Slot 8: Target
        // Slot 9: Next_fp

        let zero = BinaryField16b::zero();
        let offset1 = 2.into();
        let offset2 = 4.into();
        let src_addr = 4.into();
        let offset3 = 8.into();
        let storage = 2.into();
        let imm = 12.into();

        let call_offset = 8.into();
        let next_fp_offset = 9.into();

        // In TAILV, we jump to the PC for RET.
        let target_pc = 6u32;
        let target = G.pow(target_pc as u64 - 1);

        // Do MVVW and MVVL with an unaccessible source value.
        let instructions = vec![
            [
                Opcode::Mvvw.get_field_elt(),
                next_fp_offset,
                offset1,
                src_addr,
            ],
            [
                Opcode::Mvvl.get_field_elt(),
                next_fp_offset,
                offset2,
                src_addr,
            ],
            // The following MOVE operation should be executed, since TAILV sets `next_fp`
            // correctly.
            [
                Opcode::Mvvw.get_field_elt(),
                0.into(),
                storage,
                next_fp_offset,
            ],
            [Opcode::Mvih.get_field_elt(), next_fp_offset, offset3, imm],
            [
                Opcode::Tailv.get_field_elt(),
                call_offset,
                next_fp_offset,
                0.into(),
            ],
            [Opcode::Ret.get_field_elt(), zero, zero, zero],
        ];

        let mut frames = HashMap::new();
        frames.insert(BinaryField32b::one(), 10);
        frames.insert(target, 9);

        let prom = code_to_prom(&instructions);
        let mut vrom = ValueRom::default();
        // Set FP and PC
        vrom.set_u32(0, 0).unwrap();
        vrom.set_u32(1, 0).unwrap();

        // Set target
        vrom.set_u32(call_offset.val() as u32, target.val())
            .unwrap();

        // We do not set the src_addr.
        let memory = Memory::new(prom, vrom);

        let mut pc_field_to_int = HashMap::new();
        pc_field_to_int.insert(target, target_pc);
        let mut interpreter = Interpreter::new(frames, pc_field_to_int);

        let traces = interpreter
            .run(memory)
            .expect("The interpreter should run smoothly.");

        let mut pending_updates = HashMap::new();
        let first_move = (
            src_addr.val() as u32, // Address to set
            Opcode::Mvvw,          // Opcode
            BinaryField32b::ONE,   // PC
            0u32,                  // FP
            0u32,                  // Timestamp
            next_fp_offset,        // Dst
            src_addr,              // Src
            offset1,               // Offset
        );
        let second_move = (
            src_addr.val() as u32, // Address to set
            Opcode::Mvvl,          // Opcode
            G,                     // PC
            0u32,                  // FP
            0u32,                  // Timestamp (Only RAM operations increase it)
            next_fp_offset,        // Dst
            src_addr,              // Src
            offset2,               // Offset
        );

        let next_fp = 16;
        pending_updates.insert(next_fp + offset1.val() as u32, vec![first_move]);
        pending_updates.insert(next_fp + offset2.val() as u32, vec![second_move]);

        assert_eq!(traces.vrom_pending_updates().len(), pending_updates.len(), "The expected pending updates are of length {} but the actual pending updates are of length {}", traces.vrom_pending_updates().len(), pending_updates.len());
        for (k, pending_update) in traces.vrom_pending_updates() {
            let expected_update = pending_updates.get(k).unwrap_or_else(|| {
                panic!("Missing expected update {:?} at addr {}", pending_update, k)
            });
            assert_eq!(
                *expected_update, *pending_update,
                "expected update {:?}, but got {:?}",
                *expected_update, *pending_update
            );
        }
        // Check that `next_fp` has been set and the third MOVE operation was carried
        // out correctly,
        assert_eq!(
            traces.get_vrom_u32(next_fp_offset.val() as u32).unwrap(),
            next_fp
        );
        assert_eq!(
            traces.get_vrom_u32(storage.val() as u32).unwrap(),
            traces.get_vrom_u32(next_fp_offset.val() as u32).unwrap()
        );
    }
}<|MERGE_RESOLUTION|>--- conflicted
+++ resolved
@@ -513,21 +513,12 @@
 
 // Event for LDI.
 #[derive(Debug, Clone)]
-<<<<<<< HEAD
-pub struct LDIEvent {
-    pub pc: BinaryField32b,
-    pub fp: u32,
-    pub timestamp: u32,
-    pub dst: u16,
-    pub imm: u32,
-=======
 pub(crate) struct LDIEvent {
     pc: BinaryField32b,
     fp: FramePointer,
     timestamp: u32,
     dst: u16,
     imm: u32,
->>>>>>> 8980c6c8
 }
 
 impl LDIEvent {
