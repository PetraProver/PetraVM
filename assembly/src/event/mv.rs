--- conflicted
+++ resolved
@@ -2,7 +2,8 @@
 
 use crate::{
     emulator::{Interpreter, InterpreterChannels, InterpreterTables, G},
-    event::Event, fire_non_jump_event,
+    event::Event,
+    fire_non_jump_event,
 };
 
 // Struture of an event for MVV.W.
@@ -143,7 +144,6 @@
     }
 }
 
-<<<<<<< HEAD
 impl Event for MVIHEvent {
     fn fire(&self, channels: &mut InterpreterChannels, tables: &InterpreterTables) {
         channels
@@ -152,11 +152,6 @@
         channels
             .state_channel
             .push((self.pc * G, self.fp, self.timestamp + 1));
-=======
-impl Event for LDIEvent {
-    fn fire(&self, channels: &mut InterpreterChannels, _tables: &InterpreterTables) {
-        fire_non_jump_event!(self, channels);
->>>>>>> e3c9a97b
     }
 }
 
