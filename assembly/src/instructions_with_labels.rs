--- conflicted
+++ resolved
@@ -401,9 +401,8 @@
     while opcode != Opcode::Taili && opcode != Opcode::TailV && opcode != Opcode::Ret {
         match opcode {
             Opcode::Bnz => {
-<<<<<<< HEAD
                 let [op, src, target_low, target_high] = instruction;
-                let target = BinaryField32b::from_bases(&[target_low, target_high]).unwrap();
+                let target = BinaryField32b::from_bases([target_low, target_high]).unwrap();
                 let int_target = field_pc_to_pc.get(&target).unwrap_or_else(|| {
                     panic!(
                         "The provided field PC to PC mapping is incomplete. PC {:?} not found.",
@@ -412,11 +411,6 @@
                 });
                 let sub_offset =
                     get_frame_size_for_label(prom, *int_target, labels_fps, field_pc_to_pc);
-=======
-                let [_, src, target_low, target_high] = instruction;
-                let target = BinaryField32b::from_bases([*target_low, *target_high]).unwrap();
-                let sub_offset = get_frame_size_for_label(prom, target, labels_fps, labels_args);
->>>>>>> d849e3c1
                 let max_accessed_addr = max(sub_offset, src.val());
                 cur_offset = max(cur_offset, max_accessed_addr);
             }
