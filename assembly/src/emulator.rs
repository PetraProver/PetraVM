--- conflicted
+++ resolved
@@ -7,17 +7,10 @@
 use num_enum::{IntoPrimitive, TryFromPrimitive};
 
 use crate::event::{
-<<<<<<< HEAD
     b32::{AndiEvent, XoriEvent},
     branch::BnzEvent,
     call::TailiEvent,
     integer_ops::{AddiEvent, MuliEvent},
-=======
-    b32::XoriEvent,
-    branch::BnzEvent,
-    call::TailIEvent,
-    integer_ops::{AddIEvent, MulIEvent},
->>>>>>> ad319cdc
     ret::RetEvent,
     sli::{ShiftKind, SliEvent},
     Event,
@@ -184,18 +177,11 @@
             Opcode::Xori => self.generate_xori(trace),
             Opcode::Slli => self.generate_slli(trace),
             Opcode::Srli => self.generate_srli(trace),
-<<<<<<< HEAD
-            Opcode::Taili => self.generate_taili(trace),
-=======
->>>>>>> ad319cdc
             Opcode::Addi => self.generate_addi(trace),
             Opcode::Muli => self.generate_muli(trace),
             Opcode::Ret => self.generate_ret(trace),
             Opcode::Taili => self.generate_taili(trace),
-<<<<<<< HEAD
             Opcode::Andi => self.generate_andi(trace),
-=======
->>>>>>> ad319cdc
         }
         self.timestamp += 1;
         Ok(Some(()))
@@ -233,7 +219,6 @@
 
     fn generate_taili(&mut self, trace: &mut ZCrayTrace) {
         let [_, target, next_fp, _] = self.prom[self.pc as usize - 1];
-<<<<<<< HEAD
         let new_taili_event = TailiEvent::generate_event(self, target as u16, next_fp as u16);
         trace.taili.push(new_taili_event);
     }
@@ -247,19 +232,6 @@
     fn generate_muli(&mut self, trace: &mut ZCrayTrace) {
         let [_, dst, src, imm] = self.prom[self.pc as usize - 1];
         let new_muli_event = MuliEvent::generate_event(self, dst, src, imm);
-=======
-        let new_taili_event = TailIEvent::generate_event(self, target as u16, next_fp as u16);
-        trace.taili.push(new_taili_event);
-    }
-    fn generate_addi(&mut self, trace: &mut ZCrayTrace) {
-        let [_, dst, src, imm] = self.prom[self.pc as usize - 1];
-        let new_addi_event = AddIEvent::generate_event(self, dst, src, imm);
-        trace.addi.push(new_addi_event);
-    }
-    fn generate_muli(&mut self, trace: &mut ZCrayTrace) {
-        let [_, dst, src, imm] = self.prom[self.pc as usize - 1];
-        let new_muli_event = MulIEvent::generate_event(self, dst, src, imm);
->>>>>>> ad319cdc
         trace.muli.push(new_muli_event);
     }
 
