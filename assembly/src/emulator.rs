//! The core zkVM emulator, that executes instructions parsed from the immutable
//! Instruction Memory (PROM). It processes events and updates the machine state
//! accordingly.

use std::{array::from_fn, collections::HashMap, fmt::Debug, hash::Hash};

<<<<<<< HEAD
use binius_field::{
    BinaryField, BinaryField16b, BinaryField32b, ExtensionField, Field, PackedField,
};
=======
use binius_field::{BinaryField, BinaryField16b, BinaryField32b, ExtensionField, Field};
use binius_utils::bail;
>>>>>>> 590602e4
use num_enum::{IntoPrimitive, TryFromPrimitive};
use tracing::{debug, trace};

use crate::{
    event::{
        b32::{
            AndEvent, AndiEvent, B32MulEvent, B32MuliEvent, OrEvent, OriEvent, XorEvent, XoriEvent,
        },
        branch::{BnzEvent, BzEvent},
        call::{TailVEvent, TailiEvent},
        integer_ops::{Add32Event, Add64Event, AddEvent, AddiEvent, MuliEvent},
        mv::{LDIEvent, MVEventOutput, MVIHEvent, MVVLEvent, MVVWEvent},
        ret::RetEvent,
        sli::{ShiftKind, SliEvent},
        Event,
        ImmediateBinaryOperation,
        NonImmediateBinaryOperation, // Add the import for RetEvent
    },
    instructions_with_labels::LabelsFrameSizes,
    opcodes::Opcode,
    vrom_allocator::VromAllocator,
};

pub(crate) const G: BinaryField32b = BinaryField32b::MULTIPLICATIVE_GENERATOR;
#[derive(Debug, Default)]
pub struct Channel<T> {
    net_multiplicities: HashMap<T, isize>,
}

// TODO: Think on unifying types used for recurring variables (fp, pc, ...)

type PromChannel = Channel<(u32, u128)>; // PC, opcode, args (so 64 bits overall).
type VromChannel = Channel<u32>;
type StateChannel = Channel<(BinaryField32b, u32, u32)>; // PC, FP, Timestamp

#[derive(Default)]
pub struct InterpreterChannels {
    pub state_channel: StateChannel,
}

type VromTable32 = HashMap<u32, u32>;
#[derive(Default)]
pub struct InterpreterTables {
    pub vrom_table_32: VromTable32,
}

#[derive(Debug, Clone)]
pub(crate) enum MVKind {
    Mvvw,
    Mvvl,
    Mvih,
}

#[derive(Debug, Clone)]
pub(crate) struct MVInfo {
    pub(crate) mv_kind: MVKind,
    pub(crate) dst: BinaryField16b,
    pub(crate) offset: BinaryField16b,
    pub(crate) src: BinaryField16b,
    pub(crate) field_pc: BinaryField32b,
    pub(crate) pc: u32,
    pub(crate) timestamp: u32,
}

// TODO: Add some structured execution tracing

#[derive(Debug, Default)]
pub(crate) struct Interpreter {
    // The integer PC represents to the power of `BinaryField32b::GENERATOR` of the actual field
    // PC. Since we need to have a value for 0 as well (which is not in the multiplicative group),
    // we shift all powers by 1, and 0 can be the halting value.
    pub(crate) pc: u32,
    pub(crate) fp: u32,
    pub(crate) timestamp: u32,
    pub(crate) prom: ProgramRom,
    pub(crate) vrom: ValueRom,
    frames: LabelsFrameSizes,
    vrom_allocator: VromAllocator,
    // Before a CALL, there are a few move operations used to populate the next frame. But the next
    // frame pointer is not necessearily known at this point, and return values may also not be
    // known. Thus, this `Vec` is used to store the move operations that need to be handled once we
    // have enough information.Stores all move operations that should be handles during
    // the current call procedure.
    pub(crate) moves_to_set: Vec<MVInfo>,
    // Temporary HashMap storing the mapping between binary field elements that appear in the PROM
    // and their associated integer PC.
    field_to_pc: HashMap<BinaryField32b, u32>,
}

type ToSetValue = (
    u32, // parent addr
    Opcode,
    BinaryField32b, // field PC
    u32,            // fp
    u32,            // timestamp
    BinaryField16b, // dst
    BinaryField16b, // src
    BinaryField16b, // offset
);

#[derive(Debug, Default)]
pub(crate) struct ValueRom {
    vrom: HashMap<u32, u8>,
    // HashMap used to set values and push MV events during a CALL procedure.
    // When a MV occurs with a value that isn't set within a CALL procedure, we
    // assume it is a return value. Then, we add (addr_next_frame,
    // to_set_value) to `moves_to_set`, where `to_set_value` contains enough information to create
    // a move event later. Whenever an address in the HashMap's keys is finally set, we populate
    // the missing values and remove them from the HashMap.
    to_set: HashMap<u32, ToSetValue>,
}

/// The Program ROM, or Instruction Memory, is an immutable memory where code is
/// loaded. It maps every PC to a specific instruction to execute.
pub type ProgramRom = Vec<InterpreterInstruction>;

impl ValueRom {
    pub fn new(vrom: HashMap<u32, u8>) -> Self {
        Self {
            vrom,
            to_set: HashMap::new(),
        }
    }

    pub fn new_from_vec(vals: Vec<u8>) -> Self {
        let mut vrom = Self::default();

        for (i, val) in vals.into_iter().enumerate() {
            vrom.set_u8(i as u32, val);
        }

        vrom
    }

    pub fn new_from_vec_u32(vals: Vec<u32>) -> Self {
        let mut vrom = Self::default();

        for (i, val) in vals.into_iter().enumerate() {
            vrom.set_u32(&mut ZCrayTrace::default(), 4 * i as u32, val);
        }

        vrom
    }

<<<<<<< HEAD
    pub(crate) fn set_u8(&mut self, index: u32, value: u8) {
        if let Some(prev_val) = self.vrom.insert(index, value) {
=======
    pub(crate) fn set_u8(&mut self, index: u32, value: u8) -> Result<(), InterpreterError> {
        if let Some(prev_val) = self.0.insert(index, value) {
>>>>>>> 590602e4
            if prev_val != value {
                return Err(InterpreterError::VromRewrite(index));
            }
        }
        Ok(())
    }

    pub(crate) fn set_u16(&mut self, index: u32, value: u16) -> Result<(), InterpreterError> {
        if index % 2 != 0 {
            return Err(InterpreterError::VromMisaligned(16, index));
        }
        let bytes = value.to_le_bytes();
        for i in 0..2 {
            self.set_u8(index + i, bytes[i as usize])?;
        }
        Ok(())
    }

<<<<<<< HEAD
    pub(crate) fn set_u32(&mut self, trace: &mut ZCrayTrace, index: u32, value: u32) {
        assert!(index % 4 == 0, "Misaligned 32-bit VROM index: {index}");

=======
    pub(crate) fn set_u32(&mut self, index: u32, value: u32) -> Result<(), InterpreterError> {
        if index % 4 != 0 {
            return Err(InterpreterError::VromMisaligned(32, index));
        }
>>>>>>> 590602e4
        let bytes = value.to_le_bytes();
        for i in 0..4 {
            self.set_u8(index + i, bytes[i as usize])?;
        }
<<<<<<< HEAD

        if let Some((parent, opcode, field_pc, fp, timestamp, dst, src, offset)) =
            self.to_set.remove(&index)
        {
            self.set_u32(trace, parent, value);
            let event_out = MVEventOutput::new(
                parent,
                opcode,
                field_pc,
                fp,
                timestamp,
                dst,
                src,
                offset,
                value as u128,
            );
            event_out.push_mv_event(trace);
        }
    }

    pub(crate) fn set_u128(&mut self, trace: &mut ZCrayTrace, index: u32, value: u128) {
        assert!(index % 16 == 0, "Misaligned 128-bit VROM index: {index}");
=======
        Ok(())
    }

    pub(crate) fn set_u128(&mut self, index: u32, value: u128) -> Result<(), InterpreterError> {
        if index % 16 != 0 {
            return Err(InterpreterError::VromMisaligned(128, index));
        }
>>>>>>> 590602e4
        let bytes = value.to_le_bytes();
        for i in 0..16 {
            self.set_u8(index + i, bytes[i as usize])?;
        }
<<<<<<< HEAD

        if let Some((parent, opcode, field_pc, fp, timestamp, dst, src, offset)) =
            self.to_set.remove(&index)
        {
            self.set_u128(trace, parent, value);
            let event_out = MVEventOutput::new(
                parent, opcode, field_pc, fp, timestamp, dst, src, offset, value,
            );
            event_out.push_mv_event(trace);
        }
    }

    pub(crate) fn get_u8(&self, index: u32) -> u8 {
        match self.vrom.get(&index) {
            Some(&value) => value,
            None => panic!("Value at address {index} doesn't exist!"),
        }
    }

    pub(crate) fn get_u8_call_procedure(&self, index: u32) -> Option<u8> {
        self.vrom.get(&index).copied()
    }

    pub(crate) fn get_u16(&self, index: u32) -> u16 {
        assert!(index % 2 == 0, "Misaligned 16-bit VROM index: {index}");
        let bytes = from_fn(|i| self.get_u8(index + i as u32));
=======
        Ok(())
    }

    pub(crate) fn get_u8(&self, index: u32) -> Result<u8, InterpreterError> {
        match self.0.get(&index) {
            Some(&value) => Ok(value),
            None => Err(InterpreterError::VromMissingValue(index)),
        }
    }

    pub(crate) fn get_u16(&self, index: u32) -> Result<u16, InterpreterError> {
        if index % 2 != 0 {
            return Err(InterpreterError::VromMisaligned(16, index));
        }

        let mut bytes = [0; 2];
        for (i, byte) in bytes.iter_mut().enumerate() {
            *byte = self.get_u8(index + i as u32)?;
        }
>>>>>>> 590602e4

        Ok(u16::from_le_bytes(bytes))
    }

    pub(crate) fn get_u32(&self, index: u32) -> Result<u32, InterpreterError> {
        if index % 4 != 0 {
            return Err(InterpreterError::VromMisaligned(32, index));
        }
        let mut bytes = [0; 4];
        for (i, byte) in bytes.iter_mut().enumerate() {
            *byte = self.get_u8(index + i as u32)?;
        }

        Ok(u32::from_le_bytes(bytes))
    }

<<<<<<< HEAD
    pub(crate) fn get_u32_move(&self, index: u32) -> Option<u32> {
        assert!(index % 4 == 0, "Misaligned 32-bit VROM index: {index}");
        let opt_bytes = from_fn(|i| self.get_u8_call_procedure(index + i as u32));
        if opt_bytes.iter().any(|v| v.is_none()) {
            None
        } else {
            Some(u32::from_le_bytes(opt_bytes.map(|v| v.unwrap())))
        }
    }

    pub(crate) fn get_u128(&self, index: u32) -> u128 {
        assert!(index % 16 == 0, "Misaligned 128-bit VROM index: {index}");
        let bytes = from_fn(|i| self.get_u8(index + i as u32));
=======
    pub(crate) fn get_u128(&self, index: u32) -> Result<u128, InterpreterError> {
        if index % 16 != 0 {
            return Err(InterpreterError::VromMisaligned(128, index));
        }
        let mut bytes = [0; 16];
        for (i, byte) in bytes.iter_mut().enumerate() {
            *byte = self.get_u8(index + i as u32)?;
        }
>>>>>>> 590602e4

        Ok(u128::from_le_bytes(bytes))
    }

    pub(crate) fn get_u128_move(&self, index: u32) -> Option<u128> {
        assert!(index % 16 == 0, "Misaligned 128-bit VROM index: {index}");
        let opt_bytes = from_fn(|i| self.get_u8_call_procedure(index + i as u32));

        if opt_bytes.iter().any(|v| v.is_none()) {
            None
        } else {
            Some(u128::from_le_bytes(opt_bytes.map(|v| v.unwrap())))
        }
    }

    pub(crate) fn insert_to_set(&mut self, dst: u32, to_set_val: ToSetValue) {
        if let Some(old_value) = self.to_set.insert(dst, to_set_val) {
            panic!("Tried to move into destination {:?} multiple times", dst);
        };
    }
}

/// An `Instruction` is composed of an opcode and up to three 16-bit arguments
/// to be used by this operation.
pub(crate) type Instruction = [BinaryField16b; 4];

#[derive(Debug, Default, PartialEq)]
pub(crate) struct InterpreterInstruction {
    pub(crate) instruction: Instruction,
    pub(crate) field_pc: BinaryField32b,
    // Hint given by the compiler to let us know whether the current instruction is part of a CALL
    // procedure. If so, all following instructions are too, until we reach a CALL. Moreover, we
    // assume all instructions that are part of the call procedure to be MV instructions used to
    // populate the next frame.
    is_call_procedure: bool,
}

impl InterpreterInstruction {
    pub(crate) fn new(
        instruction: Instruction,
        field_pc: BinaryField32b,
        is_call_procedure: bool,
    ) -> Self {
        Self {
            instruction,
            field_pc,
            is_call_procedure,
        }
    }
}

#[derive(Debug)]
pub(crate) enum InterpreterError {
    InvalidOpcode,
    BadPc,
    InvalidInput,
    VromRewrite(u32),
    VromMisaligned(u8, u32),
    VromMissingValue(u32),
    Exception(InterpreterException),
}

#[derive(Debug)]
pub(crate) enum InterpreterException {}

impl Interpreter {
    pub(crate) fn new(
        prom: ProgramRom,
        frames: LabelsFrameSizes,
        field_to_pc: HashMap<BinaryField32b, u32>,
    ) -> Self {
        Self {
            pc: 1,
            fp: 0,
            timestamp: 0,
            prom,
            vrom: ValueRom::default(),
            frames,
            field_to_pc,
            vrom_allocator: VromAllocator::default(),
            moves_to_set: vec![],
        }
    }

    pub(crate) fn new_with_vrom(
        prom: ProgramRom,
        vrom: ValueRom,
        frames: LabelsFrameSizes,
        field_to_pc: HashMap<BinaryField32b, u32>,
    ) -> Self {
        Self {
            pc: 1,
            fp: 0,
            timestamp: 0,
            prom,
            vrom,
            frames,
            field_to_pc,
            vrom_allocator: VromAllocator::default(),
            moves_to_set: vec![],
        }
    }

    #[inline(always)]
    pub(crate) fn incr_pc(&mut self) {
        self.pc += 1;
    }

    #[inline(always)]
    pub(crate) fn jump_to(&mut self, target: BinaryField32b) {
        if target == BinaryField32b::zero() {
            self.pc = 0;
        } else {
            self.pc = *self
                .field_to_pc
                .get(&target)
                .expect("This target should have been parsed.");
        }
    }

    /// This method should only be called once the frame pointer has been
    /// allocated. It is used to generate events -- whenever possible --
    /// once the next_fp has been set by the allocator. When it is not yet
    /// possible to generate the move event (because we are dealing with a
    /// return value that has not yet been set), we add the move information to
    /// `self.to_set`, so that it can be generated later on.
    pub(crate) fn handles_call_moves(&mut self, trace: &mut ZCrayTrace) {
        for mv_info in &self.moves_to_set.clone() {
            match mv_info.mv_kind {
                MVKind::Mvvw => {
                    let opt_event = MVVWEvent::generate_event_from_info(
                        self,
                        trace,
                        mv_info.pc,
                        mv_info.timestamp,
                        self.fp,
                        mv_info.dst,
                        mv_info.offset,
                        mv_info.src,
                        mv_info.field_pc,
                    );
                    if let Some(event) = opt_event {
                        trace.mvvw.push(event);
                    }
                }
                MVKind::Mvvl => {
                    let opt_event = MVVLEvent::generate_event_from_info(
                        self,
                        trace,
                        mv_info.pc,
                        mv_info.timestamp,
                        self.fp,
                        mv_info.dst,
                        mv_info.offset,
                        mv_info.src,
                        mv_info.field_pc,
                    );
                    if let Some(event) = opt_event {
                        trace.mvvl.push(event);
                    }
                }
                MVKind::Mvih => {
                    let event = MVIHEvent::generate_event_from_info(
                        self,
                        trace,
                        mv_info.pc,
                        mv_info.timestamp,
                        self.fp,
                        mv_info.dst,
                        mv_info.offset,
                        mv_info.src,
                        mv_info.field_pc,
                    );
                    trace.mvih.push(event);
                }
            }
        }
        self.moves_to_set = vec![];
    }

    #[inline(always)]
    pub(crate) fn vrom_size(&self) -> usize {
        self.vrom.vrom.len()
    }

    #[inline(always)]
    pub(crate) fn is_halted(&self) -> bool {
        self.pc == 0 // The real PC should be 0, which is outside of the
    }

    pub fn run(&mut self) -> Result<ZCrayTrace, InterpreterError> {
        let mut trace = ZCrayTrace::default();
<<<<<<< HEAD

        let field_pc = self.prom[self.pc as usize - 1].field_pc;
        // Start by allocating a frame for the initial label.
        self.allocate_new_frame(field_pc);
        while (self.step(&mut trace)?).is_some() {
=======
        self.allocate_new_frame(self.pc)?;
        loop {
            match self.step(&mut trace) {
                Ok(_) => {}
                Err(error) => {
                    match error {
                        InterpreterError::Exception(exc) => {} //TODO: handle exception
                        critical_error => {
                            panic!("{:?}", critical_error);
                        } //TODO: properly format error
                    }
                }
            }
>>>>>>> 590602e4
            if self.is_halted() {
                return Ok(trace);
            }
        }
    }

    pub fn step(&mut self, trace: &mut ZCrayTrace) -> Result<Option<()>, InterpreterError> {
        if self.pc as usize - 1 > self.prom.len() {
            return Err(InterpreterError::BadPc);
        }
        let instruction = &self.prom[self.pc as usize - 1];
        let [opcode, ..] = instruction.instruction;
        let field_pc = instruction.field_pc;
        let is_call_procedure = instruction.is_call_procedure;

        debug_assert_eq!(field_pc, G.pow(self.pc as u64 - 1));

        let opcode = Opcode::try_from(opcode.val()).map_err(|_| InterpreterError::InvalidOpcode)?;
        trace!("Executing {:?} at timestamp {:?}", opcode, self.timestamp);
        match opcode {
<<<<<<< HEAD
            Opcode::Bnz => self.generate_bnz(trace, field_pc)?,
            Opcode::Xori => self.generate_xori(trace, field_pc)?,
            Opcode::Xor => self.generate_xor(trace, field_pc)?,
            Opcode::Slli => self.generate_slli(trace, field_pc)?,
            Opcode::Srli => self.generate_srli(trace, field_pc)?,
            Opcode::Addi => self.generate_addi(trace, field_pc)?,
            Opcode::Add => self.generate_add(trace, field_pc)?,
            Opcode::Muli => self.generate_muli(trace, field_pc)?,
            Opcode::Ret => self.generate_ret(trace, field_pc)?,
            Opcode::Taili => self.generate_taili(trace, field_pc)?,
            Opcode::TailV => self.generate_tailv(trace, field_pc)?,
            Opcode::Andi => self.generate_andi(trace, field_pc)?,
            Opcode::MVIH => self.generate_mvih(trace, field_pc, is_call_procedure)?,
            Opcode::MVVW => self.generate_mvvw(trace, field_pc, is_call_procedure)?,
            Opcode::MVVL => self.generate_mvvl(trace, field_pc, is_call_procedure)?,
            Opcode::LDI => self.generate_ldi(trace, field_pc)?,
            Opcode::B32Mul => self.generate_b32_mul(trace, field_pc)?,
            Opcode::B32Muli => self.generate_b32_muli(trace, field_pc)?,
=======
            Opcode::Bnz => self.generate_bnz(trace)?,
            Opcode::Xori => self.generate_xori(trace)?,
            Opcode::Xor => self.generate_xor(trace)?,
            Opcode::Slli => self.generate_slli(trace)?,
            Opcode::Srli => self.generate_srli(trace)?,
            Opcode::Addi => self.generate_addi(trace)?,
            Opcode::Add => self.generate_add(trace)?,
            Opcode::Muli => self.generate_muli(trace)?,
            Opcode::Ret => self.generate_ret(trace)?,
            Opcode::Taili => self.generate_taili(trace)?,
            Opcode::TailV => self.generate_tailv(trace)?,
            Opcode::And => self.generate_and(trace)?,
            Opcode::Andi => self.generate_andi(trace)?,
            Opcode::Or => self.generate_or(trace)?,
            Opcode::Ori => self.generate_ori(trace)?,
            Opcode::MVIH => self.generate_mvih(trace)?,
            Opcode::MVVW => self.generate_mvvw(trace)?,
            Opcode::MVVL => self.generate_mvvl(trace)?,
            Opcode::LDI => self.generate_ldi(trace)?,
            Opcode::B32Mul => self.generate_b32_mul(trace)?,
            Opcode::B32Muli => self.generate_b32_muli(trace)?,
>>>>>>> 590602e4
        }
        self.timestamp += 1;
        Ok(Some(()))
    }

    fn generate_bnz(
        &mut self,
        trace: &mut ZCrayTrace,
        field_pc: BinaryField32b,
    ) -> Result<(), InterpreterError> {
        let [_, cond, target_low, target_high] = self.prom[self.pc as usize - 1].instruction;
        let target = (BinaryField32b::from_bases([target_low, target_high]))
            .map_err(|_| InterpreterError::InvalidInput)?;
        let cond_val = self.vrom.get_u32(self.fp ^ cond.val() as u32)?;
        if cond_val != 0 {
<<<<<<< HEAD
            let new_bnz_event = BnzEvent::generate_event(self, cond, target, field_pc);
            trace.bnz.push(new_bnz_event);
        } else {
            let new_bz_event = BzEvent::generate_event(self, cond, target, field_pc);
=======
            let new_bnz_event = BnzEvent::generate_event(self, cond, target)?;
            trace.bnz.push(new_bnz_event);
        } else {
            let new_bz_event = BzEvent::generate_event(self, cond, target)?;
>>>>>>> 590602e4
            trace.bz.push(new_bz_event);
        }

        Ok(())
    }

<<<<<<< HEAD
    fn generate_xori(
        &mut self,
        trace: &mut ZCrayTrace,
        field_pc: BinaryField32b,
    ) -> Result<(), InterpreterError> {
        let [_, dst, src, imm] = self.prom[self.pc as usize - 1].instruction;
        let new_xori_event = XoriEvent::generate_event(self, trace, dst, src, imm, field_pc);
=======
    fn generate_xori(&mut self, trace: &mut ZCrayTrace) -> Result<(), InterpreterError> {
        let [_, dst, src, imm] = self.prom.get(&self.pc).ok_or(InterpreterError::BadPc)?;
        let new_xori_event = XoriEvent::generate_event(self, *dst, *src, *imm)?;
>>>>>>> 590602e4
        trace.xori.push(new_xori_event);

        Ok(())
    }

<<<<<<< HEAD
    fn generate_xor(
        &mut self,
        trace: &mut ZCrayTrace,
        field_pc: BinaryField32b,
    ) -> Result<(), InterpreterError> {
        let [_, dst, src1, src2] = self.prom[self.pc as usize - 1].instruction;
        let new_xor_event = XorEvent::generate_event(self, trace, dst, src1, src2, field_pc);
=======
    fn generate_xor(&mut self, trace: &mut ZCrayTrace) -> Result<(), InterpreterError> {
        let [_, dst, src1, src2] = self.prom.get(&self.pc).ok_or(InterpreterError::BadPc)?;
        let new_xor_event = XorEvent::generate_event(self, *dst, *src1, *src2)?;
>>>>>>> 590602e4
        trace.xor.push(new_xor_event);

        Ok(())
    }

<<<<<<< HEAD
    fn generate_ret(
        &mut self,
        trace: &mut ZCrayTrace,
        field_pc: BinaryField32b,
    ) -> Result<(), InterpreterError> {
        let new_ret_event = RetEvent::generate_event(self, field_pc);
=======
    fn generate_ret(&mut self, trace: &mut ZCrayTrace) -> Result<(), InterpreterError> {
        let new_ret_event = RetEvent::generate_event(self)?;
>>>>>>> 590602e4
        trace.ret.push(new_ret_event);

        Ok(())
    }

    fn generate_slli(
        &mut self,
        trace: &mut ZCrayTrace,
        field_pc: BinaryField32b,
    ) -> Result<(), InterpreterError> {
        // let new_shift_event = SliEventStruct::new(&self, dst, src, imm,
        // ShiftKind::Left); new_shift_event.apply_event(self);
<<<<<<< HEAD
        let [_, dst, src, imm] = self.prom[self.pc as usize - 1].instruction;
        let new_shift_event =
            SliEvent::generate_event(self, trace, dst, src, imm, ShiftKind::Left, field_pc);
=======
        let [_, dst, src, imm] = self.prom.get(&self.pc).ok_or(InterpreterError::BadPc)?;
        let new_shift_event = SliEvent::generate_event(self, *dst, *src, *imm, ShiftKind::Left)?;
>>>>>>> 590602e4
        trace.shift.push(new_shift_event);

        Ok(())
    }
<<<<<<< HEAD
    fn generate_srli(
        &mut self,
        trace: &mut ZCrayTrace,
        field_pc: BinaryField32b,
    ) -> Result<(), InterpreterError> {
        let [_, dst, src, imm] = self.prom[self.pc as usize - 1].instruction;
        let new_shift_event =
            SliEvent::generate_event(self, trace, dst, src, imm, ShiftKind::Right, field_pc);
=======
    fn generate_srli(&mut self, trace: &mut ZCrayTrace) -> Result<(), InterpreterError> {
        let [_, dst, src, imm] = self.prom.get(&self.pc).ok_or(InterpreterError::BadPc)?;
        let new_shift_event = SliEvent::generate_event(self, *dst, *src, *imm, ShiftKind::Right)?;
>>>>>>> 590602e4
        trace.shift.push(new_shift_event);

        Ok(())
    }

<<<<<<< HEAD
    fn generate_tailv(
        &mut self,
        trace: &mut ZCrayTrace,
        field_pc: BinaryField32b,
    ) -> Result<(), InterpreterError> {
        let [_, offset, next_fp, _] = self.prom[self.pc as usize - 1].instruction;
        let new_tailv_event = TailVEvent::generate_event(self, trace, offset, next_fp, field_pc)?;
=======
    fn generate_tailv(&mut self, trace: &mut ZCrayTrace) -> Result<(), InterpreterError> {
        let [_, offset, next_fp, _] = self.prom.get(&self.pc).ok_or(InterpreterError::BadPc)?;
        let offset_b32 = (*offset).into();
        let new_tailv_event = TailVEvent::generate_event(self, *offset, *next_fp)?;
        self.allocate_new_frame(offset_b32)?;
>>>>>>> 590602e4
        trace.tailv.push(new_tailv_event);

        Ok(())
    }

    fn generate_taili(
        &mut self,
        trace: &mut ZCrayTrace,
        field_pc: BinaryField32b,
    ) -> Result<(), InterpreterError> {
        let [_, target_low, target_high, next_fp] = self.prom[self.pc as usize - 1].instruction;
        let target = BinaryField32b::from_bases([target_low, target_high])
            .map_err(|_| InterpreterError::InvalidInput)?;
<<<<<<< HEAD
        let next_fp_val = self.allocate_new_frame(target)?;
        let new_taili_event =
            TailiEvent::generate_event(self, trace, target, next_fp, next_fp_val, field_pc);
=======
        let new_taili_event = TailiEvent::generate_event(self, target, *next_fp)?;
        self.allocate_new_frame(target)?;
>>>>>>> 590602e4
        trace.taili.push(new_taili_event);

        Ok(())
    }

<<<<<<< HEAD
    fn generate_andi(
        &mut self,
        trace: &mut ZCrayTrace,
        field_pc: BinaryField32b,
    ) -> Result<(), InterpreterError> {
        let [_, dst, src, imm] = self.prom[self.pc as usize - 1].instruction;
        let new_andi_event = AndiEvent::generate_event(self, trace, dst, src, imm, field_pc);
=======
    fn generate_and(&mut self, trace: &mut ZCrayTrace) -> Result<(), InterpreterError> {
        let [_, dst, src1, src2] = self.prom.get(&self.pc).ok_or(InterpreterError::BadPc)?;
        let new_and_event = AndEvent::generate_event(self, *dst, *src1, *src2)?;
        trace.and.push(new_and_event);

        Ok(())
    }

    fn generate_andi(&mut self, trace: &mut ZCrayTrace) -> Result<(), InterpreterError> {
        let [_, dst, src, imm] = self.prom.get(&self.pc).ok_or(InterpreterError::BadPc)?;
        let new_andi_event = AndiEvent::generate_event(self, *dst, *src, *imm)?;
>>>>>>> 590602e4
        trace.andi.push(new_andi_event);

        Ok(())
    }

<<<<<<< HEAD
    fn generate_muli(
        &mut self,
        trace: &mut ZCrayTrace,
        field_pc: BinaryField32b,
    ) -> Result<(), InterpreterError> {
        let [_, dst, src, imm] = self.prom[self.pc as usize - 1].instruction;
        let new_muli_event = MuliEvent::generate_event(self, trace, dst, src, imm, field_pc);
=======
    fn generate_or(&mut self, trace: &mut ZCrayTrace) -> Result<(), InterpreterError> {
        let [_, dst, src1, src2] = self.prom.get(&self.pc).ok_or(InterpreterError::BadPc)?;
        let new_or_event = OrEvent::generate_event(self, *dst, *src1, *src2)?;
        trace.or.push(new_or_event);

        Ok(())
    }

    fn generate_ori(&mut self, trace: &mut ZCrayTrace) -> Result<(), InterpreterError> {
        let [_, dst, src, imm] = self.prom.get(&self.pc).ok_or(InterpreterError::BadPc)?;
        let new_ori_event = OriEvent::generate_event(self, *dst, *src, *imm)?;
        trace.ori.push(new_ori_event);

        Ok(())
    }

    fn generate_muli(&mut self, trace: &mut ZCrayTrace) -> Result<(), InterpreterError> {
        let [_, dst, src, imm] = self.prom.get(&self.pc).ok_or(InterpreterError::BadPc)?;
        let new_muli_event = MuliEvent::generate_event(self, *dst, *src, *imm)?;
>>>>>>> 590602e4
        let aux = new_muli_event.aux;
        let sum0 = new_muli_event.sum0;
        let sum1 = new_muli_event.sum1;

        // This is to check sum0 = aux[0] + aux[1] << 8.
        trace.add64.push(Add64Event::generate_event(
            self,
            aux[0] as u64,
            (aux[1] as u64) << 8,
        ));
        // This is to check sum1 = aux[2] + aux[3] << 8.
        trace.add64.push(Add64Event::generate_event(
            self,
            aux[2] as u64,
            (aux[3] as u64) << 8,
        ));
        // This is to check that dst_val = sum0 + sum1 << 8.
        trace
            .add64
            .push(Add64Event::generate_event(self, sum0, sum1 << 8));
        trace.muli.push(new_muli_event);

        Ok(())
    }

<<<<<<< HEAD
    fn generate_b32_mul(
        &mut self,
        trace: &mut ZCrayTrace,
        field_pc: BinaryField32b,
    ) -> Result<(), InterpreterError> {
        let [_, dst, src1, src2] = self.prom[self.pc as usize - 1].instruction;
        let new_b32mul_event = B32MulEvent::generate_event(self, trace, dst, src1, src2, field_pc);
=======
    fn generate_b32_mul(&mut self, trace: &mut ZCrayTrace) -> Result<(), InterpreterError> {
        let [_, dst, src1, src2] = self.prom.get(&self.pc).ok_or(InterpreterError::BadPc)?;
        let new_b32mul_event = B32MulEvent::generate_event(self, *dst, *src1, *src2)?;
>>>>>>> 590602e4
        trace.b32_mul.push(new_b32mul_event);

        Ok(())
    }

    fn generate_b32_muli(
        &mut self,
        trace: &mut ZCrayTrace,
        field_pc: BinaryField32b,
    ) -> Result<(), InterpreterError> {
        let [_, dst, src, imm_low] = self.prom[self.pc as usize - 1].instruction;
        if self.pc as usize > self.prom.len() {
            return Err(InterpreterError::BadPc);
        }
        let [second_opcode, imm_high, third, fourth] = self.prom[self.pc as usize].instruction;

        if second_opcode.val() != Opcode::B32Muli.into()
            || third != BinaryField16b::ZERO
            || fourth != BinaryField16b::ZERO
        {
            return Err(InterpreterError::BadPc);
        }
        let imm = BinaryField32b::from_bases([imm_low, imm_high])
            .map_err(|_| InterpreterError::InvalidInput)?;
<<<<<<< HEAD
        let new_b32muli_event = B32MuliEvent::generate_event(self, trace, dst, src, imm, field_pc);
=======
        let new_b32muli_event = B32MuliEvent::generate_event(self, *dst, *src, imm)?;
>>>>>>> 590602e4
        trace.b32_muli.push(new_b32muli_event);

        Ok(())
    }

<<<<<<< HEAD
    fn generate_add(
        &mut self,
        trace: &mut ZCrayTrace,
        field_pc: BinaryField32b,
    ) -> Result<(), InterpreterError> {
        let [_, dst, src1, src2] = self.prom[self.pc as usize - 1].instruction;
        let new_add_event = AddEvent::generate_event(self, trace, dst, src1, src2, field_pc);
=======
    fn generate_add(&mut self, trace: &mut ZCrayTrace) -> Result<(), InterpreterError> {
        let [_, dst, src1, src2] = self.prom.get(&self.pc).ok_or(InterpreterError::BadPc)?;
        let new_add_event = AddEvent::generate_event(self, *dst, *src1, *src2)?;
>>>>>>> 590602e4
        trace.add32.push(Add32Event::generate_event(
            self,
            BinaryField32b::new(new_add_event.src1_val),
            BinaryField32b::new(new_add_event.src2_val),
        ));
        trace.add.push(new_add_event);

        Ok(())
    }

<<<<<<< HEAD
    fn generate_addi(
        &mut self,
        trace: &mut ZCrayTrace,
        field_pc: BinaryField32b,
    ) -> Result<(), InterpreterError> {
        let [_, dst, src, imm] = self.prom[self.pc as usize - 1].instruction;
        let new_addi_event = AddiEvent::generate_event(self, trace, dst, src, imm, field_pc);
=======
    fn generate_addi(&mut self, trace: &mut ZCrayTrace) -> Result<(), InterpreterError> {
        let [_, dst, src, imm] = self.prom.get(&self.pc).ok_or(InterpreterError::BadPc)?;
        let imm = *imm;
        let new_addi_event = AddiEvent::generate_event(self, *dst, *src, imm)?;
>>>>>>> 590602e4
        trace.add32.push(Add32Event::generate_event(
            self,
            BinaryField32b::new(new_addi_event.src_val),
            imm.into(),
        ));
        trace.addi.push(new_addi_event);

        Ok(())
    }

<<<<<<< HEAD
    fn generate_mvvw(
        &mut self,
        trace: &mut ZCrayTrace,
        field_pc: BinaryField32b,
        is_call_procedure: bool,
    ) -> Result<(), InterpreterError> {
        let [_, dst, offset, src] = self.prom[self.pc as usize - 1].instruction;
        let opt_new_mvvw_event =
            MVVWEvent::generate_event(self, trace, dst, offset, src, field_pc, is_call_procedure);
        if let Some(new_mvvw_event) = opt_new_mvvw_event {
            trace.mvvw.push(new_mvvw_event);
        }
=======
    fn generate_mvvw(&mut self, trace: &mut ZCrayTrace) -> Result<(), InterpreterError> {
        let [_, dst, offset, src] = self.prom.get(&self.pc).ok_or(InterpreterError::BadPc)?;
        let new_mvvw_event = MVVWEvent::generate_event(self, *dst, *offset, *src)?;
        trace.mvvw.push(new_mvvw_event);
>>>>>>> 590602e4

        Ok(())
    }

<<<<<<< HEAD
    fn generate_mvvl(
        &mut self,
        trace: &mut ZCrayTrace,
        field_pc: BinaryField32b,
        is_call_procedure: bool,
    ) -> Result<(), InterpreterError> {
        let [_, dst, offset, src] = self.prom[self.pc as usize - 1].instruction;
        let opt_new_mvvl_event =
            MVVLEvent::generate_event(self, trace, dst, offset, src, field_pc, is_call_procedure);
        if let Some(new_mvvl_event) = opt_new_mvvl_event {
            trace.mvvl.push(new_mvvl_event);
        }
=======
    fn generate_mvvl(&mut self, trace: &mut ZCrayTrace) -> Result<(), InterpreterError> {
        let [_, dst, offset, src] = self.prom.get(&self.pc).ok_or(InterpreterError::BadPc)?;
        let new_mvvl_event = MVVLEvent::generate_event(self, *dst, *offset, *src)?;
        trace.mvvl.push(new_mvvl_event);
>>>>>>> 590602e4

        Ok(())
    }

<<<<<<< HEAD
    fn generate_mvih(
        &mut self,
        trace: &mut ZCrayTrace,
        field_pc: BinaryField32b,
        is_call_procedure: bool,
    ) -> Result<(), InterpreterError> {
        let [_, dst, offset, imm] = self.prom[self.pc as usize - 1].instruction;
        let opt_new_mvih_event =
            MVIHEvent::generate_event(self, trace, dst, offset, imm, field_pc, is_call_procedure);
        if let Some(new_mvih_event) = opt_new_mvih_event {
            trace.mvih.push(new_mvih_event);
        }
=======
    fn generate_mvih(&mut self, trace: &mut ZCrayTrace) -> Result<(), InterpreterError> {
        let [_, dst, offset, imm] = self.prom.get(&self.pc).ok_or(InterpreterError::BadPc)?;
        let new_mvih_event = MVIHEvent::generate_event(self, *dst, *offset, *imm)?;
        trace.mvih.push(new_mvih_event);
>>>>>>> 590602e4

        Ok(())
    }

    fn generate_ldi(
        &mut self,
        trace: &mut ZCrayTrace,
        field_pc: BinaryField32b,
    ) -> Result<(), InterpreterError> {
        let [_, dst, imm_low, imm_high] = self.prom[self.pc as usize - 1].instruction;
        let imm = BinaryField32b::from_bases([imm_low, imm_high])
            .map_err(|_| InterpreterError::InvalidInput)?;
<<<<<<< HEAD
        let new_ldi_event = LDIEvent::generate_event(self, trace, dst, imm, field_pc);
=======
        let new_ldi_event = LDIEvent::generate_event(self, *dst, imm)?;
>>>>>>> 590602e4
        trace.ldi.push(new_ldi_event);

        Ok(())
    }

    // TODO: This is only a temporary method.
    pub(crate) fn allocate_new_frame(
        &mut self,
        target: BinaryField32b,
        // trace: &mut ZCrayTrace,
    ) -> Result<u32, InterpreterError> {
        let frame_size = self
            .frames
            .get(&target)
            .ok_or(InterpreterError::InvalidInput)?;
        // We need the +16 because the frame size we read corresponds to the largest
        // offset accessed within the frame, and the largest possible object is
        // a BF128.
        // TODO: Figure out the exact size of the last object.
        Ok(self.vrom_allocator.alloc(*frame_size as u32 + 16))
    }
}

impl<T: Hash + Eq + Debug> Channel<T> {
    pub(crate) fn push(&mut self, val: T) {
        trace!("PUSH {:?}", val);
        match self.net_multiplicities.get_mut(&val) {
            Some(multiplicity) => {
                *multiplicity += 1;

                // Remove the key if the multiplicity is zero, to improve Debug behavior.
                if *multiplicity == 0 {
                    self.net_multiplicities.remove(&val);
                }
            }
            None => {
                let _ = self.net_multiplicities.insert(val, 1);
            }
        }
    }

    pub(crate) fn pull(&mut self, val: T) {
        trace!("PULL {:?}", val);
        match self.net_multiplicities.get_mut(&val) {
            Some(multiplicity) => {
                *multiplicity -= 1;

                // Remove the key if the multiplicity is zero, to improve Debug behavior.
                if *multiplicity == 0 {
                    self.net_multiplicities.remove(&val);
                }
            }
            None => {
                let _ = self.net_multiplicities.insert(val, -1);
            }
        }
    }
}

impl StateChannel {
    pub(crate) fn is_balanced(&self) -> bool {
        #[cfg(debug_assertions)]
        if !self.net_multiplicities.is_empty() {
            let mut sorted_multiplicities: Vec<_> =
                self.net_multiplicities.clone().into_iter().collect();

            // Sort by timestamp
            sorted_multiplicities.sort_by_key(|((_pc, _fp, timestamp), _)| *timestamp);

            // TODO: better debugging?
            debug!("Unbalanced State Channel:");
            let _ = sorted_multiplicities
                .iter()
                .map(|x| trace!("{:?}", x))
                .collect::<Vec<_>>();
        }
        self.net_multiplicities.is_empty()
    }
}

#[derive(Debug, Default)]
pub(crate) struct ZCrayTrace {
    bnz: Vec<BnzEvent>,
    xor: Vec<XorEvent>,
    bz: Vec<BzEvent>,
    or: Vec<OrEvent>,
    ori: Vec<OriEvent>,
    xori: Vec<XoriEvent>,
    and: Vec<AndEvent>,
    andi: Vec<AndiEvent>,
    shift: Vec<SliEvent>,
    addi: Vec<AddiEvent>,
    add32: Vec<Add32Event>,
    add64: Vec<Add64Event>,
    muli: Vec<MuliEvent>,
    taili: Vec<TailiEvent>,
    tailv: Vec<TailVEvent>,
    ret: Vec<RetEvent>,
    mvih: Vec<MVIHEvent>,
    pub(crate) mvvw: Vec<MVVWEvent>,
    pub(crate) mvvl: Vec<MVVLEvent>,
    ldi: Vec<LDIEvent>,
    b32_mul: Vec<B32MulEvent>,
    b32_muli: Vec<B32MuliEvent>,
    add: Vec<AddEvent>,

    vrom: ValueRom,
}

pub(crate) struct BoundaryValues {
    final_pc: BinaryField32b,
    final_fp: u32,
    timestamp: u32,
}

/// Convenience macro to `fire` all events logged.
/// This will execute all the flushes that these events trigger.
macro_rules! fire_events {
    ($events:expr, $channels:expr, $tables:expr) => {
        $events
            .iter()
            .for_each(|event| event.fire($channels, $tables));
    };
}

impl ZCrayTrace {
    fn generate(
        prom: ProgramRom,
        frames: LabelsFrameSizes,
        field_to_pc: HashMap<BinaryField32b, u32>,
    ) -> Result<(Self, BoundaryValues), InterpreterError> {
        let mut interpreter = Interpreter::new(prom, frames, field_to_pc);

        let mut trace = interpreter.run()?;
        trace.vrom = interpreter.vrom;

        let final_pc = if interpreter.pc == 0 {
            BinaryField32b::zero()
        } else {
            G.pow(interpreter.pc as u64)
        };

        let boundary_values = BoundaryValues {
            final_pc,
            final_fp: interpreter.fp,
            timestamp: interpreter.timestamp,
        };

        Ok((trace, boundary_values))
    }

    pub(crate) fn generate_with_vrom(
        prom: ProgramRom,
        vrom: ValueRom,
        frames: LabelsFrameSizes,
        field_to_pc: HashMap<BinaryField32b, u32>,
    ) -> Result<(Self, BoundaryValues), InterpreterError> {
        let mut interpreter = Interpreter::new_with_vrom(prom, vrom, frames, field_to_pc);

        let mut trace = interpreter.run()?;
        trace.vrom = interpreter.vrom;

        let final_pc = if interpreter.pc == 0 {
            BinaryField32b::zero()
        } else {
            G.pow(interpreter.pc as u64)
        };

        let boundary_values = BoundaryValues {
            final_pc,
            final_fp: interpreter.fp,
            timestamp: interpreter.timestamp,
        };
        Ok((trace, boundary_values))
    }

    fn validate(&self, boundary_values: BoundaryValues) {
        let mut channels = InterpreterChannels::default();

        let tables = InterpreterTables::default();

        // Initial boundary push: PC = 1, FP = 0, TIMESTAMP = 0.
        channels.state_channel.push((BinaryField32b::ONE, 0, 0));
        // Final boundary pull.
        channels.state_channel.pull((
            boundary_values.final_pc,
            boundary_values.final_fp,
            boundary_values.timestamp,
        ));

        fire_events!(self.bnz, &mut channels, &tables);
        fire_events!(self.bz, &mut channels, &tables);
        fire_events!(self.xor, &mut channels, &tables);
        fire_events!(self.xori, &mut channels, &tables);
        fire_events!(self.andi, &mut channels, &tables);
        fire_events!(self.shift, &mut channels, &tables);
        fire_events!(self.addi, &mut channels, &tables);
        fire_events!(self.add, &mut channels, &tables);
        fire_events!(self.add32, &mut channels, &tables);
        fire_events!(self.add64, &mut channels, &tables);
        fire_events!(self.muli, &mut channels, &tables);
        fire_events!(self.b32_mul, &mut channels, &tables);
        fire_events!(self.b32_muli, &mut channels, &tables);
        fire_events!(self.ldi, &mut channels, &tables);
        fire_events!(self.taili, &mut channels, &tables);
        fire_events!(self.tailv, &mut channels, &tables);
        fire_events!(self.ret, &mut channels, &tables);
        fire_events!(self.mvvw, &mut channels, &tables);
        fire_events!(self.mvvl, &mut channels, &tables);
        fire_events!(self.mvih, &mut channels, &tables);

        assert!(channels.state_channel.is_balanced());
    }
}

pub(crate) fn collatz_orbits(initial_val: u32) -> (Vec<u32>, Vec<u32>) {
    let mut cur_value = initial_val;
    let mut evens = vec![];
    let mut odds = vec![];
    while cur_value != 1 {
        if cur_value % 2 == 0 {
            evens.push(cur_value);
            cur_value /= 2;
        } else {
            odds.push(cur_value);
            cur_value = 3 * cur_value + 1;
        }
    }
    (evens, odds)
}

#[cfg(test)]
mod tests {
    use binius_field::{Field, PackedField};
    use env_logger::{try_init_from_env, Env, DEFAULT_FILTER_ENV};
    use tracing_subscriber::EnvFilter;

    use super::*;
    use crate::parser::parse_program;
    use crate::{get_full_prom_and_labels, instructions_with_labels::get_frame_sizes_all_labels};

    fn init_logger() {
        let filter = EnvFilter::try_from_default_env().unwrap_or_else(|_| EnvFilter::new("trace"));
        tracing_subscriber::fmt().with_env_filter(filter).init();
    }

    pub(crate) fn code_to_prom(
        code: &[Instruction],
        is_calling_procedure_hints: &[bool],
    ) -> ProgramRom {
        let mut prom = ProgramRom::new();
        let mut pc = BinaryField32b::ONE; // we start at PC = 1G.
        for (i, &instruction) in code.iter().enumerate() {
            let interp_inst =
                InterpreterInstruction::new(instruction, pc, is_calling_procedure_hints[i]);
            prom.push(interp_inst);
            pc *= G;
        }

        prom
    }

    #[test]
    fn test_zcray() {
        let zero = BinaryField16b::zero();
        let code = vec![[Opcode::Ret.get_field_elt(), zero, zero, zero]];
        let prom = code_to_prom(&code, &[false]);
        let vrom = ValueRom::new_from_vec_u32(vec![0, 0]);
        let mut frames = HashMap::new();
        frames.insert(BinaryField32b::ONE, 12);

        let (trace, boundary_values) =
            ZCrayTrace::generate_with_vrom(prom, vrom, frames, HashMap::new()).expect("Ouch!");
        trace.validate(boundary_values);
    }

    #[test]
    fn test_sli_ret() {
        let zero = BinaryField16b::zero();
        let shift1_dst = BinaryField16b::new(16);
        let shift1_src = BinaryField16b::new(12);
        let shift1 = BinaryField16b::new(5);

        let shift2_dst = BinaryField16b::new(24);
        let shift2_src = BinaryField16b::new(20);
        let shift2 = BinaryField16b::new(7);

        let instructions = vec![
            [Opcode::Slli.get_field_elt(), shift1_dst, shift1_src, shift1],
            [Opcode::Srli.get_field_elt(), shift2_dst, shift2_src, shift2],
            [Opcode::Ret.get_field_elt(), zero, zero, zero],
        ];
        let mut frames = HashMap::new();
        frames.insert(BinaryField32b::ONE, 24);

        let prom = code_to_prom(&instructions, &vec![false; instructions.len()]);

        //  ;; Frame:
        // 	;; Slot @0: Return PC
        // 	;; Slot @4: Return FP
        // 	;; Slot @8: ND Local: Next FP
        // 	;; Slot @12: Local: src1
        // 	;; Slot @16: Local: dst1
        // 	;; Slot @20: Local: src2
        //  ;; Slot @24: Local: dst2
        let mut zcray_default = ZCrayTrace::default();
        let mut vrom = ValueRom::default();
        vrom.set_u32(&mut zcray_default, 0, 0);
        vrom.set_u32(&mut zcray_default, 4, 0);
        vrom.set_u32(&mut zcray_default, 12, 2);
        vrom.set_u32(&mut zcray_default, 20, 3);

        let (traces, _) = ZCrayTrace::generate_with_vrom(prom, vrom, frames, HashMap::new())
            .expect("Trace generation should not fail.");
        let shifts = vec![
            SliEvent::new(BinaryField32b::ONE, 0, 0, 16, 64, 12, 2, 5, ShiftKind::Left),
            SliEvent::new(G, 0, 1, 24, 0, 20, 3, 7, ShiftKind::Right),
        ];

        let ret = RetEvent {
            pc: G.square(), // PC = 3
            fp: 0,
            timestamp: 2,
            fp_0_val: 0,
            fp_1_val: 0,
        };

        assert_eq!(traces.shift, shifts);
        assert_eq!(traces.ret, vec![ret]);
    }

    pub(crate) fn get_binary_slot(i: u16) -> BinaryField16b {
        BinaryField16b::new(i)
    }

    #[test]
    fn test_compiled_collatz() {
        //     collatz:
        //     ;; Frame:
        //     ;; Slot @0: Return PC
        //     ;; Slot @4: Return FP
        //     ;; Slot @8: Arg: n
        //     ;; Slot @12: Return value
        //     ;; Slot @16: ND Local: Next FP
        //     ;; Slot @20: Local: n == 1
        //     ;; Slot @24: Local: n % 2
        //     ;; Slot @28: Local: 3*n
        //     ;; Slot @32: Local: n >> 2 or 3*n + 1

        //     ;; Branch to recursion label if value in slot 2 is not 1
        //     XORI @20, @8, #1
        //     BNZ case_recurse, @20 ;; branch if n != 1
        //     XORI @12, @8, #0
        //     RET

        // case_recurse:
        //     ANDI @24, @8, #1 ;; n % 2 is & 0x00..01
        //     BNZ case_odd, @24 ;; branch if n % 2 == 0u32

        //     ;; case even
        //     ;; n >> 1
        //     SRLI @32, @8, #1
        //     MVV.W @16[8], @32
        //     MVV.W @16[12], @12
        //     TAILI collatz, @16

        // case_odd:
        //     MULI @28, @8, #3
        //     ADDI @32, @28, #1
        //     MVV.W @16[8], @32
        //     MVV.W @16[12], @12
        //     TAILI collatz, @16

        init_logger();

        let zero = BinaryField16b::zero();
        // labels
        let collatz = BinaryField16b::ONE;
        let case_recurse = ExtensionField::<BinaryField16b>::iter_bases(&G.pow(4))
            .collect::<Vec<BinaryField16b>>();
        let case_odd = ExtensionField::<BinaryField16b>::iter_bases(&G.pow(10))
            .collect::<Vec<BinaryField16b>>();

        // Add targets needed in the code.
        let mut field_to_pc = HashMap::new();
        field_to_pc.insert(collatz.into(), 1);
        field_to_pc.insert(G.pow(4), 5);
        field_to_pc.insert(G.pow(10), 11);

        let instructions = vec![
            // collatz:
            [
                Opcode::Xori.get_field_elt(),
                get_binary_slot(20),
                get_binary_slot(8),
                get_binary_slot(1),
            ], //  0G: XORI 20 8 1
            [
                Opcode::Bnz.get_field_elt(),
                get_binary_slot(20),
                case_recurse[0],
                case_recurse[1],
            ], //  1G: BNZ 20 case_recurse
            // case_return:
            [
                Opcode::Xori.get_field_elt(),
                get_binary_slot(12),
                get_binary_slot(8),
                zero,
            ], //  2G: XORI 12 8 zero
            [Opcode::Ret.get_field_elt(), zero, zero, zero], //  3G: RET
            // case_recurse:
            [
                Opcode::Andi.get_field_elt(),
                get_binary_slot(24),
                get_binary_slot(8),
                get_binary_slot(1),
            ], // 4G: ANDI 24 8 1
            [
                Opcode::Bnz.get_field_elt(),
                get_binary_slot(24),
                case_odd[0],
                case_odd[1],
            ], //  5G: BNZ 24 case_odd
            // case_even:
            [
                Opcode::Srli.get_field_elt(),
                get_binary_slot(32),
                get_binary_slot(8),
                get_binary_slot(1),
            ], //  6G: SRLI 32 8 1
            [
                Opcode::MVVW.get_field_elt(),
                get_binary_slot(16),
                get_binary_slot(8),
                get_binary_slot(32),
            ], //  7G: MVV.W @16[8], @32
            [
                Opcode::MVVW.get_field_elt(),
                get_binary_slot(16),
                get_binary_slot(12),
                get_binary_slot(12),
            ], //  8G: MVV.W @16[12], @12
            [
                Opcode::Taili.get_field_elt(),
                collatz,
                zero,
                get_binary_slot(16),
            ], // 9G: TAILI collatz 16
            // case_odd:
            [
                Opcode::Muli.get_field_elt(),
                get_binary_slot(28),
                get_binary_slot(8),
                get_binary_slot(3),
            ], //  10G: MULI 28 8 3
            [
                Opcode::Addi.get_field_elt(),
                get_binary_slot(32),
                get_binary_slot(28),
                get_binary_slot(1),
            ], //  11G: ADDI 32 28 1
            [
                Opcode::MVVW.get_field_elt(),
                get_binary_slot(16),
                get_binary_slot(8),
                get_binary_slot(32),
            ], //  12G: MVV.W @16[8], @32
            [
                Opcode::MVVW.get_field_elt(),
                get_binary_slot(16),
                get_binary_slot(12),
                get_binary_slot(12),
            ], //  13G: MVV.W @16[12], @12
            [
                Opcode::Taili.get_field_elt(),
                collatz,
                zero,
                get_binary_slot(16),
            ], //  14G: TAILI collatz 16
        ];
        let initial_val = 5;
        let (expected_evens, expected_odds) = collatz_orbits(initial_val);

        let mut is_calling_procedure_hints = vec![false; instructions.len()];
        let indices = vec![7, 8, 9, 12, 13, 14];
        for idx in indices {
            is_calling_procedure_hints[idx] = true;
        }

        let prom = code_to_prom(&instructions, &is_calling_procedure_hints);
        // return PC = 0, return FP = 0, n = 5
        let mut vrom = ValueRom::new_from_vec_u32(vec![0, 0, initial_val]);

        // TODO: We could build this with compiler hints.
        let mut frames_args_size = HashMap::new();
        frames_args_size.insert(BinaryField32b::ONE, 32);

        let (traces, boundary_values) =
            ZCrayTrace::generate_with_vrom(prom, vrom, frames_args_size, field_to_pc)
                .expect("Trace generation should not fail.");

        traces.validate(boundary_values);

        assert!(traces.shift.len() == expected_evens.len());
        for (i, &even) in expected_evens.iter().enumerate() {
            assert!(traces.shift[i].src_val == even);
        }
        assert!(traces.muli.len() == expected_odds.len());
        for (i, &odd) in expected_odds.iter().enumerate() {
            assert!(traces.muli[i].src_val == odd);
        }

        let nb_frames = expected_evens.len() + expected_odds.len();
        let mut cur_val = initial_val;

        for i in 0..nb_frames {
            assert_eq!(
                traces.vrom.get_u32((i as u32 * 16 + 4) * 4).unwrap(), // next_fp
                ((i + 1) * 16 * 4) as u32                              // next_fp_val
            );
            assert_eq!(
                traces.vrom.get_u32((i as u32 * 16 + 2) * 4).unwrap(), // n
                cur_val                                                // n_val
            );

            if cur_val % 2 == 0 {
                cur_val /= 2;
            } else {
                cur_val = 3 * cur_val + 1;
            }
        }
    }

    #[test]
    fn test_fibonacci() {
        let mut instructions = parse_program(include_str!("../../examples/fib.asm")).unwrap();

        let mut is_calling_procedure_hints = vec![false; instructions.len()];
        let indices = vec![1, 2, 3, 4, 5, 15, 16, 17, 18, 19];
        for idx in indices {
            is_calling_procedure_hints[idx] = true;
        }

        let (prom, labels, field_pc_to_pc) =
            get_full_prom_and_labels(&instructions, &is_calling_procedure_hints)
                .expect("Instructions were not formatted properly.");

        let mut label_args = HashMap::new();
        for (label, pc) in &labels {
            match label.as_str() {
                "fib" => {
                    label_args.insert(*pc, 8);
                }
                "fib_helper" => {
                    label_args.insert(*pc, 16);
                }
                _ => {}
            }
        }

        // The following method gives the correct frames for Fibonacci.
        let frame_sizes = get_frame_sizes_all_labels(&prom, labels, &field_pc_to_pc);
        let mut max_frame = 0;
        for fs in frame_sizes.values() {
            if *fs as u32 > max_frame {
                max_frame = *fs as u32;
            }
        }
        max_frame = (max_frame + 16).next_power_of_two();

        let init_val = 4;
        let initial_value = G.pow(init_val as u64).val();

        // Set initial PC, FP and argument.
        let mut vrom = ValueRom::new_from_vec_u32(vec![0, 0, initial_value]);

        let (traces, _) = ZCrayTrace::generate_with_vrom(prom, vrom, frame_sizes, field_pc_to_pc)
            .expect("Trace generation should not fail.");

        // Check that Fibonacci is computed properly.
        let elt_size = 4_u32; // Each value is 32 bits.
        let mut cur_fibs = [0, 1];
        for i in 0..init_val {
            let s = cur_fibs[0] + cur_fibs[1];
            assert_eq!(
                traces
                    .vrom
                    .get_u32((i + 1) * max_frame + 2 * elt_size)
                    .unwrap(),
                cur_fibs[0],
                "left {} right {}",
                traces
                    .vrom
                    .get_u32((i + 1) * max_frame + 2 * elt_size)
                    .unwrap(),
                cur_fibs[0]
            );
            assert_eq!(
                traces
                    .vrom
                    .get_u32((i + 1) * max_frame + 3 * elt_size)
                    .unwrap(),
                cur_fibs[1]
            );
            assert_eq!(
                traces
                    .vrom
                    .get_u32((i + 1) * max_frame + 7 * elt_size)
                    .unwrap(),
                s
            );
            cur_fibs[0] = cur_fibs[1];
            cur_fibs[1] = s;
        }
        assert_eq!(
            traces
                .vrom
                .get_u32((init_val + 1) * max_frame + 5 * elt_size)
                .unwrap(),
            cur_fibs[0]
        );
    }

    fn fibonacci(n: usize) -> u32 {
        let mut cur_fibs = [0, 1];
        for _ in 0..n {
            let s = cur_fibs[0] + cur_fibs[1];
            cur_fibs[0] = cur_fibs[1];
            cur_fibs[1] = s;
        }
        cur_fibs[0]
    }
}<|MERGE_RESOLUTION|>--- conflicted
+++ resolved
@@ -4,14 +4,10 @@
 
 use std::{array::from_fn, collections::HashMap, fmt::Debug, hash::Hash};
 
-<<<<<<< HEAD
 use binius_field::{
     BinaryField, BinaryField16b, BinaryField32b, ExtensionField, Field, PackedField,
 };
-=======
-use binius_field::{BinaryField, BinaryField16b, BinaryField32b, ExtensionField, Field};
 use binius_utils::bail;
->>>>>>> 590602e4
 use num_enum::{IntoPrimitive, TryFromPrimitive};
 use tracing::{debug, trace};
 
@@ -156,13 +152,8 @@
         vrom
     }
 
-<<<<<<< HEAD
-    pub(crate) fn set_u8(&mut self, index: u32, value: u8) {
+    pub(crate) fn set_u8(&mut self, index: u32, value: u8) -> Result<(), InterpreterError> {
         if let Some(prev_val) = self.vrom.insert(index, value) {
-=======
-    pub(crate) fn set_u8(&mut self, index: u32, value: u8) -> Result<(), InterpreterError> {
-        if let Some(prev_val) = self.0.insert(index, value) {
->>>>>>> 590602e4
             if prev_val != value {
                 return Err(InterpreterError::VromRewrite(index));
             }
@@ -181,21 +172,19 @@
         Ok(())
     }
 
-<<<<<<< HEAD
-    pub(crate) fn set_u32(&mut self, trace: &mut ZCrayTrace, index: u32, value: u32) {
-        assert!(index % 4 == 0, "Misaligned 32-bit VROM index: {index}");
-
-=======
-    pub(crate) fn set_u32(&mut self, index: u32, value: u32) -> Result<(), InterpreterError> {
+    pub(crate) fn set_u32(
+        &mut self,
+        trace: &mut ZCrayTrace,
+        index: u32,
+        value: u32,
+    ) -> Result<(), InterpreterError> {
         if index % 4 != 0 {
             return Err(InterpreterError::VromMisaligned(32, index));
         }
->>>>>>> 590602e4
         let bytes = value.to_le_bytes();
         for i in 0..4 {
             self.set_u8(index + i, bytes[i as usize])?;
         }
-<<<<<<< HEAD
 
         if let Some((parent, opcode, field_pc, fp, timestamp, dst, src, offset)) =
             self.to_set.remove(&index)
@@ -214,59 +203,44 @@
             );
             event_out.push_mv_event(trace);
         }
-    }
-
-    pub(crate) fn set_u128(&mut self, trace: &mut ZCrayTrace, index: u32, value: u128) {
-        assert!(index % 16 == 0, "Misaligned 128-bit VROM index: {index}");
-=======
-        Ok(())
-    }
-
-    pub(crate) fn set_u128(&mut self, index: u32, value: u128) -> Result<(), InterpreterError> {
+        Ok(())
+    }
+
+    pub(crate) fn set_u128(
+        &mut self,
+        trace: &mut ZCrayTrace,
+        index: u32,
+        value: u128,
+    ) -> Result<(), InterpreterError> {
         if index % 16 != 0 {
             return Err(InterpreterError::VromMisaligned(128, index));
         }
->>>>>>> 590602e4
         let bytes = value.to_le_bytes();
         for i in 0..16 {
             self.set_u8(index + i, bytes[i as usize])?;
         }
-<<<<<<< HEAD
 
         if let Some((parent, opcode, field_pc, fp, timestamp, dst, src, offset)) =
             self.to_set.remove(&index)
         {
-            self.set_u128(trace, parent, value);
+            self.set_u128(trace, parent, value)?;
             let event_out = MVEventOutput::new(
                 parent, opcode, field_pc, fp, timestamp, dst, src, offset, value,
             );
             event_out.push_mv_event(trace);
         }
-    }
-
-    pub(crate) fn get_u8(&self, index: u32) -> u8 {
+        Ok(())
+    }
+
+    pub(crate) fn get_u8(&self, index: u32) -> Result<u8, InterpreterError> {
         match self.vrom.get(&index) {
-            Some(&value) => value,
-            None => panic!("Value at address {index} doesn't exist!"),
+            Some(&value) => Ok(value),
+            None => Err(InterpreterError::VromMissingValue(index)),
         }
     }
 
     pub(crate) fn get_u8_call_procedure(&self, index: u32) -> Option<u8> {
         self.vrom.get(&index).copied()
-    }
-
-    pub(crate) fn get_u16(&self, index: u32) -> u16 {
-        assert!(index % 2 == 0, "Misaligned 16-bit VROM index: {index}");
-        let bytes = from_fn(|i| self.get_u8(index + i as u32));
-=======
-        Ok(())
-    }
-
-    pub(crate) fn get_u8(&self, index: u32) -> Result<u8, InterpreterError> {
-        match self.0.get(&index) {
-            Some(&value) => Ok(value),
-            None => Err(InterpreterError::VromMissingValue(index)),
-        }
     }
 
     pub(crate) fn get_u16(&self, index: u32) -> Result<u16, InterpreterError> {
@@ -278,7 +252,6 @@
         for (i, byte) in bytes.iter_mut().enumerate() {
             *byte = self.get_u8(index + i as u32)?;
         }
->>>>>>> 590602e4
 
         Ok(u16::from_le_bytes(bytes))
     }
@@ -295,21 +268,18 @@
         Ok(u32::from_le_bytes(bytes))
     }
 
-<<<<<<< HEAD
-    pub(crate) fn get_u32_move(&self, index: u32) -> Option<u32> {
-        assert!(index % 4 == 0, "Misaligned 32-bit VROM index: {index}");
+    pub(crate) fn get_u32_move(&self, index: u32) -> Result<Option<u32>, InterpreterError> {
+        if index % 4 != 0 {
+            return Err(InterpreterError::VromMisaligned(32, index));
+        }
         let opt_bytes = from_fn(|i| self.get_u8_call_procedure(index + i as u32));
         if opt_bytes.iter().any(|v| v.is_none()) {
-            None
+            Ok(None)
         } else {
-            Some(u32::from_le_bytes(opt_bytes.map(|v| v.unwrap())))
-        }
-    }
-
-    pub(crate) fn get_u128(&self, index: u32) -> u128 {
-        assert!(index % 16 == 0, "Misaligned 128-bit VROM index: {index}");
-        let bytes = from_fn(|i| self.get_u8(index + i as u32));
-=======
+            Ok(Some(u32::from_le_bytes(opt_bytes.map(|v| v.unwrap()))))
+        }
+    }
+
     pub(crate) fn get_u128(&self, index: u32) -> Result<u128, InterpreterError> {
         if index % 16 != 0 {
             return Err(InterpreterError::VromMisaligned(128, index));
@@ -318,26 +288,33 @@
         for (i, byte) in bytes.iter_mut().enumerate() {
             *byte = self.get_u8(index + i as u32)?;
         }
->>>>>>> 590602e4
 
         Ok(u128::from_le_bytes(bytes))
     }
 
-    pub(crate) fn get_u128_move(&self, index: u32) -> Option<u128> {
-        assert!(index % 16 == 0, "Misaligned 128-bit VROM index: {index}");
+    pub(crate) fn get_u128_move(&self, index: u32) -> Result<Option<u128>, InterpreterError> {
+        if index % 16 != 0 {
+            return Err(InterpreterError::VromMisaligned(128, index));
+        }
         let opt_bytes = from_fn(|i| self.get_u8_call_procedure(index + i as u32));
 
         if opt_bytes.iter().any(|v| v.is_none()) {
-            None
+            Ok(None)
         } else {
-            Some(u128::from_le_bytes(opt_bytes.map(|v| v.unwrap())))
-        }
-    }
-
-    pub(crate) fn insert_to_set(&mut self, dst: u32, to_set_val: ToSetValue) {
-        if let Some(old_value) = self.to_set.insert(dst, to_set_val) {
-            panic!("Tried to move into destination {:?} multiple times", dst);
+            Ok(Some(u128::from_le_bytes(opt_bytes.map(|v| v.unwrap()))))
+        }
+    }
+
+    pub(crate) fn insert_to_set(
+        &mut self,
+        dst: u32,
+        to_set_val: ToSetValue,
+    ) -> Result<(), InterpreterError> {
+        if self.to_set.insert(dst, to_set_val).is_some() {
+            return Err(InterpreterError::VromRewrite(dst));
         };
+
+        Ok(())
     }
 }
 
@@ -445,7 +422,10 @@
     /// possible to generate the move event (because we are dealing with a
     /// return value that has not yet been set), we add the move information to
     /// `self.to_set`, so that it can be generated later on.
-    pub(crate) fn handles_call_moves(&mut self, trace: &mut ZCrayTrace) {
+    pub(crate) fn handles_call_moves(
+        &mut self,
+        trace: &mut ZCrayTrace,
+    ) -> Result<(), InterpreterError> {
         for mv_info in &self.moves_to_set.clone() {
             match mv_info.mv_kind {
                 MVKind::Mvvw => {
@@ -459,7 +439,7 @@
                         mv_info.offset,
                         mv_info.src,
                         mv_info.field_pc,
-                    );
+                    )?;
                     if let Some(event) = opt_event {
                         trace.mvvw.push(event);
                     }
@@ -475,7 +455,7 @@
                         mv_info.offset,
                         mv_info.src,
                         mv_info.field_pc,
-                    );
+                    )?;
                     if let Some(event) = opt_event {
                         trace.mvvl.push(event);
                     }
@@ -491,12 +471,13 @@
                         mv_info.offset,
                         mv_info.src,
                         mv_info.field_pc,
-                    );
+                    )?;
                     trace.mvih.push(event);
                 }
             }
         }
         self.moves_to_set = vec![];
+        Ok(())
     }
 
     #[inline(always)]
@@ -511,14 +492,10 @@
 
     pub fn run(&mut self) -> Result<ZCrayTrace, InterpreterError> {
         let mut trace = ZCrayTrace::default();
-<<<<<<< HEAD
 
         let field_pc = self.prom[self.pc as usize - 1].field_pc;
         // Start by allocating a frame for the initial label.
         self.allocate_new_frame(field_pc);
-        while (self.step(&mut trace)?).is_some() {
-=======
-        self.allocate_new_frame(self.pc)?;
         loop {
             match self.step(&mut trace) {
                 Ok(_) => {}
@@ -531,7 +508,6 @@
                     }
                 }
             }
->>>>>>> 590602e4
             if self.is_halted() {
                 return Ok(trace);
             }
@@ -552,7 +528,6 @@
         let opcode = Opcode::try_from(opcode.val()).map_err(|_| InterpreterError::InvalidOpcode)?;
         trace!("Executing {:?} at timestamp {:?}", opcode, self.timestamp);
         match opcode {
-<<<<<<< HEAD
             Opcode::Bnz => self.generate_bnz(trace, field_pc)?,
             Opcode::Xori => self.generate_xori(trace, field_pc)?,
             Opcode::Xor => self.generate_xor(trace, field_pc)?,
@@ -564,36 +539,16 @@
             Opcode::Ret => self.generate_ret(trace, field_pc)?,
             Opcode::Taili => self.generate_taili(trace, field_pc)?,
             Opcode::TailV => self.generate_tailv(trace, field_pc)?,
+            Opcode::And => self.generate_and(trace, field_pc)?,
             Opcode::Andi => self.generate_andi(trace, field_pc)?,
+            Opcode::Or => self.generate_or(trace, field_pc)?,
+            Opcode::Ori => self.generate_ori(trace, field_pc)?,
             Opcode::MVIH => self.generate_mvih(trace, field_pc, is_call_procedure)?,
             Opcode::MVVW => self.generate_mvvw(trace, field_pc, is_call_procedure)?,
             Opcode::MVVL => self.generate_mvvl(trace, field_pc, is_call_procedure)?,
             Opcode::LDI => self.generate_ldi(trace, field_pc)?,
             Opcode::B32Mul => self.generate_b32_mul(trace, field_pc)?,
             Opcode::B32Muli => self.generate_b32_muli(trace, field_pc)?,
-=======
-            Opcode::Bnz => self.generate_bnz(trace)?,
-            Opcode::Xori => self.generate_xori(trace)?,
-            Opcode::Xor => self.generate_xor(trace)?,
-            Opcode::Slli => self.generate_slli(trace)?,
-            Opcode::Srli => self.generate_srli(trace)?,
-            Opcode::Addi => self.generate_addi(trace)?,
-            Opcode::Add => self.generate_add(trace)?,
-            Opcode::Muli => self.generate_muli(trace)?,
-            Opcode::Ret => self.generate_ret(trace)?,
-            Opcode::Taili => self.generate_taili(trace)?,
-            Opcode::TailV => self.generate_tailv(trace)?,
-            Opcode::And => self.generate_and(trace)?,
-            Opcode::Andi => self.generate_andi(trace)?,
-            Opcode::Or => self.generate_or(trace)?,
-            Opcode::Ori => self.generate_ori(trace)?,
-            Opcode::MVIH => self.generate_mvih(trace)?,
-            Opcode::MVVW => self.generate_mvvw(trace)?,
-            Opcode::MVVL => self.generate_mvvl(trace)?,
-            Opcode::LDI => self.generate_ldi(trace)?,
-            Opcode::B32Mul => self.generate_b32_mul(trace)?,
-            Opcode::B32Muli => self.generate_b32_muli(trace)?,
->>>>>>> 590602e4
         }
         self.timestamp += 1;
         Ok(Some(()))
@@ -609,70 +564,46 @@
             .map_err(|_| InterpreterError::InvalidInput)?;
         let cond_val = self.vrom.get_u32(self.fp ^ cond.val() as u32)?;
         if cond_val != 0 {
-<<<<<<< HEAD
-            let new_bnz_event = BnzEvent::generate_event(self, cond, target, field_pc);
+            let new_bnz_event = BnzEvent::generate_event(self, cond, target, field_pc)?;
             trace.bnz.push(new_bnz_event);
         } else {
-            let new_bz_event = BzEvent::generate_event(self, cond, target, field_pc);
-=======
-            let new_bnz_event = BnzEvent::generate_event(self, cond, target)?;
-            trace.bnz.push(new_bnz_event);
-        } else {
-            let new_bz_event = BzEvent::generate_event(self, cond, target)?;
->>>>>>> 590602e4
+            let new_bz_event = BzEvent::generate_event(self, cond, target, field_pc)?;
             trace.bz.push(new_bz_event);
         }
 
         Ok(())
     }
 
-<<<<<<< HEAD
     fn generate_xori(
         &mut self,
         trace: &mut ZCrayTrace,
         field_pc: BinaryField32b,
     ) -> Result<(), InterpreterError> {
         let [_, dst, src, imm] = self.prom[self.pc as usize - 1].instruction;
-        let new_xori_event = XoriEvent::generate_event(self, trace, dst, src, imm, field_pc);
-=======
-    fn generate_xori(&mut self, trace: &mut ZCrayTrace) -> Result<(), InterpreterError> {
-        let [_, dst, src, imm] = self.prom.get(&self.pc).ok_or(InterpreterError::BadPc)?;
-        let new_xori_event = XoriEvent::generate_event(self, *dst, *src, *imm)?;
->>>>>>> 590602e4
+        let new_xori_event = XoriEvent::generate_event(self, trace, dst, src, imm, field_pc)?;
         trace.xori.push(new_xori_event);
 
         Ok(())
     }
 
-<<<<<<< HEAD
     fn generate_xor(
         &mut self,
         trace: &mut ZCrayTrace,
         field_pc: BinaryField32b,
     ) -> Result<(), InterpreterError> {
         let [_, dst, src1, src2] = self.prom[self.pc as usize - 1].instruction;
-        let new_xor_event = XorEvent::generate_event(self, trace, dst, src1, src2, field_pc);
-=======
-    fn generate_xor(&mut self, trace: &mut ZCrayTrace) -> Result<(), InterpreterError> {
-        let [_, dst, src1, src2] = self.prom.get(&self.pc).ok_or(InterpreterError::BadPc)?;
-        let new_xor_event = XorEvent::generate_event(self, *dst, *src1, *src2)?;
->>>>>>> 590602e4
+        let new_xor_event = XorEvent::generate_event(self, trace, dst, src1, src2, field_pc)?;
         trace.xor.push(new_xor_event);
 
         Ok(())
     }
 
-<<<<<<< HEAD
     fn generate_ret(
         &mut self,
         trace: &mut ZCrayTrace,
         field_pc: BinaryField32b,
     ) -> Result<(), InterpreterError> {
-        let new_ret_event = RetEvent::generate_event(self, field_pc);
-=======
-    fn generate_ret(&mut self, trace: &mut ZCrayTrace) -> Result<(), InterpreterError> {
-        let new_ret_event = RetEvent::generate_event(self)?;
->>>>>>> 590602e4
+        let new_ret_event = RetEvent::generate_event(self, field_pc)?;
         trace.ret.push(new_ret_event);
 
         Ok(())
@@ -685,19 +616,13 @@
     ) -> Result<(), InterpreterError> {
         // let new_shift_event = SliEventStruct::new(&self, dst, src, imm,
         // ShiftKind::Left); new_shift_event.apply_event(self);
-<<<<<<< HEAD
         let [_, dst, src, imm] = self.prom[self.pc as usize - 1].instruction;
         let new_shift_event =
-            SliEvent::generate_event(self, trace, dst, src, imm, ShiftKind::Left, field_pc);
-=======
-        let [_, dst, src, imm] = self.prom.get(&self.pc).ok_or(InterpreterError::BadPc)?;
-        let new_shift_event = SliEvent::generate_event(self, *dst, *src, *imm, ShiftKind::Left)?;
->>>>>>> 590602e4
+            SliEvent::generate_event(self, trace, dst, src, imm, ShiftKind::Left, field_pc)?;
         trace.shift.push(new_shift_event);
 
         Ok(())
     }
-<<<<<<< HEAD
     fn generate_srli(
         &mut self,
         trace: &mut ZCrayTrace,
@@ -705,18 +630,12 @@
     ) -> Result<(), InterpreterError> {
         let [_, dst, src, imm] = self.prom[self.pc as usize - 1].instruction;
         let new_shift_event =
-            SliEvent::generate_event(self, trace, dst, src, imm, ShiftKind::Right, field_pc);
-=======
-    fn generate_srli(&mut self, trace: &mut ZCrayTrace) -> Result<(), InterpreterError> {
-        let [_, dst, src, imm] = self.prom.get(&self.pc).ok_or(InterpreterError::BadPc)?;
-        let new_shift_event = SliEvent::generate_event(self, *dst, *src, *imm, ShiftKind::Right)?;
->>>>>>> 590602e4
+            SliEvent::generate_event(self, trace, dst, src, imm, ShiftKind::Right, field_pc)?;
         trace.shift.push(new_shift_event);
 
         Ok(())
     }
 
-<<<<<<< HEAD
     fn generate_tailv(
         &mut self,
         trace: &mut ZCrayTrace,
@@ -724,13 +643,6 @@
     ) -> Result<(), InterpreterError> {
         let [_, offset, next_fp, _] = self.prom[self.pc as usize - 1].instruction;
         let new_tailv_event = TailVEvent::generate_event(self, trace, offset, next_fp, field_pc)?;
-=======
-    fn generate_tailv(&mut self, trace: &mut ZCrayTrace) -> Result<(), InterpreterError> {
-        let [_, offset, next_fp, _] = self.prom.get(&self.pc).ok_or(InterpreterError::BadPc)?;
-        let offset_b32 = (*offset).into();
-        let new_tailv_event = TailVEvent::generate_event(self, *offset, *next_fp)?;
-        self.allocate_new_frame(offset_b32)?;
->>>>>>> 590602e4
         trace.tailv.push(new_tailv_event);
 
         Ok(())
@@ -744,74 +656,69 @@
         let [_, target_low, target_high, next_fp] = self.prom[self.pc as usize - 1].instruction;
         let target = BinaryField32b::from_bases([target_low, target_high])
             .map_err(|_| InterpreterError::InvalidInput)?;
-<<<<<<< HEAD
         let next_fp_val = self.allocate_new_frame(target)?;
         let new_taili_event =
-            TailiEvent::generate_event(self, trace, target, next_fp, next_fp_val, field_pc);
-=======
-        let new_taili_event = TailiEvent::generate_event(self, target, *next_fp)?;
-        self.allocate_new_frame(target)?;
->>>>>>> 590602e4
+            TailiEvent::generate_event(self, trace, target, next_fp, next_fp_val, field_pc)?;
         trace.taili.push(new_taili_event);
 
         Ok(())
     }
 
-<<<<<<< HEAD
+    fn generate_and(
+        &mut self,
+        trace: &mut ZCrayTrace,
+        field_pc: BinaryField32b,
+    ) -> Result<(), InterpreterError> {
+        let [_, dst, src1, src2] = self.prom[self.pc as usize - 1].instruction;
+        let new_and_event = AndEvent::generate_event(self, trace, dst, src1, src2, field_pc)?;
+        trace.and.push(new_and_event);
+
+        Ok(())
+    }
+
     fn generate_andi(
         &mut self,
         trace: &mut ZCrayTrace,
         field_pc: BinaryField32b,
     ) -> Result<(), InterpreterError> {
         let [_, dst, src, imm] = self.prom[self.pc as usize - 1].instruction;
-        let new_andi_event = AndiEvent::generate_event(self, trace, dst, src, imm, field_pc);
-=======
-    fn generate_and(&mut self, trace: &mut ZCrayTrace) -> Result<(), InterpreterError> {
-        let [_, dst, src1, src2] = self.prom.get(&self.pc).ok_or(InterpreterError::BadPc)?;
-        let new_and_event = AndEvent::generate_event(self, *dst, *src1, *src2)?;
-        trace.and.push(new_and_event);
-
-        Ok(())
-    }
-
-    fn generate_andi(&mut self, trace: &mut ZCrayTrace) -> Result<(), InterpreterError> {
-        let [_, dst, src, imm] = self.prom.get(&self.pc).ok_or(InterpreterError::BadPc)?;
-        let new_andi_event = AndiEvent::generate_event(self, *dst, *src, *imm)?;
->>>>>>> 590602e4
+        let new_andi_event = AndiEvent::generate_event(self, trace, dst, src, imm, field_pc)?;
         trace.andi.push(new_andi_event);
 
         Ok(())
     }
 
-<<<<<<< HEAD
+    fn generate_or(
+        &mut self,
+        trace: &mut ZCrayTrace,
+        field_pc: BinaryField32b,
+    ) -> Result<(), InterpreterError> {
+        let [_, dst, src1, src2] = self.prom[self.pc as usize - 1].instruction;
+        let new_or_event = OrEvent::generate_event(self, trace, dst, src1, src2, field_pc)?;
+        trace.or.push(new_or_event);
+
+        Ok(())
+    }
+
+    fn generate_ori(
+        &mut self,
+        trace: &mut ZCrayTrace,
+        field_pc: BinaryField32b,
+    ) -> Result<(), InterpreterError> {
+        let [_, dst, src, imm] = self.prom[self.pc as usize - 1].instruction;
+        let new_ori_event = OriEvent::generate_event(self, trace, dst, src, imm, field_pc)?;
+        trace.ori.push(new_ori_event);
+
+        Ok(())
+    }
+
     fn generate_muli(
         &mut self,
         trace: &mut ZCrayTrace,
         field_pc: BinaryField32b,
     ) -> Result<(), InterpreterError> {
         let [_, dst, src, imm] = self.prom[self.pc as usize - 1].instruction;
-        let new_muli_event = MuliEvent::generate_event(self, trace, dst, src, imm, field_pc);
-=======
-    fn generate_or(&mut self, trace: &mut ZCrayTrace) -> Result<(), InterpreterError> {
-        let [_, dst, src1, src2] = self.prom.get(&self.pc).ok_or(InterpreterError::BadPc)?;
-        let new_or_event = OrEvent::generate_event(self, *dst, *src1, *src2)?;
-        trace.or.push(new_or_event);
-
-        Ok(())
-    }
-
-    fn generate_ori(&mut self, trace: &mut ZCrayTrace) -> Result<(), InterpreterError> {
-        let [_, dst, src, imm] = self.prom.get(&self.pc).ok_or(InterpreterError::BadPc)?;
-        let new_ori_event = OriEvent::generate_event(self, *dst, *src, *imm)?;
-        trace.ori.push(new_ori_event);
-
-        Ok(())
-    }
-
-    fn generate_muli(&mut self, trace: &mut ZCrayTrace) -> Result<(), InterpreterError> {
-        let [_, dst, src, imm] = self.prom.get(&self.pc).ok_or(InterpreterError::BadPc)?;
-        let new_muli_event = MuliEvent::generate_event(self, *dst, *src, *imm)?;
->>>>>>> 590602e4
+        let new_muli_event = MuliEvent::generate_event(self, trace, dst, src, imm, field_pc)?;
         let aux = new_muli_event.aux;
         let sum0 = new_muli_event.sum0;
         let sum1 = new_muli_event.sum1;
@@ -837,19 +744,13 @@
         Ok(())
     }
 
-<<<<<<< HEAD
     fn generate_b32_mul(
         &mut self,
         trace: &mut ZCrayTrace,
         field_pc: BinaryField32b,
     ) -> Result<(), InterpreterError> {
         let [_, dst, src1, src2] = self.prom[self.pc as usize - 1].instruction;
-        let new_b32mul_event = B32MulEvent::generate_event(self, trace, dst, src1, src2, field_pc);
-=======
-    fn generate_b32_mul(&mut self, trace: &mut ZCrayTrace) -> Result<(), InterpreterError> {
-        let [_, dst, src1, src2] = self.prom.get(&self.pc).ok_or(InterpreterError::BadPc)?;
-        let new_b32mul_event = B32MulEvent::generate_event(self, *dst, *src1, *src2)?;
->>>>>>> 590602e4
+        let new_b32mul_event = B32MulEvent::generate_event(self, trace, dst, src1, src2, field_pc)?;
         trace.b32_mul.push(new_b32mul_event);
 
         Ok(())
@@ -874,29 +775,19 @@
         }
         let imm = BinaryField32b::from_bases([imm_low, imm_high])
             .map_err(|_| InterpreterError::InvalidInput)?;
-<<<<<<< HEAD
-        let new_b32muli_event = B32MuliEvent::generate_event(self, trace, dst, src, imm, field_pc);
-=======
-        let new_b32muli_event = B32MuliEvent::generate_event(self, *dst, *src, imm)?;
->>>>>>> 590602e4
+        let new_b32muli_event = B32MuliEvent::generate_event(self, trace, dst, src, imm, field_pc)?;
         trace.b32_muli.push(new_b32muli_event);
 
         Ok(())
     }
 
-<<<<<<< HEAD
     fn generate_add(
         &mut self,
         trace: &mut ZCrayTrace,
         field_pc: BinaryField32b,
     ) -> Result<(), InterpreterError> {
         let [_, dst, src1, src2] = self.prom[self.pc as usize - 1].instruction;
-        let new_add_event = AddEvent::generate_event(self, trace, dst, src1, src2, field_pc);
-=======
-    fn generate_add(&mut self, trace: &mut ZCrayTrace) -> Result<(), InterpreterError> {
-        let [_, dst, src1, src2] = self.prom.get(&self.pc).ok_or(InterpreterError::BadPc)?;
-        let new_add_event = AddEvent::generate_event(self, *dst, *src1, *src2)?;
->>>>>>> 590602e4
+        let new_add_event = AddEvent::generate_event(self, trace, dst, src1, src2, field_pc)?;
         trace.add32.push(Add32Event::generate_event(
             self,
             BinaryField32b::new(new_add_event.src1_val),
@@ -907,20 +798,13 @@
         Ok(())
     }
 
-<<<<<<< HEAD
     fn generate_addi(
         &mut self,
         trace: &mut ZCrayTrace,
         field_pc: BinaryField32b,
     ) -> Result<(), InterpreterError> {
         let [_, dst, src, imm] = self.prom[self.pc as usize - 1].instruction;
-        let new_addi_event = AddiEvent::generate_event(self, trace, dst, src, imm, field_pc);
-=======
-    fn generate_addi(&mut self, trace: &mut ZCrayTrace) -> Result<(), InterpreterError> {
-        let [_, dst, src, imm] = self.prom.get(&self.pc).ok_or(InterpreterError::BadPc)?;
-        let imm = *imm;
-        let new_addi_event = AddiEvent::generate_event(self, *dst, *src, imm)?;
->>>>>>> 590602e4
+        let new_addi_event = AddiEvent::generate_event(self, trace, dst, src, imm, field_pc)?;
         trace.add32.push(Add32Event::generate_event(
             self,
             BinaryField32b::new(new_addi_event.src_val),
@@ -931,7 +815,6 @@
         Ok(())
     }
 
-<<<<<<< HEAD
     fn generate_mvvw(
         &mut self,
         trace: &mut ZCrayTrace,
@@ -940,21 +823,14 @@
     ) -> Result<(), InterpreterError> {
         let [_, dst, offset, src] = self.prom[self.pc as usize - 1].instruction;
         let opt_new_mvvw_event =
-            MVVWEvent::generate_event(self, trace, dst, offset, src, field_pc, is_call_procedure);
+            MVVWEvent::generate_event(self, trace, dst, offset, src, field_pc, is_call_procedure)?;
         if let Some(new_mvvw_event) = opt_new_mvvw_event {
             trace.mvvw.push(new_mvvw_event);
         }
-=======
-    fn generate_mvvw(&mut self, trace: &mut ZCrayTrace) -> Result<(), InterpreterError> {
-        let [_, dst, offset, src] = self.prom.get(&self.pc).ok_or(InterpreterError::BadPc)?;
-        let new_mvvw_event = MVVWEvent::generate_event(self, *dst, *offset, *src)?;
-        trace.mvvw.push(new_mvvw_event);
->>>>>>> 590602e4
-
-        Ok(())
-    }
-
-<<<<<<< HEAD
+
+        Ok(())
+    }
+
     fn generate_mvvl(
         &mut self,
         trace: &mut ZCrayTrace,
@@ -963,21 +839,14 @@
     ) -> Result<(), InterpreterError> {
         let [_, dst, offset, src] = self.prom[self.pc as usize - 1].instruction;
         let opt_new_mvvl_event =
-            MVVLEvent::generate_event(self, trace, dst, offset, src, field_pc, is_call_procedure);
+            MVVLEvent::generate_event(self, trace, dst, offset, src, field_pc, is_call_procedure)?;
         if let Some(new_mvvl_event) = opt_new_mvvl_event {
             trace.mvvl.push(new_mvvl_event);
         }
-=======
-    fn generate_mvvl(&mut self, trace: &mut ZCrayTrace) -> Result<(), InterpreterError> {
-        let [_, dst, offset, src] = self.prom.get(&self.pc).ok_or(InterpreterError::BadPc)?;
-        let new_mvvl_event = MVVLEvent::generate_event(self, *dst, *offset, *src)?;
-        trace.mvvl.push(new_mvvl_event);
->>>>>>> 590602e4
-
-        Ok(())
-    }
-
-<<<<<<< HEAD
+
+        Ok(())
+    }
+
     fn generate_mvih(
         &mut self,
         trace: &mut ZCrayTrace,
@@ -986,16 +855,10 @@
     ) -> Result<(), InterpreterError> {
         let [_, dst, offset, imm] = self.prom[self.pc as usize - 1].instruction;
         let opt_new_mvih_event =
-            MVIHEvent::generate_event(self, trace, dst, offset, imm, field_pc, is_call_procedure);
+            MVIHEvent::generate_event(self, trace, dst, offset, imm, field_pc, is_call_procedure)?;
         if let Some(new_mvih_event) = opt_new_mvih_event {
             trace.mvih.push(new_mvih_event);
         }
-=======
-    fn generate_mvih(&mut self, trace: &mut ZCrayTrace) -> Result<(), InterpreterError> {
-        let [_, dst, offset, imm] = self.prom.get(&self.pc).ok_or(InterpreterError::BadPc)?;
-        let new_mvih_event = MVIHEvent::generate_event(self, *dst, *offset, *imm)?;
-        trace.mvih.push(new_mvih_event);
->>>>>>> 590602e4
 
         Ok(())
     }
@@ -1008,11 +871,7 @@
         let [_, dst, imm_low, imm_high] = self.prom[self.pc as usize - 1].instruction;
         let imm = BinaryField32b::from_bases([imm_low, imm_high])
             .map_err(|_| InterpreterError::InvalidInput)?;
-<<<<<<< HEAD
-        let new_ldi_event = LDIEvent::generate_event(self, trace, dst, imm, field_pc);
-=======
-        let new_ldi_event = LDIEvent::generate_event(self, *dst, imm)?;
->>>>>>> 590602e4
+        let new_ldi_event = LDIEvent::generate_event(self, trace, dst, imm, field_pc)?;
         trace.ldi.push(new_ldi_event);
 
         Ok(())
