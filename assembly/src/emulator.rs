use std::{
    collections::HashMap,
    hash::Hash,
    ops::{Index, IndexMut},
};

use num_enum::{IntoPrimitive, TryFromPrimitive};

<<<<<<< HEAD
use crate::event::{
    b32::XoriEvent, branch::BnzEvent, ret::RetEvent, sli::{ShiftKind, SliEvent}, Event, ImmediateBinaryOperationEvent // Add the import for RetEvent
=======
use crate::{
    sli::{ShiftKind, SliEvent},
    utils::RetEvent,
>>>>>>> 04b0022a
};

#[derive(Debug, Default)]
pub struct Channel<T> {
    net_multiplicities: HashMap<T, isize>,
}

type StateChannelInput = (u16, u16, u16); // PC, FP, Timestamp
pub(crate) type StateChannel = Channel<StateChannelInput>;

#[derive(Debug, Clone, Copy, Default, TryFromPrimitive, IntoPrimitive, PartialEq, Eq)]
#[repr(u32)]
pub enum Opcode {
    #[default]
    Bnz = 0x01,
    Xori = 0x02,
    Srli = 0x03,
    Slli = 0x04,
    Ret = 0x05,
}

#[derive(Debug, Default)]
<<<<<<< HEAD
pub struct Interpreter {
=======
pub(crate) struct Interpreter {
>>>>>>> 04b0022a
    pub(crate) pc: u16,
    pub(crate) fp: u16,
    pub(crate) timestamp: u16,
    pub(crate) prom: ProgramRom,
    pub(crate) vrom: ValueRom,
}

#[derive(Debug, Default)]
pub(crate) struct ValueRom(Vec<u32>);

impl Index<usize> for ValueRom {
    type Output = u32;

    fn index(&self, index: usize) -> &Self::Output {
        &self.0[index] // Forward indexing to the inner vector
    }
}

impl IndexMut<usize> for ValueRom {
    fn index_mut(&mut self, index: usize) -> &mut Self::Output {
        &mut self.0[index] // Forward indexing to the inner vector
    }
}

#[derive(Debug, Default)]
pub struct ProgramRom(Vec<Instruction>);

impl Index<usize> for ProgramRom {
    type Output = Instruction;

    fn index(&self, index: usize) -> &Self::Output {
        &self.0[index] // Forward indexing to the inner vector
    }
}

impl IndexMut<usize> for ProgramRom {
    fn index_mut(&mut self, index: usize) -> &mut Self::Output {
        &mut self.0[index] // Forward indexing to the inner vector
    }
}

impl ValueRom {
    pub(crate) fn len(&self) -> usize {
        self.0.len()
    }

    pub(crate) fn extend(&mut self, slice: &[u32]) {
        self.0.extend(slice);
    }
}

type Instruction = [u32; 4];

#[derive(Debug)]
pub(crate) enum InterpreterError {
    InvalidOpcode,
}

impl Interpreter {
    pub(crate) fn new(prom: ProgramRom) -> Self {
        Self {
            pc: 1,
            fp: 0,
            timestamp: 0,
            prom,
            vrom: ValueRom::default(),
        }
    }

    pub(crate) fn new_with_vrom(prom: ProgramRom, vrom: ValueRom) -> Self {
        Self {
            pc: 1,
            fp: 0,
            timestamp: 0,
            prom,
            vrom,
        }
    }

    // pub(crate) fn get_pc(&self) -> u16 {
    //     self.pc
    // }

    // pub(crate) fn set_pc(&mut self, pc: u16) {
    //     self.pc = pc;
    // }

    // pub(crate) fn get_fp(&self) -> u16 {
    //     self.fp
    // }

    // pub(crate) fn set_fp(&mut self, fp: u16) {
    //     self.fp = fp;
    // }

    // pub(crate) fn get_timestamp(&self) -> u16 {
    //     self.timestamp
    // }

    // pub(crate) fn set_timestamp(&mut self, timestamp: u16) {
    //     self.timestamp = timestamp;
    // }

    // pub(crate) fn get_vrom_index(&self, index: usize) -> u32 {
    //     self.vrom[index]
    // }

    // pub(crate) fn get_vrom_size(&self) -> usize {
    //     self.vrom.0.len()
    // }

    // pub(crate) fn extend_size(&mut self, slice: &[u32]) {
    //     self.vrom.0.extend(slice);
    // }

    // pub(crate) fn get_prom_index(&self, index: usize) -> &Instruction {
    //     &self.prom[index]
    // }

    // pub(crate) fn set_vrom_index(&mut self, index: usize, val: u32) {
    //     self.vrom[index] = val;
    // }

<<<<<<< HEAD
    pub(crate) fn is_halted(&self) -> bool {
        self.pc == 0
    }

    pub fn run(&mut self) -> Result<ZCrayTrace, InterpreterError> {
=======
    pub(crate) fn run(&mut self) -> Result<ZCrayTrace, InterpreterError> {
>>>>>>> 04b0022a
        let mut trace = ZCrayTrace::default();
        while let Some(_) = self.step(&mut trace)? {
            if self.is_halted() {
                return Ok(trace);
            }
        }
        Ok(trace)
    }

<<<<<<< HEAD
    pub fn step(&mut self, trace: &mut ZCrayTrace) -> Result<Option<()>, InterpreterError> {
        let [opcode, ..] = self.prom[self.pc as usize - 1];
        let opcode = Opcode::try_from(opcode).map_err(|_| InterpreterError::InvalidOpcode)?;
=======
    pub(crate) fn step(&mut self, trace: &mut ZCrayTrace) -> Result<Option<()>, InterpreterError> {
        let [opcode, src1, src2, dst] = &self.prom[self.pc as usize - 1];
        let opcode = Opcode::try_from(*opcode).map_err(|_| InterpreterError::InvalidOpcode)?;
>>>>>>> 04b0022a
        match opcode {
            Opcode::Bnz => self.generate_bnz(trace),
            Opcode::Xori => self.generate_xori(trace),
            Opcode::Slli => self.generate_slli(trace),
            Opcode::Srli => self.generate_srli(trace),
            Opcode::Ret => self.generate_ret(trace),
        }
        self.timestamp += 1;
        Ok(Some(()))
    }

    fn generate_bnz(&mut self, trace: &mut ZCrayTrace) {
        let [_, cond, target, _] = self.prom[self.pc as usize - 1];
        let new_bnz_event = BnzEvent::generate_event(self, cond as u16, target as u16);
        trace.bnz.push(new_bnz_event);
    }

    fn generate_xori(&mut self, trace: &mut ZCrayTrace) {
        let [_, dst, src, imm] = self.prom[self.pc as usize - 1];
        let new_xori_event = XoriEvent::generate_event(self, dst as u16, src as u16, imm);
        trace.xori.push(new_xori_event);
    }
    
    fn generate_ret(&mut self, trace: &mut ZCrayTrace) {
        let new_ret_event = RetEvent::generate_event(self);
        trace.ret.push(new_ret_event);
    }

    fn generate_slli(&mut self, trace: &mut ZCrayTrace,) {
        // let new_shift_event = SliEventStruct::new(&self, dst, src, imm, ShiftKind::Left);
        // new_shift_event.apply_event(self);
        let [_, dst, src, imm] = self.prom[self.pc as usize - 1];
        let new_shift_event = SliEvent::generate_event(self, dst, src, imm, ShiftKind::Left);
        trace.shift.push(new_shift_event);
    }
    fn generate_srli(&mut self, trace: &mut ZCrayTrace) {
        let [_, dst, src, imm] = self.prom[self.pc as usize - 1];
        let new_shift_event = SliEvent::generate_event(self, dst, src, imm, ShiftKind::Right);
        trace.shift.push(new_shift_event);
    }
}

impl<T: Hash + Eq> Channel<T> {
    pub(crate) fn push(&mut self, val: T) {
        match self.net_multiplicities.get_mut(&val) {
            Some(multiplicity) => {
                *multiplicity += 1;

                // Remove the key if the multiplicity is zero, to improve Debug behavior.
                if *multiplicity == 0 {
                    self.net_multiplicities.remove(&val);
                }
            }
            None => {
                let _ = self.net_multiplicities.insert(val, 1);
            }
        }
    }

    pub(crate) fn pull(&mut self, val: T) {
        match self.net_multiplicities.get_mut(&val) {
            Some(multiplicity) => {
                *multiplicity -= 1;

                // Remove the key if the multiplicity is zero, to improve Debug behavior.
                if *multiplicity == 0 {
                    self.net_multiplicities.remove(&val);
                }
            }
            None => {
                let _ = self.net_multiplicities.insert(val, -1);
            }
        }
    }

    pub(crate) fn is_balanced(&self) -> bool {
        self.net_multiplicities.is_empty()
    }
}

#[derive(Debug, Default)]
pub(crate) struct ZCrayTrace {
    bnz: Vec<BnzEvent>,
    xori: Vec<XoriEvent>,
    shift: Vec<SliEvent>,
    ret: Vec<RetEvent>,
}

impl ZCrayTrace {
    fn generate(prom: ProgramRom) -> Result<Self, InterpreterError> {
        let mut interpreter = Interpreter::new(prom);

        let trace = interpreter.run()?;

        Ok(trace)
    }

    fn generate_with_vrom(prom: ProgramRom, vrom: ValueRom) -> Result<Self, InterpreterError> {
        let mut interpreter = Interpreter::new_with_vrom(prom, vrom);

        let trace = interpreter.run()?;

        Ok(trace)
    }

    fn validate(&self) {
        unimplemented!()
    }
}

#[cfg(test)]
mod tests {
    use super::*;

    #[test]
    fn test_zcray() {
        let trace = ZCrayTrace::generate(ProgramRom(vec![[0, 0, 0, 0]])).expect("Ocuh!");
        trace.validate();
    }

    #[test]
    fn test_sli_ret() {
        // let prom = vec![[0; 4], [0x1b, 3, 2, 5], [0x1c, 5, 4, 7], [0; 4]];
        let instructions = vec![
            [Opcode::Slli as u32, 2, 5, 3],
            [Opcode::Srli as u32, 4, 7, 5],
            [Opcode::Ret as u32, 0, 0, 0],
        ];
        let prom = ProgramRom(instructions);
        let vrom = ValueRom(vec![0, 0, 2, 0, 3]);
        let traces = ZCrayTrace::generate_with_vrom(prom, vrom);
        println!("final trace {:?}", traces);
    }
}<|MERGE_RESOLUTION|>--- conflicted
+++ resolved
@@ -6,14 +6,8 @@
 
 use num_enum::{IntoPrimitive, TryFromPrimitive};
 
-<<<<<<< HEAD
 use crate::event::{
-    b32::XoriEvent, branch::BnzEvent, ret::RetEvent, sli::{ShiftKind, SliEvent}, Event, ImmediateBinaryOperationEvent // Add the import for RetEvent
-=======
-use crate::{
-    sli::{ShiftKind, SliEvent},
-    utils::RetEvent,
->>>>>>> 04b0022a
+    b32::XoriEvent, branch::BnzEvent, call::TailIEvent, ret::RetEvent, sli::{ShiftKind, SliEvent}, Event, ImmediateBinaryOperation // Add the import for RetEvent
 };
 
 #[derive(Debug, Default)]
@@ -33,14 +27,11 @@
     Srli = 0x03,
     Slli = 0x04,
     Ret = 0x05,
-}
-
-#[derive(Debug, Default)]
-<<<<<<< HEAD
-pub struct Interpreter {
-=======
+    Taili = 0x06,
+}
+
+#[derive(Debug, Default)]
 pub(crate) struct Interpreter {
->>>>>>> 04b0022a
     pub(crate) pc: u16,
     pub(crate) fp: u16,
     pub(crate) timestamp: u16,
@@ -119,60 +110,20 @@
             vrom,
         }
     }
-
-    // pub(crate) fn get_pc(&self) -> u16 {
-    //     self.pc
-    // }
-
-    // pub(crate) fn set_pc(&mut self, pc: u16) {
-    //     self.pc = pc;
-    // }
-
-    // pub(crate) fn get_fp(&self) -> u16 {
-    //     self.fp
-    // }
-
-    // pub(crate) fn set_fp(&mut self, fp: u16) {
-    //     self.fp = fp;
-    // }
-
-    // pub(crate) fn get_timestamp(&self) -> u16 {
-    //     self.timestamp
-    // }
-
-    // pub(crate) fn set_timestamp(&mut self, timestamp: u16) {
-    //     self.timestamp = timestamp;
-    // }
-
-    // pub(crate) fn get_vrom_index(&self, index: usize) -> u32 {
-    //     self.vrom[index]
-    // }
-
-    // pub(crate) fn get_vrom_size(&self) -> usize {
-    //     self.vrom.0.len()
-    // }
-
-    // pub(crate) fn extend_size(&mut self, slice: &[u32]) {
-    //     self.vrom.0.extend(slice);
-    // }
-
-    // pub(crate) fn get_prom_index(&self, index: usize) -> &Instruction {
-    //     &self.prom[index]
-    // }
-
-    // pub(crate) fn set_vrom_index(&mut self, index: usize, val: u32) {
-    //     self.vrom[index] = val;
-    // }
-
-<<<<<<< HEAD
+    
+    pub(crate) fn vrom_size(&self) -> usize {
+        self.vrom.0.len()
+    }
+
+    pub(crate) fn extend_vrom(&mut self, slice: &[u32]) {
+        self.vrom.0.extend(slice);
+    }
+
     pub(crate) fn is_halted(&self) -> bool {
         self.pc == 0
     }
 
     pub fn run(&mut self) -> Result<ZCrayTrace, InterpreterError> {
-=======
-    pub(crate) fn run(&mut self) -> Result<ZCrayTrace, InterpreterError> {
->>>>>>> 04b0022a
         let mut trace = ZCrayTrace::default();
         while let Some(_) = self.step(&mut trace)? {
             if self.is_halted() {
@@ -182,21 +133,16 @@
         Ok(trace)
     }
 
-<<<<<<< HEAD
     pub fn step(&mut self, trace: &mut ZCrayTrace) -> Result<Option<()>, InterpreterError> {
         let [opcode, ..] = self.prom[self.pc as usize - 1];
         let opcode = Opcode::try_from(opcode).map_err(|_| InterpreterError::InvalidOpcode)?;
-=======
-    pub(crate) fn step(&mut self, trace: &mut ZCrayTrace) -> Result<Option<()>, InterpreterError> {
-        let [opcode, src1, src2, dst] = &self.prom[self.pc as usize - 1];
-        let opcode = Opcode::try_from(*opcode).map_err(|_| InterpreterError::InvalidOpcode)?;
->>>>>>> 04b0022a
         match opcode {
             Opcode::Bnz => self.generate_bnz(trace),
             Opcode::Xori => self.generate_xori(trace),
             Opcode::Slli => self.generate_slli(trace),
             Opcode::Srli => self.generate_srli(trace),
             Opcode::Ret => self.generate_ret(trace),
+            Opcode::Taili => self.generate_taili(trace),
         }
         self.timestamp += 1;
         Ok(Some(()))
@@ -231,6 +177,12 @@
         let new_shift_event = SliEvent::generate_event(self, dst, src, imm, ShiftKind::Right);
         trace.shift.push(new_shift_event);
     }
+
+    fn generate_taili(&mut self, trace: &mut ZCrayTrace) {
+        let [_, target, next_fp, _] = self.prom[self.pc as usize - 1];
+        let new_taili_event = TailIEvent::generate_event(self, target as u16, next_fp as u16);
+        trace.taili.push(new_taili_event);
+    }
 }
 
 impl<T: Hash + Eq> Channel<T> {
@@ -277,6 +229,7 @@
     xori: Vec<XoriEvent>,
     shift: Vec<SliEvent>,
     ret: Vec<RetEvent>,
+    taili: Vec<TailIEvent>,
 }
 
 impl ZCrayTrace {
