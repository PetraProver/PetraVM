--- conflicted
+++ resolved
@@ -7,7 +7,6 @@
 use num_enum::{IntoPrimitive, TryFromPrimitive};
 
 use crate::event::{
-<<<<<<< HEAD
     b32::XoriEvent,
     branch::BnzEvent,
     call::TailIEvent,
@@ -15,9 +14,6 @@
     sli::{ShiftKind, SliEvent},
     Event,
     ImmediateBinaryOperation, // Add the import for RetEvent
-=======
-    b32::{AndiEvent, XoriEvent}, branch::BnzEvent, call::TailiEvent, integer_ops::{AddiEvent, MuliEvent}, ret::RetEvent, sli::{ShiftKind, SliEvent}, Event, ImmediateBinaryOperation // Add the import for RetEvent
->>>>>>> 907d7f5e
 };
 
 #[derive(Debug, Default)]
@@ -30,7 +26,7 @@
 type StateChannel = Channel<(u16, u16, u16)>; // PC, FP, Timestamp
 
 pub struct InterpreterChannels {
-    state_channel: StateChannel,
+    pub state_channel: StateChannel,
 }
 
 impl Default for InterpreterChannels {
@@ -43,7 +39,7 @@
 
 type VromTable32 = HashMap<u32, u32>;
 pub struct InterpreterTables {
-    vrom_table_32: VromTable32,
+    pub vrom_table_32: VromTable32,
 }
 
 impl Default for InterpreterTables {
@@ -60,12 +56,6 @@
     #[default]
     Bnz = 0x01,
     Xori = 0x02,
-<<<<<<< HEAD
-    Srli = 0x03,
-    Slli = 0x04,
-    Ret = 0x05,
-    Taili = 0x06,
-=======
     Andi = 0x03,
     Srli = 0x04,
     Slli = 0x05,
@@ -73,7 +63,6 @@
     Muli = 0x07,
     Ret = 0x08,
     Taili = 0x09,
->>>>>>> 907d7f5e
 }
 
 #[derive(Debug, Default)]
@@ -192,10 +181,7 @@
             Opcode::Muli => self.generate_muli(trace),
             Opcode::Ret => self.generate_ret(trace),
             Opcode::Taili => self.generate_taili(trace),
-<<<<<<< HEAD
-=======
             Opcode::Andi => self.generate_andi(trace),
->>>>>>> 907d7f5e
         }
         self.timestamp += 1;
         Ok(Some(()))
@@ -233,11 +219,6 @@
 
     fn generate_taili(&mut self, trace: &mut ZCrayTrace) {
         let [_, target, next_fp, _] = self.prom[self.pc as usize - 1];
-<<<<<<< HEAD
-        let new_taili_event = TailIEvent::generate_event(self, target as u16, next_fp as u16);
-        trace.taili.push(new_taili_event);
-    }
-=======
         let new_taili_event = TailiEvent::generate_event(self, target as u16, next_fp as u16);
         trace.taili.push(new_taili_event);
     }
@@ -259,7 +240,6 @@
         let new_addi_event = AddiEvent::generate_event(self, dst, src, imm);
         trace.addi.push(new_addi_event);
     }
->>>>>>> 907d7f5e
 }
 
 impl<T: Hash + Eq> Channel<T> {
@@ -415,8 +395,8 @@
             [Opcode::Xori as u32, 4, 2, 1],           //  0: XORI 4 2 1
             [Opcode::Bnz as u32, 4, case_recurse, 0], //  1: BNZ 4 case_recurse
             // case_return:
-            [Opcode::Xori as u32, 3, 2, 0],           //  2: XORI 3 2 0
-            [Opcode::Ret as u32, 0, 0, 0],            //  3: RET
+            [Opcode::Xori as u32, 3, 2, 0], //  2: XORI 3 2 0
+            [Opcode::Ret as u32, 0, 0, 0],  //  3: RET
             // case_recurse:
             [Opcode::Andi as u32, 6, 0, 1],       //  4: ANDI 6 0 1
             [Opcode::Bnz as u32, 6, case_odd, 0], //  5: BNZ 6 case_odd 0 0
