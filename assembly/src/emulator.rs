--- conflicted
+++ resolved
@@ -5,7 +5,8 @@
 use std::{array::from_fn, collections::HashMap, fmt::Debug, hash::Hash};
 
 use binius_field::{
-    BinaryField, BinaryField16b, BinaryField32b, ExtensionField, Field, PackedField,
+    BinaryField, BinaryField128b, BinaryField16b, BinaryField32b, ExtensionField, Field,
+    PackedField,
 };
 use binius_utils::bail;
 use num_enum::{IntoPrimitive, TryFromPrimitive};
@@ -511,7 +512,6 @@
         let opcode = Opcode::try_from(opcode.val()).map_err(|_| InterpreterError::InvalidOpcode)?;
         trace!("Executing {:?} at timestamp {:?}", opcode, self.timestamp);
         match opcode {
-<<<<<<< HEAD
             Opcode::Bnz => {
                 self.generate_bnz(trace, field_pc, is_call_procedure, arg0, arg1, arg2)?
             }
@@ -573,31 +573,12 @@
             Opcode::B32Muli => {
                 self.generate_b32_muli(trace, field_pc, is_call_procedure, arg0, arg1, arg2)?
             }
-=======
-            Opcode::Bnz => self.generate_bnz(trace, *arg0, *arg1, *arg2)?,
-            Opcode::Xori => self.generate_xori(trace, *arg0, *arg1, *arg2)?,
-            Opcode::Xor => self.generate_xor(trace, *arg0, *arg1, *arg2)?,
-            Opcode::Slli => self.generate_slli(trace, *arg0, *arg1, *arg2)?,
-            Opcode::Srli => self.generate_srli(trace, *arg0, *arg1, *arg2)?,
-            Opcode::Addi => self.generate_addi(trace, *arg0, *arg1, *arg2)?,
-            Opcode::Add => self.generate_add(trace, *arg0, *arg1, *arg2)?,
-            Opcode::Muli => self.generate_muli(trace, *arg0, *arg1, *arg2)?,
-            Opcode::Ret => self.generate_ret(trace, *arg0, *arg1, *arg2)?,
-            Opcode::Taili => self.generate_taili(trace, *arg0, *arg1, *arg2)?,
-            Opcode::TailV => self.generate_tailv(trace, *arg0, *arg1, *arg2)?,
-            Opcode::And => self.generate_and(trace, *arg0, *arg1, *arg2)?,
-            Opcode::Andi => self.generate_andi(trace, *arg0, *arg1, *arg2)?,
-            Opcode::Or => self.generate_or(trace, *arg0, *arg1, *arg2)?,
-            Opcode::Ori => self.generate_ori(trace, *arg0, *arg1, *arg2)?,
-            Opcode::MVIH => self.generate_mvih(trace, *arg0, *arg1, *arg2)?,
-            Opcode::MVVW => self.generate_mvvw(trace, *arg0, *arg1, *arg2)?,
-            Opcode::MVVL => self.generate_mvvl(trace, *arg0, *arg1, *arg2)?,
-            Opcode::LDI => self.generate_ldi(trace, *arg0, *arg1, *arg2)?,
-            Opcode::B32Mul => self.generate_b32_mul(trace, *arg0, *arg1, *arg2)?,
-            Opcode::B32Muli => self.generate_b32_muli(trace, *arg0, *arg1, *arg2)?,
-            Opcode::B128Add => self.generate_b128_add(trace, *arg0, *arg1, *arg2)?,
-            Opcode::B128Mul => self.generate_b128_mul(trace, *arg0, *arg1, *arg2)?,
->>>>>>> bdff2d57
+            Opcode::B128Add => {
+                self.generate_b128_add(trace, field_pc, is_call_procedure, arg0, arg1, arg2)?
+            }
+            Opcode::B128Mul => {
+                self.generate_b128_mul(trace, field_pc, is_call_procedure, arg0, arg1, arg2)?
+            }
         }
         self.timestamp += 1;
         Ok(Some(()))
@@ -877,11 +858,14 @@
     fn generate_b128_add(
         &mut self,
         trace: &mut ZCrayTrace,
+        field_pc: BinaryField32b,
+        _: bool,
         dst: BinaryField16b,
         src1: BinaryField16b,
         src2: BinaryField16b,
     ) -> Result<(), InterpreterError> {
-        let new_b128_add_event = B128AddEvent::generate_event(self, dst, src1, src2)?;
+        let new_b128_add_event =
+            B128AddEvent::generate_event(self, trace, dst, src1, src2, field_pc)?;
         trace.b128_add.push(new_b128_add_event);
         Ok(())
     }
@@ -889,11 +873,14 @@
     fn generate_b128_mul(
         &mut self,
         trace: &mut ZCrayTrace,
+        field_pc: BinaryField32b,
+        _: bool,
         dst: BinaryField16b,
         src1: BinaryField16b,
         src2: BinaryField16b,
     ) -> Result<(), InterpreterError> {
-        let new_b128_mul_event = B128MulEvent::generate_event(self, dst, src1, src2)?;
+        let new_b128_mul_event =
+            B128MulEvent::generate_event(self, trace, dst, src1, src2, field_pc)?;
         trace.b128_mul.push(new_b128_mul_event);
         Ok(())
     }
@@ -1398,8 +1385,11 @@
 
         // Add targets needed in the code.
         let mut pc_field_to_int = HashMap::new();
+        // Add collatz
         pc_field_to_int.insert(collatz.into(), 1);
+        // Add case_recurse
         pc_field_to_int.insert(G.pow(4), 5);
+        // Add case_odd
         pc_field_to_int.insert(G.pow(10), 11);
 
         let instructions = vec![
@@ -1497,6 +1487,8 @@
         let initial_val = 5;
         let (expected_evens, expected_odds) = collatz_orbits(initial_val);
 
+        // Set to `true` the move operations that are part of a CALL procedure in the
+        // Collatz code.
         let mut is_calling_procedure_hints = vec![false; instructions.len()];
         let indices = vec![7, 8, 9, 12, 13, 14];
         for idx in indices {
@@ -1517,13 +1509,25 @@
 
         traces.validate(boundary_values);
 
-        assert!(traces.shift.len() == expected_evens.len());
+        assert!(
+            traces.shift.len() == expected_evens.len(),
+            "Generated an incorrect number of even cases."
+        );
         for (i, &even) in expected_evens.iter().enumerate() {
-            assert!(traces.shift[i].src_val == even);
-        }
-        assert!(traces.muli.len() == expected_odds.len());
+            assert!(
+                traces.shift[i].src_val == even,
+                "Incorrect input to an even case."
+            );
+        }
+        assert!(
+            traces.muli.len() == expected_odds.len(),
+            "Generated an incorrect number of odd cases."
+        );
         for (i, &odd) in expected_odds.iter().enumerate() {
-            assert!(traces.muli[i].src_val == odd);
+            assert!(
+                traces.muli[i].src_val == odd,
+                "Incorrect input to an odd case."
+            );
         }
 
         let nb_frames = expected_evens.len() + expected_odds.len();
@@ -1687,7 +1691,7 @@
         ];
 
         // Create the PROM
-        let prom = code_to_prom(&instructions);
+        let prom = code_to_prom(&instructions, &vec![false; instructions.len()]);
 
         // Set up the VROM with test values
         let mut vrom = ValueRom::default();
@@ -1697,22 +1701,26 @@
         let b_val = 0x5555555566666666u128 | (0x7777777788888888u128 << 64);
         let c_val = 0x9999999988888888u128 | (0x7777777766666666u128 << 64);
 
+        // Create a dummy trace only used to populate the initial VROM.
+        let mut dummy_zcray = ZCrayTrace::default();
+
         // Set up return PC = 0, return FP = 0
-        vrom.set_u32(0, 0).unwrap();
-        vrom.set_u32(4, 0).unwrap();
+        vrom.set_u32(&mut dummy_zcray, 0, 0).unwrap();
+        vrom.set_u32(&mut dummy_zcray, 4, 0).unwrap();
 
         // Set the test values in VROM
-        vrom.set_u128(a_offset, a_val).unwrap();
-        vrom.set_u128(b_offset, b_val).unwrap();
-        vrom.set_u128(c_offset, c_val).unwrap();
+        vrom.set_u128(&mut dummy_zcray, a_offset, a_val).unwrap();
+        vrom.set_u128(&mut dummy_zcray, b_offset, b_val).unwrap();
+        vrom.set_u128(&mut dummy_zcray, c_offset, c_val).unwrap();
 
         // Set up frame sizes
         let mut frames = HashMap::new();
-        frames.insert(BinaryField32b::ONE, (128, Some(0)));
+        frames.insert(BinaryField32b::ONE, 128);
 
         // Create an interpreter and run the program
-        let (trace, boundary_values) = ZCrayTrace::generate_with_vrom(prom, vrom, frames)
-            .expect("Trace generation should not fail.");
+        let (trace, boundary_values) =
+            ZCrayTrace::generate_with_vrom(prom, vrom, frames, HashMap::new())
+                .expect("Trace generation should not fail.");
 
         // Capture the final PC before boundary_values is moved
         let final_pc = boundary_values.final_pc;
