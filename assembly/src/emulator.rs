//! The core zkVM emulator, that executes instructions parsed from the immutable
//! Instruction Memory (PROM). It processes events and updates the machine state
//! accordingly.

use std::{array::from_fn, collections::HashMap, fmt::Debug, hash::Hash};

use binius_field::{
    BinaryField, BinaryField16b, BinaryField32b, ExtensionField, Field, PackedField,
};
use num_enum::{IntoPrimitive, TryFromPrimitive};
use tracing::{debug, trace};

use crate::{
    event::{
        b32::{AndiEvent, B32MulEvent, B32MuliEvent, XorEvent, XoriEvent},
        branch::{BnzEvent, BzEvent},
        call::{TailVEvent, TailiEvent},
        integer_ops::{Add32Event, Add64Event, AddEvent, AddiEvent, MuliEvent},
        mv::{LDIEvent, MVEventOutput, MVIHEvent, MVVLEvent, MVVWEvent},
        ret::RetEvent,
        sli::{ShiftKind, SliEvent},
        Event,
        ImmediateBinaryOperation,
        NonImmediateBinaryOperation, // Add the import for RetEvent
    },
    instructions_with_labels::LabelsFrameSizes,
    opcodes::Opcode,
    vrom_allocator::VromAllocator,
};

pub(crate) const G: BinaryField32b = BinaryField32b::MULTIPLICATIVE_GENERATOR;
#[derive(Debug, Default)]
pub struct Channel<T> {
    net_multiplicities: HashMap<T, isize>,
}

// TODO: Think on unifying types used for recurring variables (fp, pc, ...)

type PromChannel = Channel<(u32, u128)>; // PC, opcode, args (so 64 bits overall).
type VromChannel = Channel<u32>;
type StateChannel = Channel<(BinaryField32b, u32, u32)>; // PC, FP, Timestamp

#[derive(Default)]
pub struct InterpreterChannels {
    pub state_channel: StateChannel,
}

type VromTable32 = HashMap<u32, u32>;
#[derive(Default)]
pub struct InterpreterTables {
    pub vrom_table_32: VromTable32,
}

#[derive(Debug, Clone)]
pub(crate) enum MVKind {
    Mvvw,
    Mvvl,
    Mvih,
}

#[derive(Debug, Clone)]
pub(crate) struct MVInfo {
    pub(crate) mv_kind: MVKind,
    pub(crate) dst: BinaryField16b,
    pub(crate) offset: BinaryField16b,
    pub(crate) src: BinaryField16b,
    pub(crate) field_pc: BinaryField32b,
    pub(crate) pc: u32,
    pub(crate) timestamp: u32,
}

// TODO: Add some structured execution tracing

#[derive(Debug, Default)]
pub(crate) struct Interpreter {
    // The integer PC represents to the power of `BinaryField32b::GENERATOR` of the actual field
    // PC. Since we need to have a value for 0 as well (which is not in the multiplicative group),
    // we shift all powers by 1, and 0 can be the halting value.
    pub(crate) pc: u32,
    pub(crate) fp: u32,
    pub(crate) timestamp: u32,
    pub(crate) prom: ProgramRom,
    pub(crate) vrom: ValueRom,
    frames: LabelsFrameSizes,
    vrom_allocator: VromAllocator,
    // Before a CALL, there are a few move operations used to populate the next frame. But the next
    // frame pointer is not necessearily known at this point, and return values may also not be
    // known. Thus, this `Vec` is used to store the move operations that need to be handled once we
    // have enough information.Stores all move operations that should be handles during
    // the current call procedure.
    pub(crate) moves_to_set: Vec<MVInfo>,
    // Temporary HashMap storing the mapping between binary field elements that appear in the PROM
    // and their associated integer PC.
    field_to_pc: HashMap<BinaryField32b, u32>,
}

type ToSetValue = (
    u32, // parent addr
    Opcode,
    BinaryField32b, // field PC
    u32,            // fp
    u32,            // timestamp
    BinaryField16b, // dst
    BinaryField16b, // src
    BinaryField16b, // offset
);

#[derive(Debug, Default)]
pub(crate) struct ValueRom {
    vrom: HashMap<u32, u8>,
    // HashMap used to set values and push MV events during a CALL procedure.
    // When a MV occurs with a value that isn't set within a CALL procedure, we
    // assume it is a return value. Then, we add (addr_next_frame,
    // to_set_value) to `moves_to_set`, where `to_set_value` contains enough information to create
    // a move event later. Whenever an address in the HashMap's keys is finally set, we populate
    // the missing values and remove them from the HashMap.
    to_set: HashMap<u32, ToSetValue>,
}

/// The Program ROM, or Instruction Memory, is an immutable memory where code is
/// loaded. It maps every PC to a specific instruction to execute.
pub type ProgramRom = Vec<InterpreterInstruction>;

impl ValueRom {
    pub fn new(vrom: HashMap<u32, u8>) -> Self {
        Self {
            vrom,
            to_set: HashMap::new(),
        }
    }

    pub fn new_from_vec(vals: Vec<u8>) -> Self {
        let mut vrom = Self::default();

        for (i, val) in vals.into_iter().enumerate() {
            vrom.set_u8(i as u32, val);
        }

        vrom
    }

    pub fn new_from_vec_u32(vals: Vec<u32>) -> Self {
        let mut vrom = Self::default();

        for (i, val) in vals.into_iter().enumerate() {
            vrom.set_u32(&mut ZCrayTrace::default(), 4 * i as u32, val);
        }

        vrom
    }

    pub(crate) fn set_u8(&mut self, index: u32, value: u8) {
        if let Some(prev_val) = self.vrom.insert(index, value) {
            if prev_val != value {
                panic!(
                    "Value at address {index} already set to {prev_val}! (Trying to write {value})"
                )
            }
        }
    }

    pub(crate) fn set_u16(&mut self, index: u32, value: u16) {
        assert!(index % 2 == 0, "Misaligned 16-bit VROM index: {index}");
        let bytes = value.to_le_bytes();
        for i in 0..2 {
            self.set_u8(index + i, bytes[i as usize]);
        }
    }

    pub(crate) fn set_u32(&mut self, trace: &mut ZCrayTrace, index: u32, value: u32) {
        assert!(index % 4 == 0, "Misaligned 32-bit VROM index: {index}");

        let bytes = value.to_le_bytes();
        for i in 0..4 {
            self.set_u8(index + i, bytes[i as usize]);
        }

        if let Some((parent, opcode, field_pc, fp, timestamp, dst, src, offset)) =
            self.to_set.remove(&index)
        {
            self.set_u32(trace, parent, value);
            let event_out = MVEventOutput::new(
                parent,
                opcode,
                field_pc,
                fp,
                timestamp,
                dst,
                src,
                offset,
                value as u128,
            );
            event_out.push_mv_event(trace);
        }
    }

    pub(crate) fn set_u128(&mut self, trace: &mut ZCrayTrace, index: u32, value: u128) {
        assert!(index % 16 == 0, "Misaligned 128-bit VROM index: {index}");
        let bytes = value.to_le_bytes();
        for i in 0..16 {
            self.set_u8(index + i, bytes[i as usize]);
        }

        if let Some((parent, opcode, field_pc, fp, timestamp, dst, src, offset)) =
            self.to_set.remove(&index)
        {
            self.set_u128(trace, parent, value);
            let event_out = MVEventOutput::new(
                parent, opcode, field_pc, fp, timestamp, dst, src, offset, value,
            );
            event_out.push_mv_event(trace);
        }
    }

    pub(crate) fn get_u8(&self, index: u32) -> u8 {
        match self.vrom.get(&index) {
            Some(&value) => value,
            None => panic!("Value at address {index} doesn't exist!"),
        }
    }

    pub(crate) fn get_u8_call_procedure(&self, index: u32) -> Option<u8> {
        self.vrom.get(&index).copied()
    }

    pub(crate) fn get_u16(&self, index: u32) -> u16 {
        assert!(index % 2 == 0, "Misaligned 16-bit VROM index: {index}");
        let bytes = from_fn(|i| self.get_u8(index + i as u32));

        u16::from_le_bytes(bytes)
    }

    pub(crate) fn get_u32(&self, index: u32) -> u32 {
        assert!(index % 4 == 0, "Misaligned 32-bit VROM index: {index}");
        let bytes = from_fn(|i| self.get_u8(index + i as u32));

        u32::from_le_bytes(bytes)
    }

    pub(crate) fn get_u32_move(&self, index: u32) -> Option<u32> {
        assert!(index % 4 == 0, "Misaligned 32-bit VROM index: {index}");
        let opt_bytes = from_fn(|i| self.get_u8_call_procedure(index + i as u32));
        if opt_bytes.iter().any(|v| v.is_none()) {
            None
        } else {
            Some(u32::from_le_bytes(opt_bytes.map(|v| v.unwrap())))
        }
    }

    pub(crate) fn get_u128(&self, index: u32) -> u128 {
        assert!(index % 16 == 0, "Misaligned 128-bit VROM index: {index}");
        let bytes = from_fn(|i| self.get_u8(index + i as u32));

        u128::from_le_bytes(bytes)
    }

    pub(crate) fn get_u128_move(&self, index: u32) -> Option<u128> {
        assert!(index % 16 == 0, "Misaligned 128-bit VROM index: {index}");
        let opt_bytes = from_fn(|i| self.get_u8_call_procedure(index + i as u32));

        if opt_bytes.iter().any(|v| v.is_none()) {
            None
        } else {
            Some(u128::from_le_bytes(opt_bytes.map(|v| v.unwrap())))
        }
    }

    pub(crate) fn insert_to_set(&mut self, dst: u32, to_set_val: ToSetValue) {
        if let Some(old_value) = self.to_set.insert(dst, to_set_val) {
            panic!("Tried to move into destination {:?} multiple times", dst);
        };
    }
}

/// An `Instruction` is composed of an opcode and up to three 16-bit arguments
/// to be used by this operation.
pub(crate) type Instruction = [BinaryField16b; 4];

#[derive(Debug, Default, PartialEq)]
pub(crate) struct InterpreterInstruction {
    pub(crate) instruction: Instruction,
    pub(crate) field_pc: BinaryField32b,
    // Hint given by the compiler to let us know whether the current instruction is part of a CALL
    // procedure. If so, all following instructions are too, until we reach a CALL. Moreover, we
    // assume all instructions that are part of the call procedure to be MV instructions used to
    // populate the next frame.
    is_call_procedure: bool,
}

impl InterpreterInstruction {
    pub(crate) fn new(
        instruction: Instruction,
        field_pc: BinaryField32b,
        is_call_procedure: bool,
    ) -> Self {
        Self {
            instruction,
            field_pc,
            is_call_procedure,
        }
    }
}

#[derive(Debug)]
pub(crate) enum InterpreterError {
    InvalidOpcode,
    BadPc,
    InvalidInput,
}

impl Interpreter {
    pub(crate) fn new(
        prom: ProgramRom,
        frames: LabelsFrameSizes,
        field_to_pc: HashMap<BinaryField32b, u32>,
    ) -> Self {
        Self {
            pc: 1,
            fp: 0,
            timestamp: 0,
            prom,
            vrom: ValueRom::default(),
            frames,
            field_to_pc,
            vrom_allocator: VromAllocator::default(),
            moves_to_set: vec![],
        }
    }

    pub(crate) fn new_with_vrom(
        prom: ProgramRom,
        vrom: ValueRom,
        frames: LabelsFrameSizes,
        field_to_pc: HashMap<BinaryField32b, u32>,
    ) -> Self {
        Self {
            pc: 1,
            fp: 0,
            timestamp: 0,
            prom,
            vrom,
            frames,
            field_to_pc,
            vrom_allocator: VromAllocator::default(),
            moves_to_set: vec![],
        }
    }

    #[inline(always)]
    pub(crate) fn incr_pc(&mut self) {
        self.pc += 1;
    }

    #[inline(always)]
    pub(crate) fn jump_to(&mut self, target: BinaryField32b) {
        if target == BinaryField32b::zero() {
            self.pc = 0;
        } else {
            self.pc = *self
                .field_to_pc
                .get(&target)
                .expect("This target should have been parsed.");
        }
    }

    /// This method should only be called once the frame pointer has been
    /// allocated. It is used to generate events -- whenever possible --
    /// once the next_fp has been set by the allocator. When it is not yet
    /// possible to generate the move event (because we are dealing with a
    /// return value that has not yet been set), we add the move information to
    /// `self.to_set`, so that it can be generated later on.
    pub(crate) fn handles_call_moves(&mut self, trace: &mut ZCrayTrace) {
        for mv_info in &self.moves_to_set.clone() {
            match mv_info.mv_kind {
                MVKind::Mvvw => {
                    let opt_event = MVVWEvent::generate_event_from_info(
                        self,
                        trace,
                        mv_info.pc,
                        mv_info.timestamp,
                        self.fp,
                        mv_info.dst,
                        mv_info.offset,
                        mv_info.src,
                        mv_info.field_pc,
                    );
                    if let Some(event) = opt_event {
                        trace.mvvw.push(event);
                    }
                }
                MVKind::Mvvl => {
                    let opt_event = MVVLEvent::generate_event_from_info(
                        self,
                        trace,
                        mv_info.pc,
                        mv_info.timestamp,
                        self.fp,
                        mv_info.dst,
                        mv_info.offset,
                        mv_info.src,
                        mv_info.field_pc,
                    );
                    if let Some(event) = opt_event {
                        trace.mvvl.push(event);
                    }
                }
                MVKind::Mvih => {
                    let event = MVIHEvent::generate_event_from_info(
                        self,
                        trace,
                        mv_info.pc,
                        mv_info.timestamp,
                        self.fp,
                        mv_info.dst,
                        mv_info.offset,
                        mv_info.src,
                        mv_info.field_pc,
                    );
                    trace.mvih.push(event);
                }
            }
        }
        self.moves_to_set = vec![];
    }

    #[inline(always)]
    pub(crate) fn vrom_size(&self) -> usize {
        self.vrom.vrom.len()
    }

    #[inline(always)]
    pub(crate) fn is_halted(&self) -> bool {
        self.pc == 0 // The real PC should be 0, which is outside of the
    }

    pub fn run(&mut self) -> Result<ZCrayTrace, InterpreterError> {
        let mut trace = ZCrayTrace::default();

        let field_pc = self.prom[self.pc as usize - 1].field_pc;
        // Start by allocating a frame for the initial label.
        self.allocate_new_frame(field_pc);
        while (self.step(&mut trace)?).is_some() {
            if self.is_halted() {
                return Ok(trace);
            }
        }
        Ok(trace)
    }

    pub fn step(&mut self, trace: &mut ZCrayTrace) -> Result<Option<()>, InterpreterError> {
        if self.pc as usize - 1 > self.prom.len() {
            return Err(InterpreterError::BadPc);
        }
        let instruction = &self.prom[self.pc as usize - 1];
        let [opcode, ..] = instruction.instruction;
        let field_pc = instruction.field_pc;
        let is_call_procedure = instruction.is_call_procedure;

        debug_assert_eq!(field_pc, G.pow(self.pc as u64 - 1));

        let opcode = Opcode::try_from(opcode.val()).map_err(|_| InterpreterError::InvalidOpcode)?;
        println!("opcode {:?}, instruction {:?}", opcode, instruction);
        trace!("Executing {:?} at timestamp {:?}", opcode, self.timestamp);
        match opcode {
            Opcode::Bnz => self.generate_bnz(trace, field_pc)?,
            Opcode::Xori => self.generate_xori(trace, field_pc)?,
            Opcode::Xor => self.generate_xor(trace, field_pc)?,
            Opcode::Slli => self.generate_slli(trace, field_pc)?,
            Opcode::Srli => self.generate_srli(trace, field_pc)?,
            Opcode::Addi => self.generate_addi(trace, field_pc)?,
            Opcode::Add => self.generate_add(trace, field_pc)?,
            Opcode::Muli => self.generate_muli(trace, field_pc)?,
            Opcode::Ret => self.generate_ret(trace, field_pc)?,
            Opcode::Taili => self.generate_taili(trace, field_pc)?,
            Opcode::TailV => self.generate_tailv(trace, field_pc)?,
            Opcode::Andi => self.generate_andi(trace, field_pc)?,
            Opcode::MVIH => self.generate_mvih(trace, field_pc, is_call_procedure)?,
            Opcode::MVVW => self.generate_mvvw(trace, field_pc, is_call_procedure)?,
            Opcode::MVVL => self.generate_mvvl(trace, field_pc, is_call_procedure)?,
            Opcode::LDI => self.generate_ldi(trace, field_pc)?,
            Opcode::B32Mul => self.generate_b32_mul(trace, field_pc)?,
            Opcode::B32Muli => self.generate_b32_muli(trace, field_pc)?,
        }
        self.timestamp += 1;
        Ok(Some(()))
    }

<<<<<<< HEAD
    fn generate_bnz(
        &mut self,
        trace: &mut ZCrayTrace,
        field_pc: BinaryField32b,
    ) -> Result<(), InterpreterError> {
        let [_, cond, target_low, target_high] = self.prom[self.pc as usize - 1].instruction;
        let target = BinaryField32b::from_bases(&[target_low, target_high])
=======
    fn generate_bnz(&mut self, trace: &mut ZCrayTrace) -> Result<(), InterpreterError> {
        let &[_, cond, target_low, target_high] =
            self.prom.get(&self.pc).ok_or(InterpreterError::BadPc)?;
        let target = (BinaryField32b::from_bases([target_low, target_high]))
>>>>>>> d849e3c1
            .map_err(|_| InterpreterError::InvalidInput)?;
        let cond_val = self.vrom.get_u32(self.fp ^ cond.val() as u32);
        if cond_val != 0 {
            let new_bnz_event = BnzEvent::generate_event(self, cond, target, field_pc);
            trace.bnz.push(new_bnz_event);
        } else {
            let new_bz_event = BzEvent::generate_event(self, cond, target, field_pc);
            trace.bz.push(new_bz_event);
        }

        Ok(())
    }

    fn generate_xori(
        &mut self,
        trace: &mut ZCrayTrace,
        field_pc: BinaryField32b,
    ) -> Result<(), InterpreterError> {
        let [_, dst, src, imm] = self.prom[self.pc as usize - 1].instruction;
        let new_xori_event = XoriEvent::generate_event(self, trace, dst, src, imm, field_pc);
        trace.xori.push(new_xori_event);

        Ok(())
    }

    fn generate_xor(
        &mut self,
        trace: &mut ZCrayTrace,
        field_pc: BinaryField32b,
    ) -> Result<(), InterpreterError> {
        let [_, dst, src1, src2] = self.prom[self.pc as usize - 1].instruction;
        let new_xor_event = XorEvent::generate_event(self, trace, dst, src1, src2, field_pc);
        trace.xor.push(new_xor_event);

        Ok(())
    }

    fn generate_ret(
        &mut self,
        trace: &mut ZCrayTrace,
        field_pc: BinaryField32b,
    ) -> Result<(), InterpreterError> {
        let new_ret_event = RetEvent::generate_event(self, field_pc);
        trace.ret.push(new_ret_event);

        Ok(())
    }

    fn generate_slli(
        &mut self,
        trace: &mut ZCrayTrace,
        field_pc: BinaryField32b,
    ) -> Result<(), InterpreterError> {
        // let new_shift_event = SliEventStruct::new(&self, dst, src, imm,
        // ShiftKind::Left); new_shift_event.apply_event(self);
        let [_, dst, src, imm] = self.prom[self.pc as usize - 1].instruction;
        let new_shift_event =
            SliEvent::generate_event(self, trace, dst, src, imm, ShiftKind::Left, field_pc);
        trace.shift.push(new_shift_event);

        Ok(())
    }
    fn generate_srli(
        &mut self,
        trace: &mut ZCrayTrace,
        field_pc: BinaryField32b,
    ) -> Result<(), InterpreterError> {
        let [_, dst, src, imm] = self.prom[self.pc as usize - 1].instruction;
        let new_shift_event =
            SliEvent::generate_event(self, trace, dst, src, imm, ShiftKind::Right, field_pc);
        trace.shift.push(new_shift_event);

        Ok(())
    }

    fn generate_tailv(
        &mut self,
        trace: &mut ZCrayTrace,
        field_pc: BinaryField32b,
    ) -> Result<(), InterpreterError> {
        let [_, offset, next_fp, _] = self.prom[self.pc as usize - 1].instruction;
        let new_tailv_event = TailVEvent::generate_event(self, trace, offset, next_fp, field_pc)?;
        trace.tailv.push(new_tailv_event);

        Ok(())
    }

<<<<<<< HEAD
    fn generate_taili(
        &mut self,
        trace: &mut ZCrayTrace,
        field_pc: BinaryField32b,
    ) -> Result<(), InterpreterError> {
        let [_, target_low, target_high, next_fp] = self.prom[self.pc as usize - 1].instruction;
        let target = BinaryField32b::from_bases(&[target_low, target_high])
=======
    fn generate_taili(&mut self, trace: &mut ZCrayTrace) -> Result<(), InterpreterError> {
        let [_, target_low, target_high, next_fp] =
            self.prom.get(&self.pc).ok_or(InterpreterError::BadPc)?;
        let target = BinaryField32b::from_bases([*target_low, *target_high])
>>>>>>> d849e3c1
            .map_err(|_| InterpreterError::InvalidInput)?;
        let next_fp_val = self.allocate_new_frame(target)?;
        let new_taili_event =
            TailiEvent::generate_event(self, trace, target, next_fp, next_fp_val, field_pc);
        trace.taili.push(new_taili_event);

        Ok(())
    }

    fn generate_andi(
        &mut self,
        trace: &mut ZCrayTrace,
        field_pc: BinaryField32b,
    ) -> Result<(), InterpreterError> {
        let [_, dst, src, imm] = self.prom[self.pc as usize - 1].instruction;
        let new_andi_event = AndiEvent::generate_event(self, trace, dst, src, imm, field_pc);
        trace.andi.push(new_andi_event);

        Ok(())
    }

    fn generate_muli(
        &mut self,
        trace: &mut ZCrayTrace,
        field_pc: BinaryField32b,
    ) -> Result<(), InterpreterError> {
        let [_, dst, src, imm] = self.prom[self.pc as usize - 1].instruction;
        let new_muli_event = MuliEvent::generate_event(self, trace, dst, src, imm, field_pc);
        let aux = new_muli_event.aux;
        let sum0 = new_muli_event.sum0;
        let sum1 = new_muli_event.sum1;

        // This is to check sum0 = aux[0] + aux[1] << 8.
        trace.add64.push(Add64Event::generate_event(
            self,
            aux[0] as u64,
            (aux[1] as u64) << 8,
        ));
        // This is to check sum1 = aux[2] + aux[3] << 8.
        trace.add64.push(Add64Event::generate_event(
            self,
            aux[2] as u64,
            (aux[3] as u64) << 8,
        ));
        // This is to check that dst_val = sum0 + sum1 << 8.
        trace
            .add64
            .push(Add64Event::generate_event(self, sum0, sum1 << 8));
        trace.muli.push(new_muli_event);

        Ok(())
    }

    fn generate_b32_mul(
        &mut self,
        trace: &mut ZCrayTrace,
        field_pc: BinaryField32b,
    ) -> Result<(), InterpreterError> {
        let [_, dst, src1, src2] = self.prom[self.pc as usize - 1].instruction;
        let new_b32mul_event = B32MulEvent::generate_event(self, trace, dst, src1, src2, field_pc);
        trace.b32_mul.push(new_b32mul_event);

        Ok(())
    }

    fn generate_b32_muli(
        &mut self,
        trace: &mut ZCrayTrace,
        field_pc: BinaryField32b,
    ) -> Result<(), InterpreterError> {
        let [_, dst, src, imm_low] = self.prom[self.pc as usize - 1].instruction;
        if self.pc as usize > self.prom.len() {
            return Err(InterpreterError::BadPc);
        }
        let [second_opcode, imm_high, third, fourth] = self.prom[self.pc as usize].instruction;

        if second_opcode.val() != Opcode::B32Muli.into()
            || third != BinaryField16b::ZERO
            || fourth != BinaryField16b::ZERO
        {
            return Err(InterpreterError::BadPc);
        }
<<<<<<< HEAD
        let imm = BinaryField32b::from_bases(&[imm_low, imm_high])
=======
        let imm = BinaryField32b::from_bases([*imm_low, *imm_high])
>>>>>>> d849e3c1
            .map_err(|_| InterpreterError::InvalidInput)?;
        let new_b32muli_event = B32MuliEvent::generate_event(self, trace, dst, src, imm, field_pc);
        trace.b32_muli.push(new_b32muli_event);

        Ok(())
    }

    fn generate_add(
        &mut self,
        trace: &mut ZCrayTrace,
        field_pc: BinaryField32b,
    ) -> Result<(), InterpreterError> {
        let [_, dst, src1, src2] = self.prom[self.pc as usize - 1].instruction;
        let new_add_event = AddEvent::generate_event(self, trace, dst, src1, src2, field_pc);
        trace.add32.push(Add32Event::generate_event(
            self,
            BinaryField32b::new(new_add_event.src1_val),
            BinaryField32b::new(new_add_event.src2_val),
        ));
        trace.add.push(new_add_event);

        Ok(())
    }

    fn generate_addi(
        &mut self,
        trace: &mut ZCrayTrace,
        field_pc: BinaryField32b,
    ) -> Result<(), InterpreterError> {
        let [_, dst, src, imm] = self.prom[self.pc as usize - 1].instruction;
        let new_addi_event = AddiEvent::generate_event(self, trace, dst, src, imm, field_pc);
        trace.add32.push(Add32Event::generate_event(
            self,
            BinaryField32b::new(new_addi_event.src_val),
            imm.into(),
        ));
        trace.addi.push(new_addi_event);

        Ok(())
    }

    fn generate_mvvw(
        &mut self,
        trace: &mut ZCrayTrace,
        field_pc: BinaryField32b,
        is_call_procedure: bool,
    ) -> Result<(), InterpreterError> {
        let [_, dst, offset, src] = self.prom[self.pc as usize - 1].instruction;
        let opt_new_mvvw_event =
            MVVWEvent::generate_event(self, trace, dst, offset, src, field_pc, is_call_procedure);
        if let Some(new_mvvw_event) = opt_new_mvvw_event {
            trace.mvvw.push(new_mvvw_event);
        }

        Ok(())
    }

    fn generate_mvvl(
        &mut self,
        trace: &mut ZCrayTrace,
        field_pc: BinaryField32b,
        is_call_procedure: bool,
    ) -> Result<(), InterpreterError> {
        let [_, dst, offset, src] = self.prom[self.pc as usize - 1].instruction;
        let opt_new_mvvl_event =
            MVVLEvent::generate_event(self, trace, dst, offset, src, field_pc, is_call_procedure);
        if let Some(new_mvvl_event) = opt_new_mvvl_event {
            trace.mvvl.push(new_mvvl_event);
        }

        Ok(())
    }

    fn generate_mvih(
        &mut self,
        trace: &mut ZCrayTrace,
        field_pc: BinaryField32b,
        is_call_procedure: bool,
    ) -> Result<(), InterpreterError> {
        let [_, dst, offset, imm] = self.prom[self.pc as usize - 1].instruction;
        let opt_new_mvih_event =
            MVIHEvent::generate_event(self, trace, dst, offset, imm, field_pc, is_call_procedure);
        if let Some(new_mvih_event) = opt_new_mvih_event {
            trace.mvih.push(new_mvih_event);
        }

        Ok(())
    }

<<<<<<< HEAD
    fn generate_ldi(
        &mut self,
        trace: &mut ZCrayTrace,
        field_pc: BinaryField32b,
    ) -> Result<(), InterpreterError> {
        let [_, dst, imm_low, imm_high] = self.prom[self.pc as usize - 1].instruction;
        let imm = BinaryField32b::from_bases(&[imm_low, imm_high])
=======
    fn generate_ldi(&mut self, trace: &mut ZCrayTrace) -> Result<(), InterpreterError> {
        let [_, dst, imm_low, imm_high] = self.prom.get(&self.pc).ok_or(InterpreterError::BadPc)?;
        let imm = BinaryField32b::from_bases([*imm_low, *imm_high])
>>>>>>> d849e3c1
            .map_err(|_| InterpreterError::InvalidInput)?;
        let new_ldi_event = LDIEvent::generate_event(self, trace, dst, imm, field_pc);
        trace.ldi.push(new_ldi_event);

        Ok(())
    }

    // TODO: This is only a temporary method.
    pub(crate) fn allocate_new_frame(
        &mut self,
        target: BinaryField32b,
        // trace: &mut ZCrayTrace,
    ) -> Result<u32, InterpreterError> {
        let frame_size = self
            .frames
            .get(&target)
            .ok_or(InterpreterError::InvalidInput)?;
        // We need the +16 because the frame size we read corresponds to the largest
        // offset accessed within the frame, and the largest possible object is
        // a BF128.
        // TODO: Figure out the exact size of the last object.
        Ok(self.vrom_allocator.alloc(*frame_size as u32 + 16))
    }
}

impl<T: Hash + Eq + Debug> Channel<T> {
    pub(crate) fn push(&mut self, val: T) {
        trace!("PUSH {:?}", val);
        match self.net_multiplicities.get_mut(&val) {
            Some(multiplicity) => {
                *multiplicity += 1;

                // Remove the key if the multiplicity is zero, to improve Debug behavior.
                if *multiplicity == 0 {
                    self.net_multiplicities.remove(&val);
                }
            }
            None => {
                let _ = self.net_multiplicities.insert(val, 1);
            }
        }
    }

    pub(crate) fn pull(&mut self, val: T) {
        trace!("PULL {:?}", val);
        match self.net_multiplicities.get_mut(&val) {
            Some(multiplicity) => {
                *multiplicity -= 1;

                // Remove the key if the multiplicity is zero, to improve Debug behavior.
                if *multiplicity == 0 {
                    self.net_multiplicities.remove(&val);
                }
            }
            None => {
                let _ = self.net_multiplicities.insert(val, -1);
            }
        }
    }
}

impl StateChannel {
    pub(crate) fn is_balanced(&self) -> bool {
        #[cfg(debug_assertions)]
        if !self.net_multiplicities.is_empty() {
            let mut sorted_multiplicities: Vec<_> =
                self.net_multiplicities.clone().into_iter().collect();

            // Sort by timestamp
            sorted_multiplicities.sort_by_key(|((_pc, _fp, timestamp), _)| *timestamp);

            // TODO: better debugging?
            debug!("Unbalanced State Channel:");
            let _ = sorted_multiplicities
                .iter()
                .map(|x| trace!("{:?}", x))
                .collect::<Vec<_>>();
        }
        self.net_multiplicities.is_empty()
    }
}

#[derive(Debug, Default)]
pub(crate) struct ZCrayTrace {
    bnz: Vec<BnzEvent>,
    xor: Vec<XorEvent>,
    bz: Vec<BzEvent>,
    xori: Vec<XoriEvent>,
    andi: Vec<AndiEvent>,
    shift: Vec<SliEvent>,
    addi: Vec<AddiEvent>,
    add32: Vec<Add32Event>,
    add64: Vec<Add64Event>,
    muli: Vec<MuliEvent>,
    taili: Vec<TailiEvent>,
    tailv: Vec<TailVEvent>,
    ret: Vec<RetEvent>,
    mvih: Vec<MVIHEvent>,
    pub(crate) mvvw: Vec<MVVWEvent>,
    pub(crate) mvvl: Vec<MVVLEvent>,
    ldi: Vec<LDIEvent>,
    b32_mul: Vec<B32MulEvent>,
    b32_muli: Vec<B32MuliEvent>,
    add: Vec<AddEvent>,

    vrom: ValueRom,
}

pub(crate) struct BoundaryValues {
    final_pc: BinaryField32b,
    final_fp: u32,
    timestamp: u32,
}

/// Convenience macro to `fire` all events logged.
/// This will execute all the flushes that these events trigger.
macro_rules! fire_events {
    ($events:expr, $channels:expr, $tables:expr) => {
        $events
            .iter()
            .for_each(|event| event.fire($channels, $tables));
    };
}

impl ZCrayTrace {
    fn generate(
        prom: ProgramRom,
        frames: LabelsFrameSizes,
        field_to_pc: HashMap<BinaryField32b, u32>,
    ) -> Result<(Self, BoundaryValues), InterpreterError> {
        let mut interpreter = Interpreter::new(prom, frames, field_to_pc);

        let mut trace = interpreter.run()?;
        trace.vrom = interpreter.vrom;

        let final_pc = if interpreter.pc == 0 {
            BinaryField32b::zero()
        } else {
            G.pow(interpreter.pc as u64)
        };

        let boundary_values = BoundaryValues {
            final_pc,
            final_fp: interpreter.fp,
            timestamp: interpreter.timestamp,
        };

        Ok((trace, boundary_values))
    }

    pub(crate) fn generate_with_vrom(
        prom: ProgramRom,
        vrom: ValueRom,
        frames: LabelsFrameSizes,
        field_to_pc: HashMap<BinaryField32b, u32>,
    ) -> Result<(Self, BoundaryValues), InterpreterError> {
        let mut interpreter = Interpreter::new_with_vrom(prom, vrom, frames, field_to_pc);

        let mut trace = interpreter.run()?;
        trace.vrom = interpreter.vrom;

        let final_pc = if interpreter.pc == 0 {
            BinaryField32b::zero()
        } else {
            G.pow(interpreter.pc as u64)
        };

        let boundary_values = BoundaryValues {
            final_pc,
            final_fp: interpreter.fp,
            timestamp: interpreter.timestamp,
        };
        Ok((trace, boundary_values))
    }

    fn validate(&self, boundary_values: BoundaryValues) {
        let mut channels = InterpreterChannels::default();

        let tables = InterpreterTables::default();

        // Initial boundary push: PC = 1, FP = 0, TIMESTAMP = 0.
        channels.state_channel.push((BinaryField32b::ONE, 0, 0));
        // Final boundary pull.
        channels.state_channel.pull((
            boundary_values.final_pc,
            boundary_values.final_fp,
            boundary_values.timestamp,
        ));

        fire_events!(self.bnz, &mut channels, &tables);
        fire_events!(self.bz, &mut channels, &tables);
        fire_events!(self.xor, &mut channels, &tables);
        fire_events!(self.xori, &mut channels, &tables);
        fire_events!(self.andi, &mut channels, &tables);
        fire_events!(self.shift, &mut channels, &tables);
        fire_events!(self.addi, &mut channels, &tables);
        fire_events!(self.add, &mut channels, &tables);
        fire_events!(self.add32, &mut channels, &tables);
        fire_events!(self.add64, &mut channels, &tables);
        fire_events!(self.muli, &mut channels, &tables);
        fire_events!(self.b32_mul, &mut channels, &tables);
        fire_events!(self.b32_muli, &mut channels, &tables);
        fire_events!(self.ldi, &mut channels, &tables);
        fire_events!(self.taili, &mut channels, &tables);
        fire_events!(self.tailv, &mut channels, &tables);
        fire_events!(self.ret, &mut channels, &tables);
        fire_events!(self.mvvw, &mut channels, &tables);
        fire_events!(self.mvvl, &mut channels, &tables);
        fire_events!(self.mvih, &mut channels, &tables);

        assert!(channels.state_channel.is_balanced());
    }
}

pub(crate) fn collatz_orbits(initial_val: u32) -> (Vec<u32>, Vec<u32>) {
    let mut cur_value = initial_val;
    let mut evens = vec![];
    let mut odds = vec![];
    while cur_value != 1 {
        if cur_value % 2 == 0 {
            evens.push(cur_value);
            cur_value /= 2;
        } else {
            odds.push(cur_value);
            cur_value = 3 * cur_value + 1;
        }
    }
    (evens, odds)
}

#[cfg(test)]
mod tests {
    use binius_field::{Field, PackedField};
    use env_logger::{try_init_from_env, Env, DEFAULT_FILTER_ENV};
    use tracing_subscriber::EnvFilter;

    use super::*;
    use crate::parser::parse_program;
    use crate::{get_full_prom_and_labels, instructions_with_labels::get_frame_sizes_all_labels};

    fn init_logger() {
        let filter = EnvFilter::try_from_default_env().unwrap_or_else(|_| EnvFilter::new("trace"));
        tracing_subscriber::fmt().with_env_filter(filter).init();
    }

    pub(crate) fn code_to_prom(
        code: &[Instruction],
        is_calling_procedure_hints: &[bool],
    ) -> ProgramRom {
        let mut prom = ProgramRom::new();
        let mut pc = BinaryField32b::ONE; // we start at PC = 1G.
        for (i, &instruction) in code.iter().enumerate() {
            let interp_inst =
                InterpreterInstruction::new(instruction, pc, is_calling_procedure_hints[i]);
            prom.push(interp_inst);
            pc *= G;
        }

        prom
    }

    #[test]
    fn test_zcray() {
        let zero = BinaryField16b::zero();
        let code = vec![[Opcode::Ret.get_field_elt(), zero, zero, zero]];
        let prom = code_to_prom(&code, &[false]);
        let vrom = ValueRom::new_from_vec_u32(vec![0, 0]);
        let mut frames = HashMap::new();
        frames.insert(BinaryField32b::ONE, 12);

        let (trace, boundary_values) =
            ZCrayTrace::generate_with_vrom(prom, vrom, frames, HashMap::new()).expect("Ouch!");
        trace.validate(boundary_values);
    }

    #[test]
    fn test_sli_ret() {
        let zero = BinaryField16b::zero();
        let shift1_dst = BinaryField16b::new(16);
        let shift1_src = BinaryField16b::new(12);
        let shift1 = BinaryField16b::new(5);

        let shift2_dst = BinaryField16b::new(24);
        let shift2_src = BinaryField16b::new(20);
        let shift2 = BinaryField16b::new(7);

        let instructions = vec![
            [Opcode::Slli.get_field_elt(), shift1_dst, shift1_src, shift1],
            [Opcode::Srli.get_field_elt(), shift2_dst, shift2_src, shift2],
            [Opcode::Ret.get_field_elt(), zero, zero, zero],
        ];
        let mut frames = HashMap::new();
        frames.insert(BinaryField32b::ONE, 24);

        let prom = code_to_prom(&instructions, &vec![false; instructions.len()]);

        //  ;; Frame:
        // 	;; Slot @0: Return PC
        // 	;; Slot @4: Return FP
        // 	;; Slot @8: ND Local: Next FP
        // 	;; Slot @12: Local: src1
        // 	;; Slot @16: Local: dst1
        // 	;; Slot @20: Local: src2
        //  ;; Slot @24: Local: dst2
        let mut zcray_default = ZCrayTrace::default();
        let mut vrom = ValueRom::default();
        vrom.set_u32(&mut zcray_default, 0, 0);
        vrom.set_u32(&mut zcray_default, 4, 0);
        vrom.set_u32(&mut zcray_default, 12, 2);
        vrom.set_u32(&mut zcray_default, 20, 3);

        let (traces, _) = ZCrayTrace::generate_with_vrom(prom, vrom, frames, HashMap::new())
            .expect("Trace generation should not fail.");
        let shifts = vec![
            SliEvent::new(BinaryField32b::ONE, 0, 0, 16, 64, 12, 2, 5, ShiftKind::Left),
            SliEvent::new(G, 0, 1, 24, 0, 20, 3, 7, ShiftKind::Right),
        ];

        let ret = RetEvent {
            pc: G.square(), // PC = 3
            fp: 0,
            timestamp: 2,
            fp_0_val: 0,
            fp_1_val: 0,
        };

        assert_eq!(traces.shift, shifts);
        assert_eq!(traces.ret, vec![ret]);
    }

    pub(crate) fn get_binary_slot(i: u16) -> BinaryField16b {
        BinaryField16b::new(i)
    }

    #[test]
    fn test_compiled_collatz() {
        //     collatz:
        //     ;; Frame:
        //     ;; Slot @0: Return PC
        //     ;; Slot @4: Return FP
        //     ;; Slot @8: Arg: n
        //     ;; Slot @12: Return value
        //     ;; Slot @16: ND Local: Next FP
        //     ;; Slot @20: Local: n == 1
        //     ;; Slot @24: Local: n % 2
        //     ;; Slot @28: Local: 3*n
        //     ;; Slot @32: Local: n >> 2 or 3*n + 1

        //     ;; Branch to recursion label if value in slot 2 is not 1
        //     XORI @20, @8, #1
        //     BNZ case_recurse, @20 ;; branch if n != 1
        //     XORI @12, @8, #0
        //     RET

        // case_recurse:
        //     ANDI @24, @8, #1 ;; n % 2 is & 0x00..01
        //     BNZ case_odd, @24 ;; branch if n % 2 == 0u32

        //     ;; case even
        //     ;; n >> 1
        //     SRLI @32, @8, #1
        //     MVV.W @16[8], @32
        //     MVV.W @16[12], @12
        //     TAILI collatz, @16

        // case_odd:
        //     MULI @28, @8, #3
        //     ADDI @32, @28, #1
        //     MVV.W @16[8], @32
        //     MVV.W @16[12], @12
        //     TAILI collatz, @16

        init_logger();

        let zero = BinaryField16b::zero();
        // labels
        let collatz = BinaryField16b::ONE;
        let case_recurse = ExtensionField::<BinaryField16b>::iter_bases(&G.pow(4))
            .collect::<Vec<BinaryField16b>>();
        let case_odd = ExtensionField::<BinaryField16b>::iter_bases(&G.pow(10))
            .collect::<Vec<BinaryField16b>>();

        // Add targets needed in the code.
        let mut field_to_pc = HashMap::new();
        field_to_pc.insert(collatz.into(), 1);
        field_to_pc.insert(G.pow(4), 5);
        field_to_pc.insert(G.pow(10), 11);

        let instructions = vec![
            // collatz:
            [
                Opcode::Xori.get_field_elt(),
                get_binary_slot(20),
                get_binary_slot(8),
                get_binary_slot(1),
            ], //  0G: XORI 20 8 1
            [
                Opcode::Bnz.get_field_elt(),
                get_binary_slot(20),
                case_recurse[0],
                case_recurse[1],
            ], //  1G: BNZ 20 case_recurse
            // case_return:
            [
                Opcode::Xori.get_field_elt(),
                get_binary_slot(12),
                get_binary_slot(8),
                zero,
            ], //  2G: XORI 12 8 zero
            [Opcode::Ret.get_field_elt(), zero, zero, zero], //  3G: RET
            // case_recurse:
            [
                Opcode::Andi.get_field_elt(),
                get_binary_slot(24),
                get_binary_slot(8),
                get_binary_slot(1),
            ], // 4G: ANDI 24 8 1
            [
                Opcode::Bnz.get_field_elt(),
                get_binary_slot(24),
                case_odd[0],
                case_odd[1],
            ], //  5G: BNZ 24 case_odd
            // case_even:
            [
                Opcode::Srli.get_field_elt(),
                get_binary_slot(32),
                get_binary_slot(8),
                get_binary_slot(1),
            ], //  6G: SRLI 32 8 1
            [
                Opcode::MVVW.get_field_elt(),
                get_binary_slot(16),
                get_binary_slot(8),
                get_binary_slot(32),
            ], //  7G: MVV.W @16[8], @32
            [
                Opcode::MVVW.get_field_elt(),
                get_binary_slot(16),
                get_binary_slot(12),
                get_binary_slot(12),
            ], //  8G: MVV.W @16[12], @12
            [
                Opcode::Taili.get_field_elt(),
                collatz,
                zero,
                get_binary_slot(16),
            ], // 9G: TAILI collatz 16
            // case_odd:
            [
                Opcode::Muli.get_field_elt(),
                get_binary_slot(28),
                get_binary_slot(8),
                get_binary_slot(3),
            ], //  10G: MULI 28 8 3
            [
                Opcode::Addi.get_field_elt(),
                get_binary_slot(32),
                get_binary_slot(28),
                get_binary_slot(1),
            ], //  11G: ADDI 32 28 1
            [
                Opcode::MVVW.get_field_elt(),
                get_binary_slot(16),
                get_binary_slot(8),
                get_binary_slot(32),
            ], //  12G: MVV.W @16[8], @32
            [
                Opcode::MVVW.get_field_elt(),
                get_binary_slot(16),
                get_binary_slot(12),
                get_binary_slot(12),
            ], //  13G: MVV.W @16[12], @12
            [
                Opcode::Taili.get_field_elt(),
                collatz,
                zero,
                get_binary_slot(16),
            ], //  14G: TAILI collatz 16
        ];
        let initial_val = 5;
        let (expected_evens, expected_odds) = collatz_orbits(initial_val);

        let mut is_calling_procedure_hints = vec![false; instructions.len()];
        let indices = vec![7, 8, 9, 12, 13, 14];
        for idx in indices {
            is_calling_procedure_hints[idx] = true;
        }

        let prom = code_to_prom(&instructions, &is_calling_procedure_hints);
        // return PC = 0, return FP = 0, n = 5
        let mut vrom = ValueRom::new_from_vec_u32(vec![0, 0, initial_val]);

        // TODO: We could build this with compiler hints.
        let mut frames_args_size = HashMap::new();
        frames_args_size.insert(BinaryField32b::ONE, 32);

        let (traces, boundary_values) =
            ZCrayTrace::generate_with_vrom(prom, vrom, frames_args_size, field_to_pc)
                .expect("Trace generation should not fail.");

        traces.validate(boundary_values);

        assert!(traces.shift.len() == expected_evens.len());
        for (i, &even) in expected_evens.iter().enumerate() {
            assert!(traces.shift[i].src_val == even);
        }
        assert!(traces.muli.len() == expected_odds.len());
        for (i, &odd) in expected_odds.iter().enumerate() {
            assert!(traces.muli[i].src_val == odd);
        }

        let nb_frames = expected_evens.len() + expected_odds.len();
        let mut cur_val = initial_val;

        for i in 0..nb_frames {
            assert_eq!(
                traces.vrom.get_u32((i as u32 * 16 + 4) * 4), // next_fp
                ((i + 1) * 16 * 4) as u32                     // next_fp_val
            );
            assert_eq!(
                traces.vrom.get_u32((i as u32 * 16 + 2) * 4), // n
                cur_val                                       // n_val
            );

            if cur_val % 2 == 0 {
                cur_val /= 2;
            } else {
                cur_val = 3 * cur_val + 1;
            }
        }
    }

    #[test]
    fn test_fibonacci() {
        let mut instructions = parse_program(include_str!("../../examples/fib.asm")).unwrap();

        let mut is_calling_procedure_hints = vec![false; instructions.len()];
        let indices = vec![1, 2, 3, 4, 5, 15, 16, 17, 18, 19];
        for idx in indices {
            is_calling_procedure_hints[idx] = true;
        }

        let (prom, labels, field_pc_to_pc) =
            get_full_prom_and_labels(&instructions, &is_calling_procedure_hints)
                .expect("Instructions were not formatted properly.");

        let mut label_args = HashMap::new();
        for (label, pc) in &labels {
            match label.as_str() {
                "fib" => {
                    label_args.insert(*pc, 8);
                }
                "fib_helper" => {
                    label_args.insert(*pc, 16);
                }
                _ => {}
            }
        }

        // The following method gives the correct frames for Fibonacci.
        let frame_sizes = get_frame_sizes_all_labels(&prom, labels, &field_pc_to_pc);
        let mut max_frame = 0;
        for fs in frame_sizes.values() {
            if *fs as u32 > max_frame {
                max_frame = *fs as u32;
            }
        }
        max_frame = (max_frame + 16).next_power_of_two();

        let init_val = 4;
        let initial_value = G.pow(init_val as u64).val();

        // Set initial PC, FP and argument.
        let mut vrom = ValueRom::new_from_vec_u32(vec![0, 0, initial_value]);

        let (traces, _) = ZCrayTrace::generate_with_vrom(prom, vrom, frame_sizes, field_pc_to_pc)
            .expect("Trace generation should not fail.");

        // Check that Fibonacci is computed properly.
        let elt_size = 4_u32; // Each value is 32 bits.
        let mut cur_fibs = [0, 1];
        for i in 0..init_val {
            let s = cur_fibs[0] + cur_fibs[1];
            assert_eq!(
                traces.vrom.get_u32((i + 1) * max_frame + 2 * elt_size),
                cur_fibs[0],
                "left {} right {}",
                traces.vrom.get_u32((i + 1) * max_frame + 2 * elt_size),
                cur_fibs[0]
            );
            assert_eq!(
                traces.vrom.get_u32((i + 1) * max_frame + 3 * elt_size),
                cur_fibs[1]
            );
            assert_eq!(traces.vrom.get_u32((i + 1) * max_frame + 7 * elt_size), s);
            cur_fibs[0] = cur_fibs[1];
            cur_fibs[1] = s;
        }
        assert_eq!(
            traces
                .vrom
                .get_u32((init_val + 1) * max_frame + 5 * elt_size),
            cur_fibs[0]
        );
    }

    fn fibonacci(n: usize) -> u32 {
        let mut cur_fibs = [0, 1];
        for _ in 0..n {
            let s = cur_fibs[0] + cur_fibs[1];
            cur_fibs[0] = cur_fibs[1];
            cur_fibs[1] = s;
        }
        cur_fibs[0]
    }
}<|MERGE_RESOLUTION|>--- conflicted
+++ resolved
@@ -485,20 +485,13 @@
         Ok(Some(()))
     }
 
-<<<<<<< HEAD
     fn generate_bnz(
         &mut self,
         trace: &mut ZCrayTrace,
         field_pc: BinaryField32b,
     ) -> Result<(), InterpreterError> {
         let [_, cond, target_low, target_high] = self.prom[self.pc as usize - 1].instruction;
-        let target = BinaryField32b::from_bases(&[target_low, target_high])
-=======
-    fn generate_bnz(&mut self, trace: &mut ZCrayTrace) -> Result<(), InterpreterError> {
-        let &[_, cond, target_low, target_high] =
-            self.prom.get(&self.pc).ok_or(InterpreterError::BadPc)?;
         let target = (BinaryField32b::from_bases([target_low, target_high]))
->>>>>>> d849e3c1
             .map_err(|_| InterpreterError::InvalidInput)?;
         let cond_val = self.vrom.get_u32(self.fp ^ cond.val() as u32);
         if cond_val != 0 {
@@ -586,20 +579,13 @@
         Ok(())
     }
 
-<<<<<<< HEAD
     fn generate_taili(
         &mut self,
         trace: &mut ZCrayTrace,
         field_pc: BinaryField32b,
     ) -> Result<(), InterpreterError> {
         let [_, target_low, target_high, next_fp] = self.prom[self.pc as usize - 1].instruction;
-        let target = BinaryField32b::from_bases(&[target_low, target_high])
-=======
-    fn generate_taili(&mut self, trace: &mut ZCrayTrace) -> Result<(), InterpreterError> {
-        let [_, target_low, target_high, next_fp] =
-            self.prom.get(&self.pc).ok_or(InterpreterError::BadPc)?;
-        let target = BinaryField32b::from_bases([*target_low, *target_high])
->>>>>>> d849e3c1
+        let target = BinaryField32b::from_bases([target_low, target_high])
             .map_err(|_| InterpreterError::InvalidInput)?;
         let next_fp_val = self.allocate_new_frame(target)?;
         let new_taili_event =
@@ -682,11 +668,7 @@
         {
             return Err(InterpreterError::BadPc);
         }
-<<<<<<< HEAD
-        let imm = BinaryField32b::from_bases(&[imm_low, imm_high])
-=======
-        let imm = BinaryField32b::from_bases([*imm_low, *imm_high])
->>>>>>> d849e3c1
+        let imm = BinaryField32b::from_bases([imm_low, imm_high])
             .map_err(|_| InterpreterError::InvalidInput)?;
         let new_b32muli_event = B32MuliEvent::generate_event(self, trace, dst, src, imm, field_pc);
         trace.b32_muli.push(new_b32muli_event);
@@ -776,19 +758,13 @@
         Ok(())
     }
 
-<<<<<<< HEAD
     fn generate_ldi(
         &mut self,
         trace: &mut ZCrayTrace,
         field_pc: BinaryField32b,
     ) -> Result<(), InterpreterError> {
         let [_, dst, imm_low, imm_high] = self.prom[self.pc as usize - 1].instruction;
-        let imm = BinaryField32b::from_bases(&[imm_low, imm_high])
-=======
-    fn generate_ldi(&mut self, trace: &mut ZCrayTrace) -> Result<(), InterpreterError> {
-        let [_, dst, imm_low, imm_high] = self.prom.get(&self.pc).ok_or(InterpreterError::BadPc)?;
-        let imm = BinaryField32b::from_bases([*imm_low, *imm_high])
->>>>>>> d849e3c1
+        let imm = BinaryField32b::from_bases([imm_low, imm_high])
             .map_err(|_| InterpreterError::InvalidInput)?;
         let new_ldi_event = LDIEvent::generate_event(self, trace, dst, imm, field_pc);
         trace.ldi.push(new_ldi_event);
