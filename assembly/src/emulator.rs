use std::{
    collections::HashMap,
    hash::Hash,
    ops::{Index, IndexMut},
};

<<<<<<< HEAD
use crate::{
    sli::{ShiftKind, SliTrace},
    utils::RetTrace,
};
=======
use num_enum::{TryFromPrimitive, IntoPrimitive};
>>>>>>> afff658d

#[derive(Debug, Default)]
pub struct Channel<T> {
    net_multiplicities: HashMap<T, isize>,
}

<<<<<<< HEAD
pub(crate) type StateChannelInput = (u16, u16, u16); // (PC, FP, TIMESTAMP)
pub(crate) type ProgramChannelInput = (u16, u32); // (PC, OPCODE)

#[derive(Debug, Default)]
pub enum Opcode {
    #[default]
    Bnz = 0,
    Xori = 1,
    Srli = 2,
    Slli = 3,
    Ret = 4,
=======
type PromChannel = Channel<(u16, u32, u16, u32)>;
type VromChannel = Channel<u32>;

#[derive(Debug, Clone, Copy, Default, TryFromPrimitive, IntoPrimitive, PartialEq, Eq)]
#[repr(u32)]
pub enum Opcode {
    #[default]
    Bnz = 0x01,
    Xori = 0x02,
>>>>>>> afff658d
}

#[derive(Debug, Default)]
pub(crate) struct Interpreter {
    pc: u16,
    fp: u16,
    timestamp: u16,
    prom: ProgramRom,
    vrom: ValueRom,
}

#[derive(Debug, Default)]
struct ValueRom(Vec<u32>);

impl Index<usize> for ValueRom {
    type Output = u32;

    fn index(&self, index: usize) -> &Self::Output {
        &self.0[index] // Forward indexing to the inner vector
    }
}

impl IndexMut<usize> for ValueRom {
    fn index_mut(&mut self, index: usize) -> &mut Self::Output {
        &mut self.0[index] // Forward indexing to the inner vector
    }
}

impl ValueRom {
    pub fn len(&self) -> usize {
        self.0.len()
    }

    pub fn extend(&mut self, slice: &[u32]) {
        self.0.extend(slice);
    }
}

#[derive(Debug, Default)]
struct ProgramRom(Vec<Instruction>);

impl Index<usize> for ProgramRom {
    type Output = Instruction;

    fn index(&self, index: usize) -> &Self::Output {
        &self.0[index] // Forward indexing to the inner vector
    }
}

impl IndexMut<usize> for ProgramRom {
    fn index_mut(&mut self, index: usize) -> &mut Self::Output {
        &mut self.0[index] // Forward indexing to the inner vector
    }
}

<<<<<<< HEAD
impl ProgramRom {
    pub fn len(&self) -> usize {
        self.0.len()
    }
}

#[derive(Debug, Default)]
struct Instruction {
    opcode: Opcode,
    src1: u32,
    src2: u32,
    dst: u32,
}

impl Instruction {
    fn new(opcode: Opcode, src1: u32, src2: u32, dst: u32) -> Self {
        Self {
            opcode,
            src1,
            src2,
            dst,
        }
    }
}

#[derive(Debug, Default)]
struct InterpreterError;
=======
type Instruction = [u32; 4];

#[derive(Debug)]
enum InterpreterError {
    InvalidOpcode,
}
>>>>>>> afff658d

impl Interpreter {
    pub fn new(prom: ProgramRom) -> Self {
        Self {
            pc: 0,
            fp: 0,
            timestamp: 0,
            prom,
            vrom: ValueRom::default(),
        }
    }

    pub fn new_with_vrom(prom: ProgramRom, vrom: ValueRom) -> Self {
        Self {
            pc: 1,
            fp: 0,
            timestamp: 0,
            prom,
            vrom,
        }
    }

    pub(crate) fn get_pc(&self) -> u16 {
        self.pc
    }

    pub(crate) fn set_pc(&mut self, pc: u16) {
        self.pc = pc;
    }

    pub(crate) fn get_fp(&self) -> u16 {
        self.fp
    }

    pub(crate) fn set_fp(&mut self, fp: u16) {
        self.fp = fp;
    }

    pub(crate) fn get_timestamp(&self) -> u16 {
        self.timestamp
    }

    pub(crate) fn set_timestamp(&mut self, timestamp: u16) {
        self.timestamp = timestamp;
    }

    pub(crate) fn get_vrom_index(&self, index: usize) -> u32 {
        self.vrom[index]
    }

    pub(crate) fn get_vrom_size(&self) -> usize {
        self.vrom.len()
    }

    pub(crate) fn extend_size(&mut self, slice: &[u32]) {
        self.vrom.extend(slice);
    }

    pub(crate) fn get_prom_index(&self, index: usize) -> &Instruction {
        &self.prom[index]
    }

    pub(crate) fn set_vrom_index(&mut self, index: usize, val: u32) {
        self.vrom[index] = val;
    }

    pub fn run(&mut self) -> Result<ZCrayTrace, InterpreterError> {
        let mut trace = ZCrayTrace::default();
        while let Some(_) = self.step(&mut trace)? {
            if self.pc == 0 {
                return Ok(trace);
            }
        }
        Ok(trace)
    }

    pub fn step(&mut self, trace: &mut ZCrayTrace) -> Result<Option<()>, InterpreterError> {
<<<<<<< HEAD
        let Instruction {
            opcode,
            src1,
            src2,
            dst,
        } = &self.prom[self.pc as usize - 1];
=======
        let [opcode, src1, src2, dst] = &self.prom[self.pc as usize];
        let opcode = Opcode::try_from(*opcode).map_err(|_| InterpreterError::InvalidOpcode)?;
>>>>>>> afff658d
        match opcode {
            Opcode::Bnz => {
                let cond = self.vrom[self.fp as usize + *src1 as usize];
                if cond != 0 {
                    self.pc = *src2 as u16;
                } else {
                    self.pc += 1;
                }
                trace.bnz.push(BnzEvent {
                    timestamp: self.timestamp,
                    pc: self.pc,
                    fp: self.fp,
                    cond: *src1 as u16,
                    con_val: cond,
                    target: *src2,
                });
            }
            Opcode::Xori => {
                let src1_val = self.vrom[self.fp as usize + *src1 as usize];
                let imm = *src2;
                let dst_val = src1_val ^ imm;
                self.vrom[self.fp as usize + *dst as usize] = dst_val;
                self.pc += 1;
                trace.xori.push(XoriEvent {
                    timestamp: self.timestamp,
                    pc: self.pc,
                    fp: self.fp,
                    dst: *dst as u16,
                    dst_val,
                    src1: *src1 as u16,
                    src1_val,
                    target: imm,
                    imm,
                });
            }
            Opcode::Slli => self.generate_slli(trace, *dst, *src1, *src2),
            Opcode::Srli => self.generate_srli(trace, *dst, *src1, *src2),
            Opcode::Ret => self.generate_ret(trace),
        }
        self.timestamp += 1;
        Ok(Some(()))
    }

    fn generate_ret(&mut self, trace: &mut ZCrayTrace) {
        let new_ret_event = RetTrace::generate_event(self);
        trace.ret.push_event(new_ret_event);
    }

    fn generate_slli(&mut self, trace: &mut ZCrayTrace, dst: u32, src: u32, imm: u32) {
        // let new_shift_event = SliEventStruct::new(&self, dst, src, imm, ShiftKind::Left);
        // new_shift_event.apply_event(self);
        let new_shift_event = SliTrace::generate_event(self, dst, src, imm, ShiftKind::Left);
        trace.shift.push_event(new_shift_event);
    }
    fn generate_srli(&mut self, trace: &mut ZCrayTrace, dst: u32, src: u32, imm: u32) {
        let new_shift_event = SliTrace::generate_event(self, dst, src, imm, ShiftKind::Right);
        trace.shift.push_event(new_shift_event);
    }
}

impl<T: Hash + Eq> Channel<T> {
    pub fn push(&mut self, val: T) {
        match self.net_multiplicities.get_mut(&val) {
            Some(multiplicity) => {
                *multiplicity += 1;

                // Remove the key if the multiplicity is zero, to improve Debug behavior.
                if *multiplicity == 0 {
                    self.net_multiplicities.remove(&val);
                }
            }
            None => {
                let _ = self.net_multiplicities.insert(val, 1);
            }
        }
    }

    pub fn pull(&mut self, val: T) {
        match self.net_multiplicities.get_mut(&val) {
            Some(multiplicity) => {
                *multiplicity -= 1;

                // Remove the key if the multiplicity is zero, to improve Debug behavior.
                if *multiplicity == 0 {
                    self.net_multiplicities.remove(&val);
                }
            }
            None => {
                let _ = self.net_multiplicities.insert(val, -1);
            }
        }
    }

    pub fn is_balanced(&self) -> bool {
        self.net_multiplicities.is_empty()
    }
}

#[derive(Debug, Default, Clone)]
struct BnzEvent {
    timestamp: u16,
    pc: u16,
    fp: u16,
    cond: u16,
    con_val: u32,
    target: u32,
}

impl BnzEvent {
    fn fire(&self, prom_chan: &mut Channel<u32>, vrom_chan: &mut Channel<u32>) {
        unimplemented!();
    }
}

#[derive(Debug, Default, Clone)]
struct XoriEvent {
    timestamp: u16,
    pc: u16,
    fp: u16,
    dst: u16,
    dst_val: u32,
    src1: u16,
    src1_val: u32,
    target: u32,
    imm: u32,
}

impl XoriEvent {
    fn fire(&self, prom_chan: &mut PromChannel, vrom_chan: &mut Channel<u32>) {
        prom_chan.push((self.pc, Opcode::Xori.into(), self.src1, self.target));
    }
}

#[derive(Debug, Default)]
struct ZCrayTrace {
    bnz: Vec<BnzEvent>,
    xori: Vec<XoriEvent>,
    shift: SliTrace,
    ret: RetTrace,
}

impl ZCrayTrace {
    fn generate(prom: ProgramRom) -> Result<Self, InterpreterError> {
        let mut interpreter = Interpreter::new(prom);

        let trace = interpreter.run()?;

        Ok(trace)
    }

    fn generate_with_vrom(prom: ProgramRom, vrom: ValueRom) -> Result<Self, InterpreterError> {
        let mut interpreter = Interpreter::new_with_vrom(prom, vrom);

        let trace = interpreter.run()?;

        Ok(trace)
    }

    fn validate(&self) {
        unimplemented!()
    }
}

#[cfg(test)]
mod tests {
    use super::*;

    #[test]
    fn test_zcray() {
        let trace = ZCrayTrace::generate(ProgramRom(vec![[0, 0, 0, 0]])).expect("Ocuh!");
        trace.validate();
    }

    #[test]
    fn test_sli_ret() {
        // let prom = vec![[0; 4], [0x1b, 3, 2, 5], [0x1c, 5, 4, 7], [0; 4]];
        let instructions = vec![
            Instruction::new(Opcode::Slli, 2, 5, 3),
            Instruction::new(Opcode::Srli, 4, 7, 5),
            Instruction::new(Opcode::Ret, 0, 0, 0),
        ];
        let prom = ProgramRom(instructions);
        let vrom = ValueRom(vec![0, 0, 2, 0, 3]);
        let traces = ZCrayTrace::generate_with_vrom(prom, vrom);
        println!("final trace {:?}", traces);
    }
}<|MERGE_RESOLUTION|>--- conflicted
+++ resolved
@@ -4,35 +4,20 @@
     ops::{Index, IndexMut},
 };
 
-<<<<<<< HEAD
+use num_enum::{IntoPrimitive, TryFromPrimitive};
+
 use crate::{
     sli::{ShiftKind, SliTrace},
     utils::RetTrace,
 };
-=======
-use num_enum::{TryFromPrimitive, IntoPrimitive};
->>>>>>> afff658d
 
 #[derive(Debug, Default)]
 pub struct Channel<T> {
     net_multiplicities: HashMap<T, isize>,
 }
 
-<<<<<<< HEAD
 pub(crate) type StateChannelInput = (u16, u16, u16); // (PC, FP, TIMESTAMP)
 pub(crate) type ProgramChannelInput = (u16, u32); // (PC, OPCODE)
-
-#[derive(Debug, Default)]
-pub enum Opcode {
-    #[default]
-    Bnz = 0,
-    Xori = 1,
-    Srli = 2,
-    Slli = 3,
-    Ret = 4,
-=======
-type PromChannel = Channel<(u16, u32, u16, u32)>;
-type VromChannel = Channel<u32>;
 
 #[derive(Debug, Clone, Copy, Default, TryFromPrimitive, IntoPrimitive, PartialEq, Eq)]
 #[repr(u32)]
@@ -40,7 +25,9 @@
     #[default]
     Bnz = 0x01,
     Xori = 0x02,
->>>>>>> afff658d
+    Srli = 0x03,
+    Slli = 0x04,
+    Ret = 0x05,
 }
 
 #[derive(Debug, Default)]
@@ -96,42 +83,18 @@
     }
 }
 
-<<<<<<< HEAD
 impl ProgramRom {
     pub fn len(&self) -> usize {
         self.0.len()
     }
 }
 
-#[derive(Debug, Default)]
-struct Instruction {
-    opcode: Opcode,
-    src1: u32,
-    src2: u32,
-    dst: u32,
-}
-
-impl Instruction {
-    fn new(opcode: Opcode, src1: u32, src2: u32, dst: u32) -> Self {
-        Self {
-            opcode,
-            src1,
-            src2,
-            dst,
-        }
-    }
-}
-
-#[derive(Debug, Default)]
-struct InterpreterError;
-=======
 type Instruction = [u32; 4];
 
 #[derive(Debug)]
 enum InterpreterError {
     InvalidOpcode,
 }
->>>>>>> afff658d
 
 impl Interpreter {
     pub fn new(prom: ProgramRom) -> Self {
@@ -209,17 +172,8 @@
     }
 
     pub fn step(&mut self, trace: &mut ZCrayTrace) -> Result<Option<()>, InterpreterError> {
-<<<<<<< HEAD
-        let Instruction {
-            opcode,
-            src1,
-            src2,
-            dst,
-        } = &self.prom[self.pc as usize - 1];
-=======
-        let [opcode, src1, src2, dst] = &self.prom[self.pc as usize];
+        let [opcode, src1, src2, dst] = &self.prom[self.pc as usize - 1];
         let opcode = Opcode::try_from(*opcode).map_err(|_| InterpreterError::InvalidOpcode)?;
->>>>>>> afff658d
         match opcode {
             Opcode::Bnz => {
                 let cond = self.vrom[self.fp as usize + *src1 as usize];
