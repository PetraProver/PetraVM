use std::collections::{HashMap, HashSet};

use binius_field::{ExtensionField, Field, PackedField};
use binius_m3::builder::{B16, B32};
use tracing::instrument;

use crate::parser::{parse_program, Error as ParserError, InstructionsWithLabels};
use crate::{
    execution::{InterpreterInstruction, G},
    memory::ProgramRom,
    opcodes::Opcode,
};

#[derive(Debug, thiserror::Error)]
pub enum AssemblerError {
    #[error("First line should be a label")]
    NoStartLabelFound,

    #[error("Multiple labels to identify a target")]
    MultipleLabelsForTarget,

    #[error("Invalid instruction: {0}")]
    InvalidInstruction(String),

    #[error("File read error: {0}")]
    FileReadError(std::io::Error),

    #[error("Failed to parse program: {0}")]
    ParseError(#[from] ParserError),

    #[error("Duplicate label: {0}")]
    DuplicateLabel(String),

    #[error("Empty label")]
    EmptyLabel,

    #[error("Function {0} has no frame size")]
    FunctionHasNoFrameSize(String),

    #[error("Function {0} not found")]
    FunctionNotFound(String),

    #[error("Label or function {0} not found")]
    LabelNotFound(String),

    #[error("Something went wrong: {0}")]
    BadError(String),
}

/// Labels hold the labels in the code, with their associated binary field PCs
/// together with its PROM index and discrete logarithm as advice.
type Labels = HashMap<String, (B32, u32, u32)>;
/// Binary field PC as the key. Values are: frame size.
pub type LabelsFrameSizes = HashMap<B32, u16>;
// Gives the field PC associated to an integer PC. Only contains the PCs that
// can be called by the PROM.
pub(crate) type PCFieldToInt = HashMap<B32, (u32, u32)>;

#[derive(Clone, Debug)]
pub struct AssembledProgram {
    pub prom: ProgramRom,
    pub labels: Labels,
    pub pc_field_to_index_pc: PCFieldToInt,
    pub frame_sizes: LabelsFrameSizes,
}

pub struct Assembler;

impl Assembler {
    pub fn from_file(file: std::path::PathBuf) -> Result<AssembledProgram, AssemblerError> {
        let file_content = std::fs::read_to_string(file).map_err(AssemblerError::FileReadError)?;
        Assembler::from_code(&file_content)
    }

    pub fn from_code(code: &str) -> Result<AssembledProgram, AssemblerError> {
        let instructions = parse_program(code)?;
        Assembler::assemble(instructions)
    }

    #[instrument(level = "debug", skip_all)]
    fn assemble(
        instructions: Vec<InstructionsWithLabels>,
    ) -> Result<AssembledProgram, AssemblerError> {
        if !matches!(
            instructions.first(),
            Some(InstructionsWithLabels::Label(_, _))
        ) {
            return Err(AssemblerError::NoStartLabelFound);
        }

        // Make sure there's one and only one label to identify a target
        if instructions
            .iter()
            .zip(instructions.iter().skip(1))
            .any(|(instr, next_instr)| {
                matches!(instr, InstructionsWithLabels::Label(_, _))
                    && matches!(next_instr, InstructionsWithLabels::Label(_, _))
            })
        {
            return Err(AssemblerError::MultipleLabelsForTarget);
        }

        // Edge case: if the last instruction is a label, just error out.
        if matches!(
            instructions.last(),
            Some(InstructionsWithLabels::Label(_, _))
        ) {
            return Err(AssemblerError::EmptyLabel);
        }

        let (labels, pc_field_to_index_pc, frame_sizes) = get_labels(&instructions)?;
        let mut prom = ProgramRom::new();
        let mut field_pc = B32::ONE;

        for instruction in instructions.iter() {
            get_prom_inst_from_inst_with_label(&mut prom, &labels, &mut field_pc, instruction)?;
        }

        Ok(AssembledProgram {
            prom,
            labels,
            pc_field_to_index_pc,
            frame_sizes,
        })
    }
}

// converts instructions into binary field elements
pub fn get_prom_inst_from_inst_with_label(
    prom: &mut ProgramRom,
    labels: &Labels,
    field_pc: &mut B32,
    instruction: &InstructionsWithLabels,
) -> Result<(), AssemblerError> {
    match instruction {
        InstructionsWithLabels::Label(s, _) => {
            if labels.get(s).is_none() {
                return Err(AssemblerError::BadError(format!(
                    "Label {s} not found in the HashMap of labels."
                )));
            }
        }
        InstructionsWithLabels::B32Mul {
            dst,
            src1,
            src2,
            prover_only,
        } => {
            let instruction = [
                Opcode::B32Mul.get_field_elt(),
                dst.get_16bfield_val(),
                src1.get_16bfield_val(),
                src2.get_16bfield_val(),
            ];

            prom.push(InterpreterInstruction::new(
                instruction,
                *field_pc,
                None,
                *prover_only,
            ));

            if !*prover_only {
                *field_pc *= G;
            }
        }
        InstructionsWithLabels::B32Muli {
            dst,
            src1,
            imm,
            prover_only,
        } => {
            let instruction = [
                Opcode::B32Muli.get_field_elt(),
                dst.get_16bfield_val(),
                src1.get_16bfield_val(),
                imm.get_field_val(),
            ];

            prom.push(InterpreterInstruction::new(
                instruction,
                *field_pc,
                None,
                *prover_only,
            ));

            if !*prover_only {
                *field_pc *= G;
            }

            let instruction = [
                Opcode::B32Muli.get_field_elt(),
                imm.get_high_field_val(),
                B16::zero(),
                B16::zero(),
            ];
            prom.push(InterpreterInstruction::new(
                instruction,
                *field_pc,
                None,
                *prover_only,
            ));

            if !*prover_only {
                *field_pc *= G;
            }
        }
        InstructionsWithLabels::B128Add {
            dst,
            src1,
            src2,
            prover_only,
        } => {
            let instruction = [
                Opcode::B128Add.get_field_elt(),
                dst.get_16bfield_val(),
                src1.get_16bfield_val(),
                src2.get_16bfield_val(),
            ];

            prom.push(InterpreterInstruction::new(
                instruction,
                *field_pc,
                None,
                *prover_only,
            ));

            if !*prover_only {
                *field_pc *= G;
            }
        }
        InstructionsWithLabels::B128Mul {
            dst,
            src1,
            src2,
            prover_only,
        } => {
            let instruction = [
                Opcode::B128Mul.get_field_elt(),
                dst.get_16bfield_val(),
                src1.get_16bfield_val(),
                src2.get_16bfield_val(),
            ];

            prom.push(InterpreterInstruction::new(
                instruction,
                *field_pc,
                None,
                *prover_only,
            ));

            if !*prover_only {
                *field_pc *= G;
            }
        }
<<<<<<< HEAD
        InstructionsWithLabels::Groestl256Compress {
            dst, src1, src2, ..
        } => {
            let instruction = [
                Opcode::Groestl256Compress.get_field_elt(),
                dst.get_16bfield_val(),
                src1.get_16bfield_val(),
                src2.get_16bfield_val(),
            ];

            prom.push(InterpreterInstruction::new(instruction, *field_pc, None));

            *field_pc *= G;
        }
        InstructionsWithLabels::Groestl256Output {
            dst, src1, src2, ..
        } => {
            let instruction = [
                Opcode::Groestl256Output.get_field_elt(),
                dst.get_16bfield_val(),
                src1.get_16bfield_val(),
                src2.get_16bfield_val(),
            ];

            prom.push(InterpreterInstruction::new(instruction, *field_pc, None));

            *field_pc *= G;
        }
        InstructionsWithLabels::Mvih { dst, imm, .. } => {
=======
        InstructionsWithLabels::Mvih {
            dst,
            imm,
            prover_only,
        } => {
>>>>>>> fa56fdcc
            let instruction = [
                Opcode::Mvih.get_field_elt(),
                dst.get_slot_16bfield_val(),
                dst.get_offset_field_val(),
                imm.get_field_val(),
            ];
            prom.push(InterpreterInstruction::new(
                instruction,
                *field_pc,
                None,
                *prover_only,
            ));

            if !*prover_only {
                *field_pc *= G;
            }
        }
        InstructionsWithLabels::Mvvw {
            dst,
            src,
            prover_only,
        } => {
            let instruction = [
                Opcode::Mvvw.get_field_elt(),
                dst.get_slot_16bfield_val(),
                dst.get_offset_field_val(),
                src.get_16bfield_val(),
            ];
            prom.push(InterpreterInstruction::new(
                instruction,
                *field_pc,
                None,
                *prover_only,
            ));

            if !*prover_only {
                *field_pc *= G;
            }
        }
        InstructionsWithLabels::Mvvl {
            dst,
            src,
            prover_only,
        } => {
            let instruction = [
                Opcode::Mvvl.get_field_elt(),
                dst.get_slot_16bfield_val(),
                dst.get_offset_field_val(),
                src.get_16bfield_val(),
            ];
            prom.push(InterpreterInstruction::new(
                instruction,
                *field_pc,
                None,
                *prover_only,
            ));

            if !*prover_only {
                *field_pc *= G;
            }
        }
        InstructionsWithLabels::Taili { label, next_fp } => {
            if let Some((target, prom_index_advice, pc_advice)) = labels.get(label) {
                let targets_16b = ExtensionField::<B16>::iter_bases(target).collect::<Vec<_>>();
                let instruction = [
                    Opcode::Taili.get_field_elt(),
                    targets_16b[0],
                    targets_16b[1],
                    next_fp.get_16bfield_val(),
                ];

                prom.push(InterpreterInstruction::new(
                    instruction,
                    *field_pc,
                    Some((*prom_index_advice, *pc_advice)),
                    false,
                ));
            } else {
                return Err(AssemblerError::FunctionNotFound(label.to_string()));
            }

            *field_pc *= G;
        }
        InstructionsWithLabels::Tailv { offset, next_fp } => {
            let instruction = [
                Opcode::Tailv.get_field_elt(),
                offset.get_16bfield_val(),
                next_fp.get_16bfield_val(),
                B16::zero(),
            ];

            prom.push(InterpreterInstruction::new(
                instruction,
                *field_pc,
                None,
                false,
            ));

            *field_pc *= G;
        }
        InstructionsWithLabels::Calli { label, next_fp } => {
            if let Some((target, prom_index_advice, pc_advice)) = labels.get(label) {
                let targets_16b = ExtensionField::<B16>::iter_bases(target).collect::<Vec<_>>();
                let instruction = [
                    Opcode::Calli.get_field_elt(),
                    targets_16b[0],
                    targets_16b[1],
                    next_fp.get_16bfield_val(),
                ];

                prom.push(InterpreterInstruction::new(
                    instruction,
                    *field_pc,
                    Some((*prom_index_advice, *pc_advice)),
                    false,
                ));
            } else {
                return Err(AssemblerError::FunctionNotFound(label.to_string()));
            }

            *field_pc *= G;
        }
        InstructionsWithLabels::Callv { offset, next_fp } => {
            let instruction = [
                Opcode::Callv.get_field_elt(),
                offset.get_16bfield_val(),
                next_fp.get_16bfield_val(),
                B16::zero(),
            ];

            prom.push(InterpreterInstruction::new(
                instruction,
                *field_pc,
                None,
                false,
            ));

            *field_pc *= G;
        }
        InstructionsWithLabels::Jumpi { label } => {
            if let Some((target, prom_index_advice, pc_advice)) = labels.get(label) {
                let targets_16b = ExtensionField::<B16>::iter_bases(target).collect::<Vec<_>>();
                let instruction = [
                    Opcode::Jumpi.get_field_elt(),
                    targets_16b[0],
                    targets_16b[1],
                    B16::zero(),
                ];

                prom.push(InterpreterInstruction::new(
                    instruction,
                    *field_pc,
                    Some((*prom_index_advice, *pc_advice)),
                    false,
                ));
            } else {
                return Err(AssemblerError::LabelNotFound(label.to_string()));
            }
            *field_pc *= G;
        }
        InstructionsWithLabels::Jumpv { offset } => {
            let instruction = [
                Opcode::Jumpv.get_field_elt(),
                offset.get_16bfield_val(),
                B16::zero(),
                B16::zero(),
            ];

            prom.push(InterpreterInstruction::new(
                instruction,
                *field_pc,
                None,
                false,
            ));

            *field_pc *= G;
        }
        InstructionsWithLabels::Ldi {
            dst,
            imm,
            prover_only,
        } => {
            let instruction = [
                Opcode::Ldi.get_field_elt(),
                dst.get_16bfield_val(),
                imm.get_field_val(),
                imm.get_high_field_val(),
            ];
            prom.push(InterpreterInstruction::new(
                instruction,
                *field_pc,
                None,
                *prover_only,
            ));

            if !*prover_only {
                *field_pc *= G;
            }
        }
        InstructionsWithLabels::Xor {
            dst,
            src1,
            src2,
            prover_only,
        } => {
            let instruction = [
                Opcode::Xor.get_field_elt(),
                dst.get_16bfield_val(),
                src1.get_16bfield_val(),
                src2.get_16bfield_val(),
            ];
            prom.push(InterpreterInstruction::new(
                instruction,
                *field_pc,
                None,
                *prover_only,
            ));

            if !*prover_only {
                *field_pc *= G;
            }
        }
        InstructionsWithLabels::Xori {
            dst,
            src,
            imm,
            prover_only,
        } => {
            let instruction = [
                Opcode::Xori.get_field_elt(),
                dst.get_16bfield_val(),
                src.get_16bfield_val(),
                imm.get_field_val(),
            ];
            prom.push(InterpreterInstruction::new(
                instruction,
                *field_pc,
                None,
                *prover_only,
            ));

            if !*prover_only {
                *field_pc *= G;
            }
        }
        InstructionsWithLabels::Bnz { label, src } => {
            if let Some((target, prom_index_advice, pc_advice)) = labels.get(label) {
                let targets_16b = ExtensionField::<B16>::iter_bases(target).collect::<Vec<_>>();
                let instruction = [
                    Opcode::Bnz.get_field_elt(),
                    targets_16b[0],
                    targets_16b[1],
                    src.get_16bfield_val(),
                ];

                prom.push(InterpreterInstruction::new(
                    instruction,
                    *field_pc,
                    Some((*prom_index_advice, *pc_advice)),
                    false,
                ));
            } else {
                return Err(AssemblerError::LabelNotFound(label.to_string()));
            }
            *field_pc *= G;
        }
        InstructionsWithLabels::Add {
            dst,
            src1,
            src2,
            prover_only,
        } => {
            let instruction = [
                Opcode::Add.get_field_elt(),
                dst.get_16bfield_val(),
                src1.get_16bfield_val(),
                src2.get_16bfield_val(),
            ];
            prom.push(InterpreterInstruction::new(
                instruction,
                *field_pc,
                None,
                *prover_only,
            ));

            if !*prover_only {
                *field_pc *= G;
            }
        }
        InstructionsWithLabels::Addi {
            dst,
            src1,
            imm,
            prover_only,
        } => {
            let instruction = [
                Opcode::Addi.get_field_elt(),
                dst.get_16bfield_val(),
                src1.get_16bfield_val(),
                imm.get_field_val(),
            ];
            prom.push(InterpreterInstruction::new(
                instruction,
                *field_pc,
                None,
                *prover_only,
            ));

            if !*prover_only {
                *field_pc *= G;
            }
        }
        InstructionsWithLabels::Or {
            dst,
            src1,
            src2,
            prover_only,
        } => {
            let instruction = [
                Opcode::Or.get_field_elt(),
                dst.get_16bfield_val(),
                src1.get_16bfield_val(),
                src2.get_16bfield_val(),
            ];
            prom.push(InterpreterInstruction::new(
                instruction,
                *field_pc,
                None,
                *prover_only,
            ));

            if !*prover_only {
                *field_pc *= G;
            }
        }
        InstructionsWithLabels::Ori {
            dst,
            src1,
            imm,
            prover_only,
        } => {
            let instruction = [
                Opcode::Ori.get_field_elt(),
                dst.get_16bfield_val(),
                src1.get_16bfield_val(),
                imm.get_field_val(),
            ];
            prom.push(InterpreterInstruction::new(
                instruction,
                *field_pc,
                None,
                *prover_only,
            ));

            if !*prover_only {
                *field_pc *= G;
            }
        }
        InstructionsWithLabels::Sub {
            dst,
            src1,
            src2,
            prover_only,
        } => {
            let instruction = [
                Opcode::Sub.get_field_elt(),
                dst.get_16bfield_val(),
                src1.get_16bfield_val(),
                src2.get_16bfield_val(),
            ];
            prom.push(InterpreterInstruction::new(
                instruction,
                *field_pc,
                None,
                *prover_only,
            ));

            if !*prover_only {
                *field_pc *= G;
            }
        }
        InstructionsWithLabels::Sle {
            dst,
            src1,
            src2,
            prover_only,
        } => {
            let instruction = [
                Opcode::Sle.get_field_elt(),
                dst.get_16bfield_val(),
                src1.get_16bfield_val(),
                src2.get_16bfield_val(),
            ];
            prom.push(InterpreterInstruction::new(
                instruction,
                *field_pc,
                None,
                *prover_only,
            ));

            if !*prover_only {
                *field_pc *= G;
            }
        }
        InstructionsWithLabels::Slei {
            dst,
            src,
            imm,
            prover_only,
        } => {
            let instruction = [
                Opcode::Slei.get_field_elt(),
                dst.get_16bfield_val(),
                src.get_16bfield_val(),
                imm.get_field_val(),
            ];
            prom.push(InterpreterInstruction::new(
                instruction,
                *field_pc,
                None,
                *prover_only,
            ));

            if !*prover_only {
                *field_pc *= G;
            }
        }
        InstructionsWithLabels::Sleu {
            dst,
            src1,
            src2,
            prover_only,
        } => {
            let instruction = [
                Opcode::Sleu.get_field_elt(),
                dst.get_16bfield_val(),
                src1.get_16bfield_val(),
                src2.get_16bfield_val(),
            ];
            prom.push(InterpreterInstruction::new(
                instruction,
                *field_pc,
                None,
                *prover_only,
            ));

            if !*prover_only {
                *field_pc *= G;
            }
        }
        InstructionsWithLabels::Sleiu {
            dst,
            src,
            imm,
            prover_only,
        } => {
            let instruction = [
                Opcode::Sleiu.get_field_elt(),
                dst.get_16bfield_val(),
                src.get_16bfield_val(),
                imm.get_field_val(),
            ];
            prom.push(InterpreterInstruction::new(
                instruction,
                *field_pc,
                None,
                *prover_only,
            ));

            if !*prover_only {
                *field_pc *= G;
            }
        }
        InstructionsWithLabels::Slt {
            dst,
            src1,
            src2,
            prover_only,
        } => {
            let instruction = [
                Opcode::Slt.get_field_elt(),
                dst.get_16bfield_val(),
                src1.get_16bfield_val(),
                src2.get_16bfield_val(),
            ];
            prom.push(InterpreterInstruction::new(
                instruction,
                *field_pc,
                None,
                *prover_only,
            ));

            if !*prover_only {
                *field_pc *= G;
            }
        }
        InstructionsWithLabels::Slti {
            dst,
            src,
            imm,
            prover_only,
        } => {
            let instruction = [
                Opcode::Slti.get_field_elt(),
                dst.get_16bfield_val(),
                src.get_16bfield_val(),
                imm.get_field_val(),
            ];
            prom.push(InterpreterInstruction::new(
                instruction,
                *field_pc,
                None,
                *prover_only,
            ));

            if !*prover_only {
                *field_pc *= G;
            }
        }
        InstructionsWithLabels::Sltu {
            dst,
            src1,
            src2,
            prover_only,
        } => {
            let instruction = [
                Opcode::Sltu.get_field_elt(),
                dst.get_16bfield_val(),
                src1.get_16bfield_val(),
                src2.get_16bfield_val(),
            ];
            prom.push(InterpreterInstruction::new(
                instruction,
                *field_pc,
                None,
                *prover_only,
            ));

            if !*prover_only {
                *field_pc *= G;
            }
        }
        InstructionsWithLabels::Sltiu {
            dst,
            src,
            imm,
            prover_only,
        } => {
            let instruction = [
                Opcode::Sltiu.get_field_elt(),
                dst.get_16bfield_val(),
                src.get_16bfield_val(),
                imm.get_field_val(),
            ];
            prom.push(InterpreterInstruction::new(
                instruction,
                *field_pc,
                None,
                *prover_only,
            ));

            if !*prover_only {
                *field_pc *= G;
            }
        }
        InstructionsWithLabels::Sll {
            dst,
            src1,
            src2,
            prover_only,
        } => {
            let instruction = [
                Opcode::Sll.get_field_elt(),
                dst.get_16bfield_val(),
                src1.get_16bfield_val(),
                src2.get_16bfield_val(),
            ];
            prom.push(InterpreterInstruction::new(
                instruction,
                *field_pc,
                None,
                *prover_only,
            ));

            if !*prover_only {
                *field_pc *= G;
            }
        }
        InstructionsWithLabels::Srl {
            dst,
            src1,
            src2,
            prover_only,
        } => {
            let instruction = [
                Opcode::Srl.get_field_elt(),
                dst.get_16bfield_val(),
                src1.get_16bfield_val(),
                src2.get_16bfield_val(),
            ];
            prom.push(InterpreterInstruction::new(
                instruction,
                *field_pc,
                None,
                *prover_only,
            ));

            if !*prover_only {
                *field_pc *= G;
            }
        }
        InstructionsWithLabels::Sra {
            dst,
            src1,
            src2,
            prover_only,
        } => {
            let instruction = [
                Opcode::Sra.get_field_elt(),
                dst.get_16bfield_val(),
                src1.get_16bfield_val(),
                src2.get_16bfield_val(),
            ];
            prom.push(InterpreterInstruction::new(
                instruction,
                *field_pc,
                None,
                *prover_only,
            ));

            if !*prover_only {
                *field_pc *= G;
            }
        }
        InstructionsWithLabels::Andi {
            dst,
            src1,
            imm,
            prover_only,
        } => {
            let instruction = [
                Opcode::Andi.get_field_elt(),
                dst.get_16bfield_val(),
                src1.get_16bfield_val(),
                imm.get_field_val(),
            ];

            prom.push(InterpreterInstruction::new(
                instruction,
                *field_pc,
                None,
                *prover_only,
            ));

            if !*prover_only {
                *field_pc *= G;
            }
        }
        InstructionsWithLabels::And {
            dst,
            src1,
            src2,
            prover_only,
        } => {
            let instruction = [
                Opcode::And.get_field_elt(),
                dst.get_16bfield_val(),
                src1.get_16bfield_val(),
                src2.get_16bfield_val(),
            ];

            prom.push(InterpreterInstruction::new(
                instruction,
                *field_pc,
                None,
                *prover_only,
            ));

            if !*prover_only {
                *field_pc *= G;
            }
        }
        InstructionsWithLabels::Muli {
            dst,
            src1,
            imm,
            prover_only,
        } => {
            let instruction = [
                Opcode::Muli.get_field_elt(),
                dst.get_16bfield_val(),
                src1.get_16bfield_val(),
                imm.get_field_val(),
            ];
            prom.push(InterpreterInstruction::new(
                instruction,
                *field_pc,
                None,
                *prover_only,
            ));

            if !*prover_only {
                *field_pc *= G;
            }
        }
        InstructionsWithLabels::Mul {
            dst,
            src1,
            src2,
            prover_only,
        } => {
            let instruction = [
                Opcode::Mul.get_field_elt(),
                dst.get_16bfield_val(),
                src1.get_16bfield_val(),
                src2.get_16bfield_val(),
            ];
            prom.push(InterpreterInstruction::new(
                instruction,
                *field_pc,
                None,
                *prover_only,
            ));

            if !*prover_only {
                *field_pc *= G;
            }
        }
        InstructionsWithLabels::Mulu {
            dst,
            src1,
            src2,
            prover_only,
        } => {
            let instruction = [
                Opcode::Mulu.get_field_elt(),
                dst.get_16bfield_val(),
                src1.get_16bfield_val(),
                src2.get_16bfield_val(),
            ];
            prom.push(InterpreterInstruction::new(
                instruction,
                *field_pc,
                None,
                *prover_only,
            ));

            if !*prover_only {
                *field_pc *= G;
            }
        }
        InstructionsWithLabels::Mulsu {
            dst,
            src1,
            src2,
            prover_only,
        } => {
            let instruction = [
                Opcode::Mulsu.get_field_elt(),
                dst.get_16bfield_val(),
                src1.get_16bfield_val(),
                src2.get_16bfield_val(),
            ];
            prom.push(InterpreterInstruction::new(
                instruction,
                *field_pc,
                None,
                *prover_only,
            ));

            if !*prover_only {
                *field_pc *= G;
            }
        }
        InstructionsWithLabels::Srli {
            dst,
            src1,
            imm,
            prover_only,
        } => {
            let instruction = [
                Opcode::Srli.get_field_elt(),
                dst.get_16bfield_val(),
                src1.get_16bfield_val(),
                imm.get_field_val(),
            ];
            prom.push(InterpreterInstruction::new(
                instruction,
                *field_pc,
                None,
                *prover_only,
            ));

            if !*prover_only {
                *field_pc *= G;
            }
        }
        InstructionsWithLabels::Slli {
            dst,
            src1,
            imm,
            prover_only,
        } => {
            let instruction = [
                Opcode::Slli.get_field_elt(),
                dst.get_16bfield_val(),
                src1.get_16bfield_val(),
                imm.get_field_val(),
            ];
            prom.push(InterpreterInstruction::new(
                instruction,
                *field_pc,
                None,
                *prover_only,
            ));

            if !*prover_only {
                *field_pc *= G;
            }
        }
        InstructionsWithLabels::Srai {
            dst,
            src1,
            imm,
            prover_only,
        } => {
            let instruction = [
                Opcode::Srai.get_field_elt(),
                dst.get_16bfield_val(),
                src1.get_16bfield_val(),
                imm.get_field_val(),
            ];
            prom.push(InterpreterInstruction::new(
                instruction,
                *field_pc,
                None,
                *prover_only,
            ));

            if !*prover_only {
                *field_pc *= G;
            }
        }
        InstructionsWithLabels::Ret => {
            let instruction = [
                Opcode::Ret.get_field_elt(),
                B16::zero(),
                B16::zero(),
                B16::zero(),
            ];
            prom.push(InterpreterInstruction::new(
                instruction,
                *field_pc,
                None,
                false,
            ));

            *field_pc *= G;
        }
        InstructionsWithLabels::Alloci { dst, imm } => {
            let instruction = [
                Opcode::Alloci.get_field_elt(),
                dst.get_16bfield_val(),
                imm.get_field_val(),
                B16::zero(),
            ];
            prom.push(InterpreterInstruction::new(
                instruction,
                *field_pc,
                None,
                true,
            ));
        }
        InstructionsWithLabels::Allocv { src, dst } => {
            let instruction = [
                Opcode::Allocv.get_field_elt(),
                dst.get_16bfield_val(),
                src.get_16bfield_val(),
                B16::zero(),
            ];
            prom.push(InterpreterInstruction::new(
                instruction,
                *field_pc,
                None,
                true,
            ));
        }
    }
    Ok(())
}

const fn incr_pc(pc: u32) -> u32 {
    if pc == u32::MAX {
        // We skip over 0, as it is inaccessible in the multiplicative group.
        return 1;
    }
    pc + 1
}

fn insert_if_empty<K, V>(map: &mut HashMap<K, V>, key: K, value: V)
where
    K: Eq + std::hash::Hash,
{
    if map.get(&key).is_none() {
        map.insert(key, value);
    }
}

fn get_labels(
    instructions: &[InstructionsWithLabels],
) -> Result<(Labels, PCFieldToInt, LabelsFrameSizes), AssemblerError> {
    let mut labels = HashMap::new();
    let mut pc_field_to_index_pc = HashMap::new();
    let mut frame_sizes = HashMap::new();
    let mut field_pc = B32::ONE;
    let mut prom_index = 0;
    let mut pc = 1;
    let mut functions = HashSet::new();

    let first_label = instructions.first().unwrap();
    match first_label {
        InstructionsWithLabels::Label(name, _) => {
            functions.insert(name.as_str());
        }
        _ => unreachable!(),
    }

    // Insert first label into discrete log map
    pc_field_to_index_pc.insert(field_pc, (prom_index, pc));

    // Identify functions from the labels and check if they have valid frame sizes.
    for instruction in instructions {
        match instruction {
            InstructionsWithLabels::Label(s, frame_size) => {
                if labels
                    .insert(s.clone(), (field_pc, prom_index, pc))
                    .is_some()
                {
                    return Err(AssemblerError::DuplicateLabel(s.clone()));
                }

                // If we have a frame size for this label, add it to our frame_sizes map
                if let Some(size) = frame_size {
                    frame_sizes.insert(field_pc, *size);
                }

                // We do not increment the PROM index or PC if we found a label.
                continue;
            }
            InstructionsWithLabels::B32Muli { prover_only, .. } => {
                prom_index += 1;
                if !*prover_only {
                    field_pc *= G;
                    pc = incr_pc(pc);
                    insert_if_empty(&mut pc_field_to_index_pc, field_pc, (prom_index, pc));
                    field_pc *= G;
                    pc = incr_pc(pc);
                }
            }
            InstructionsWithLabels::Taili { label, .. } => {
                functions.insert(label.as_str());
                field_pc *= G;
                pc = incr_pc(pc);
            }
            InstructionsWithLabels::Calli { label, .. } => {
                functions.insert(label.as_str());
                field_pc *= G;
                pc = incr_pc(pc);
            }
            instruction => {
                if !instruction.prover_only() {
                    field_pc *= G;
                    pc = incr_pc(pc);
                }
            }
        }
        prom_index += 1;
        insert_if_empty(&mut pc_field_to_index_pc, field_pc, (prom_index, pc));
    }

    for function in functions {
        let (as_pc, _, _) = labels
            .get(function)
            .ok_or(AssemblerError::FunctionNotFound(function.to_string()))?;
        if !frame_sizes.contains_key(as_pc) {
            return Err(AssemblerError::FunctionHasNoFrameSize(function.to_string()));
        }
    }

    Ok((labels, pc_field_to_index_pc, frame_sizes))
}

#[cfg(test)]
mod tests {
    use super::*;

    #[test]
    fn test_function_with_no_frame_size() {
        let programs = [
            r#"
        #[framesize(0x10)]
            start:
                CALLI some_function, @3
                RET

            some_function:
                MVV.W @3[1], @1
                RET
            "#,
            r#"
            start:
                RET
            "#,
        ];

        for program in programs {
            let out = Assembler::from_code(program);
            assert!(matches!(
                out,
                Err(AssemblerError::FunctionHasNoFrameSize(_))
            ));
        }
    }
}<|MERGE_RESOLUTION|>--- conflicted
+++ resolved
@@ -253,9 +253,11 @@
                 *field_pc *= G;
             }
         }
-<<<<<<< HEAD
         InstructionsWithLabels::Groestl256Compress {
-            dst, src1, src2, ..
+            dst,
+            src1,
+            src2,
+            prover_only,
         } => {
             let instruction = [
                 Opcode::Groestl256Compress.get_field_elt(),
@@ -264,12 +266,20 @@
                 src2.get_16bfield_val(),
             ];
 
-            prom.push(InterpreterInstruction::new(instruction, *field_pc, None));
+            prom.push(InterpreterInstruction::new(
+                instruction,
+                *field_pc,
+                None,
+                *prover_only,
+            ));
 
             *field_pc *= G;
         }
         InstructionsWithLabels::Groestl256Output {
-            dst, src1, src2, ..
+            dst,
+            src1,
+            src2,
+            prover_only,
         } => {
             let instruction = [
                 Opcode::Groestl256Output.get_field_elt(),
@@ -278,18 +288,20 @@
                 src2.get_16bfield_val(),
             ];
 
-            prom.push(InterpreterInstruction::new(instruction, *field_pc, None));
+            prom.push(InterpreterInstruction::new(
+                instruction,
+                *field_pc,
+                None,
+                *prover_only,
+            ));
 
             *field_pc *= G;
         }
-        InstructionsWithLabels::Mvih { dst, imm, .. } => {
-=======
         InstructionsWithLabels::Mvih {
             dst,
             imm,
             prover_only,
         } => {
->>>>>>> fa56fdcc
             let instruction = [
                 Opcode::Mvih.get_field_elt(),
                 dst.get_slot_16bfield_val(),
