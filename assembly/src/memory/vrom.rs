use std::{collections::HashMap, ops::Shl};

use binius_m3::builder::{B16, B32};
use num_traits::Zero;

use super::{AccessSize, MemoryError};
use crate::{event::context::EventContext, memory::vrom_allocator::VromAllocator, opcodes::Opcode};

pub(crate) type VromPendingUpdates = HashMap<u32, Vec<VromUpdate>>;

/// Represents the data needed to create a MOVE event later.
pub(crate) type VromUpdate = (
    u32,    // parent addr
    Opcode, // operation code
    B32,    // field pc
    u32,    // fp
    u32,    // timestamp
    B16,    // dst
    B16,    // src
    B16,    // offset
);

/// `ValueRom` represents a memory structure for storing different sized values.
#[derive(Clone, Debug, Default)]
pub struct ValueRom {
    /// Storage for values, each slot is a `Option<u32>`.
    data: Vec<Option<u32>>,
    /// Allocator for new frames
    vrom_allocator: VromAllocator,
    /// HashMap used to set values and push MV events during a CALL procedure.
    /// When a MV occurs with a value that isn't set within a CALL procedure, we
    /// assume it is a return value. Then, we add (addr_next_frame,
    /// pending_update) to `pending_updates`, where `pending_update` contains
    /// enough information to create a MOVE event later. Whenever an address
    /// in the HashMap's keys is finally set, we populate the missing values
    /// and remove them from the HashMap.
    pub(crate) pending_updates: VromPendingUpdates,
}

impl ValueRom {
    /// Creates an new ValueRom.
    pub fn new(data: Vec<Option<u32>>) -> Self {
        Self {
            data,
            ..Default::default()
        }
    }

    pub fn size(&self) -> usize {
        self.vrom_allocator.size()
    }

    /// Creates a default VROM and intializes it with the provided u32 values.
    pub fn new_with_init_vals(init_values: &[u32]) -> Self {
        let data = init_values.iter().copied().map(Some).collect();

        Self {
            data,
            ..Default::default()
        }
    }

    /// Generic read method for supported types. This will read a value stored
    /// at the provided index.
    ///
    /// *NOTE*: Do not pass an offset to this function. Call `ctx.addr(offset)`
    /// that will scale the frame pointer with the provided offset to obtain the
    /// corresponding VROM address.
    pub fn read<T: VromValueT>(&self, index: u32) -> Result<T, MemoryError> {
        self.check_alignment::<T>(index)?;
        self.check_bounds::<T>(index)?;

        let mut value = T::zero();

        // Read the entire chunk at once.
        let read_data = &self.data[index as usize..index as usize + T::word_size()];

        for (i, opt_word) in read_data.iter().enumerate() {
            let word = opt_word.ok_or(MemoryError::VromMissingValue(index))?;

            // Shift the word to its appropriate position and add to the value
            value = value + (T::from(word) << (i * 32));
        }

        Ok(value)
    }

    /// Fallible version of the `Self::read` method, to account for values yet
    /// to be set.
    ///
    /// *NOTE*: Do not pass an offset to this function. Call `ctx.addr(offset)`
    /// that will scale the frame pointer with the provided offset to obtain the
    /// corresponding VROM address.
    pub fn read_opt<T: VromValueT>(&self, index: u32) -> Result<Option<T>, MemoryError> {
        self.check_alignment::<T>(index)?;
        if self.check_bounds::<T>(index).is_err() {
            // VROM hasn't been expanded to the target index, there is nothing to read yet.
            return Ok(None);
        };

        let mut value = T::zero();

        // Read the entire chunk at once.
        let read_data = &self.data[index as usize..index as usize + T::word_size()];

        for (i, &opt_word) in read_data.iter().enumerate() {
            if let Some(v) = opt_word {
                // Shift the word to its appropriate position and add to the value
                value = value + (T::from(v) << (i * 32));
            } else {
                return Ok(None);
            }
        }

        Ok(Some(value))
    }

    /// Generic write method for supported types.
    ///
    /// *NOTE*: Do not pass an offset to this function. Call `ctx.addr(offset)`
    /// that will scale the frame pointer with the provided offset to obtain the
    /// corresponding VROM address.
    pub fn write<T: VromValueT>(&mut self, index: u32, value: T) -> Result<(), MemoryError> {
        self.check_alignment::<T>(index)?;
        self.ensure_capacity::<T>(index);

        for i in 0..T::word_size() {
            let cur_word = (value.to_u128() >> (32 * i)) as u32;
            let prev_value = &mut self.data[index as usize + i];
            if let Some(prev_val) = prev_value {
                // The VROM is write-once. If a value already exists at `index`,
                // check that it matches the value we wanted to write.
                if *prev_val != cur_word {
                    return Err(MemoryError::VromRewrite(index));
                }
            } else {
                // The VROM hasn't been updated yet at the provided `index`.
                *prev_value = Some(cur_word);
            }
        }

        Ok(())
    }

    /// Allocates a new frame with the specified size.
    pub(crate) fn allocate_new_frame(&mut self, requested_size: u32) -> u32 {
        self.vrom_allocator.alloc(requested_size)
    }

    /// Ensures the VROM has enough capacity for an access, resizing if
    /// necessary.
<<<<<<< HEAD
    fn ensure_capacity<T: AccessSize>(&mut self, addr: u32) {
        let required_size = addr as usize + T::byte_size();
=======
    fn ensure_capacity<T: VromValueT>(&mut self, addr: u32) {
        let required_size = addr as usize + T::word_size();
>>>>>>> dbe893bd
        if required_size > self.data.len() {
            self.data.resize(required_size.next_power_of_two(), None);
        }
    }

    /// Checks if the index has proper alignment.
    fn check_alignment<T: AccessSize>(&self, index: u32) -> Result<(), MemoryError> {
        if index as usize % T::word_size() != 0 {
            Err(MemoryError::VromMisaligned(T::word_size() as u8, index))
        } else {
            Ok(())
        }
    }

    /// Checks if an address is within the current bounds of VROM.
    fn check_bounds<T: AccessSize>(&self, addr: u32) -> Result<(), MemoryError> {
        let end_addr = addr as usize + T::word_size();

        if end_addr > self.data.len() {
            return Err(MemoryError::VromAddressOutOfBounds(addr, T::word_size()));
        }

        Ok(())
    }

    /// Inserts a pending value to be set later.
    ///
    /// Maps a destination address to a `VromUpdate` which contains necessary
    /// information to create a MOVE event once the value is available.
    pub(crate) fn insert_pending(
        &mut self,
        parent: u32,
        pending_value: VromUpdate,
    ) -> Result<(), MemoryError> {
        self.pending_updates
            .entry(parent)
            .or_default()
            .push(pending_value);

        Ok(())
    }

    /// Helper method to set a value at the given VROM offset and returns a
    /// [`B16`] for that offset.
    #[cfg(test)]
    pub fn set_value_at_offset(&mut self, offset: u16, value: u32) -> B16 {
        self.write(offset as u32, value).unwrap();
        B16::new(offset)
    }
}

<<<<<<< HEAD
/// Trait for storing values in the VROM.
///
/// It abstracts over the different data types that can be written into the VROM
/// during program execution.
pub trait VromStore {
    /// Stores the given `value` at the specified `addr` in the VROM.
    ///
    /// # Arguments
    /// * `ctx` - The current [`EventContext`].
    /// * `addr` - The target VROM address.
    /// * `value` - The value to store.
    ///
    /// *NOTE*: Do not pass an offset to this function. Call `ctx.addr(offset)`
    /// that will scale the frame pointer with the provided offset to obtain the
    /// corresponding VROM address.
    fn store(&self, ctx: &mut EventContext, addr: u32) -> Result<(), MemoryError>;
}

impl VromStore for u32 {
    fn store(&self, ctx: &mut EventContext, addr: u32) -> Result<(), MemoryError> {
        ctx.trace.set_vrom_u32(addr, *self)
    }
}

impl VromStore for u64 {
    fn store(&self, ctx: &mut EventContext, addr: u32) -> Result<(), MemoryError> {
        ctx.trace.set_vrom_u64(addr, *self)
    }
}

impl VromStore for u128 {
    fn store(&self, ctx: &mut EventContext, addr: u32) -> Result<(), MemoryError> {
        ctx.trace.set_vrom_u128(addr, *self)
    }
}

/// Trait for types that can be read from or written to the VROM.
pub trait VromValueT:
    Copy + Default + Zero + Shl<usize, Output = Self> + Sized + From<u32> + AccessSize + VromStore
=======
/// Trait for types that can be read from or written to the VROM.
pub trait VromValueT:
    Copy + Default + Zero + Shl<usize, Output = Self> + Sized + From<u32> + AccessSize
>>>>>>> dbe893bd
{
    fn to_u128(self) -> u128;
}

impl VromValueT for u32 {
    fn to_u128(self) -> u128 {
        self as u128
    }
}
impl VromValueT for u64 {
    fn to_u128(self) -> u128 {
        self as u128
    }
}
impl VromValueT for u128 {
    fn to_u128(self) -> u128 {
        self
    }
}

#[cfg(test)]
mod tests {
    use super::*;

    #[test]
    fn test_set_and_get_value() {
        let mut vrom = ValueRom::default();

        // Test u32
        let u32_val: u32 = 0xABCDEF12;
        vrom.write(2, u32_val).unwrap();
        assert_eq!(vrom.read::<u32>(2).unwrap(), u32_val);
    }

    #[test]
    fn test_set_and_get_u128() {
        let mut vrom = ValueRom::default();

        let u128_val: u128 = 0x1122334455667788_99AABBCCDDEEFF00;
        vrom.write(0, u128_val).unwrap();

        // Check that the value was stored correctly
        assert_eq!(vrom.read::<u128>(0).unwrap(), u128_val);

        // Check individual u32 components (first is least significant)
        assert_eq!(vrom.read::<u32>(0).unwrap(), 0xDDEEFF00);
        assert_eq!(vrom.read::<u32>(1).unwrap(), 0x99AABBCC);
        assert_eq!(vrom.read::<u32>(2).unwrap(), 0x55667788);
        assert_eq!(vrom.read::<u32>(3).unwrap(), 0x11223344);
    }

    #[test]
    fn test_value_rewrite_error() {
        let mut vrom = ValueRom::default();
        // First write should succeed
        vrom.write(0, 42u32).unwrap();

        // Same value write should succeed (idempotent)
        vrom.write(0, 42u32).unwrap();

        // Different value write should fail
        let result = vrom.write(0, 43u32);
        assert!(result.is_err());

        if let Err(MemoryError::VromRewrite(index)) = result {
            assert_eq!(index, 0);
        } else {
            panic!("Expected VromRewrite error");
        }
    }

    #[test]
    fn test_u128_rewrite_error() {
        let mut vrom = ValueRom::default();
        let u128_val_1: u128 = 0x1122334455667788_99AABBCCDDEEFF00;
        let u128_val_2: u128 = 0x1122334455667788_99AABBCCDDEEFF01; // One bit different

        // First write should succeed
        vrom.write(0, u128_val_1).unwrap();

        // Same value write should succeed (idempotent)
        vrom.write(0, u128_val_1).unwrap();

        // Different value write should fail at the first different 32-bit chunk
        let result = vrom.write(0, u128_val_2);
        assert!(result.is_err());

        if let Err(MemoryError::VromRewrite(index)) = result {
            assert_eq!(index, 0); // The least significant 32-bit chunk differs
        } else {
            panic!("Expected VromRewrite error");
        }
    }

    #[test]
    fn test_missing_value_error() {
        let vrom = ValueRom::default();

        // Try to get a value from an empty VROM
        let result = vrom.read::<u32>(0);
        assert!(result.is_err());

        if let Err(MemoryError::VromAddressOutOfBounds(index, word_size)) = result {
            assert_eq!(index, 0);
            assert_eq!(word_size, u32::word_size());
        } else {
            panic!("Expected VromMissingValue error");
        }
    }

    #[test]
    fn test_u128_misaligned_error() {
        let mut vrom = ValueRom::default();
        // Try to set a u128 at a misaligned index
        let result = vrom.write(1, 0u128);
        assert!(result.is_err());

        if let Err(MemoryError::VromMisaligned(alignment, index)) = result {
            assert_eq!(alignment, 4);
            assert_eq!(index, 1);
        } else {
            panic!("Expected VromMisaligned error");
        }
    }
}<|MERGE_RESOLUTION|>--- conflicted
+++ resolved
@@ -149,13 +149,8 @@
 
     /// Ensures the VROM has enough capacity for an access, resizing if
     /// necessary.
-<<<<<<< HEAD
-    fn ensure_capacity<T: AccessSize>(&mut self, addr: u32) {
-        let required_size = addr as usize + T::byte_size();
-=======
     fn ensure_capacity<T: VromValueT>(&mut self, addr: u32) {
         let required_size = addr as usize + T::word_size();
->>>>>>> dbe893bd
         if required_size > self.data.len() {
             self.data.resize(required_size.next_power_of_two(), None);
         }
@@ -207,51 +202,9 @@
     }
 }
 
-<<<<<<< HEAD
-/// Trait for storing values in the VROM.
-///
-/// It abstracts over the different data types that can be written into the VROM
-/// during program execution.
-pub trait VromStore {
-    /// Stores the given `value` at the specified `addr` in the VROM.
-    ///
-    /// # Arguments
-    /// * `ctx` - The current [`EventContext`].
-    /// * `addr` - The target VROM address.
-    /// * `value` - The value to store.
-    ///
-    /// *NOTE*: Do not pass an offset to this function. Call `ctx.addr(offset)`
-    /// that will scale the frame pointer with the provided offset to obtain the
-    /// corresponding VROM address.
-    fn store(&self, ctx: &mut EventContext, addr: u32) -> Result<(), MemoryError>;
-}
-
-impl VromStore for u32 {
-    fn store(&self, ctx: &mut EventContext, addr: u32) -> Result<(), MemoryError> {
-        ctx.trace.set_vrom_u32(addr, *self)
-    }
-}
-
-impl VromStore for u64 {
-    fn store(&self, ctx: &mut EventContext, addr: u32) -> Result<(), MemoryError> {
-        ctx.trace.set_vrom_u64(addr, *self)
-    }
-}
-
-impl VromStore for u128 {
-    fn store(&self, ctx: &mut EventContext, addr: u32) -> Result<(), MemoryError> {
-        ctx.trace.set_vrom_u128(addr, *self)
-    }
-}
-
-/// Trait for types that can be read from or written to the VROM.
-pub trait VromValueT:
-    Copy + Default + Zero + Shl<usize, Output = Self> + Sized + From<u32> + AccessSize + VromStore
-=======
 /// Trait for types that can be read from or written to the VROM.
 pub trait VromValueT:
     Copy + Default + Zero + Shl<usize, Output = Self> + Sized + From<u32> + AccessSize
->>>>>>> dbe893bd
 {
     fn to_u128(self) -> u128;
 }
