--- conflicted
+++ resolved
@@ -3,10 +3,7 @@
 pub mod vrom_allocator;
 
 pub(crate) use ram::{Ram, RamValueT};
-<<<<<<< HEAD
-=======
 use strum_macros::Display;
->>>>>>> dbe893bd
 pub use vrom::ValueRom;
 pub(crate) use vrom::{VromPendingUpdates, VromUpdate, VromValueT};
 
