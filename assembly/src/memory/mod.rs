--- conflicted
+++ resolved
@@ -2,11 +2,8 @@
 mod vrom;
 mod vrom_allocator;
 
-<<<<<<< HEAD
+pub(crate) use ram::{Ram, RamValueT};
 use strum_macros::Display;
-=======
-pub(crate) use ram::{Ram, RamValueT};
->>>>>>> 4b95cfc4
 pub use vrom::ValueRom;
 pub(crate) use vrom::{VromPendingUpdates, VromUpdate, VromValueT};
 
