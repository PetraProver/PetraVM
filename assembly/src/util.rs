use binius_utils::rayon::adjust_thread_pool;
use tracing_forest::ForestLayer;
use tracing_profile::init_tracing;
use tracing_subscriber::util::SubscriberInitExt;
use tracing_subscriber::{layer::SubscriberExt, EnvFilter};
/// Initializes the global tracing subscriber.
///
/// The default `Level` is `INFO`. It can be overridden with `RUSTFLAGS`.
pub fn init_logger() -> Option<impl Drop> {
    if cfg!(feature = "tracing-profile") {
        adjust_thread_pool()
            .as_ref()
            .expect("failed to init thread pool");

        let guard = init_tracing().expect("failed to initialize tracing");
        return Some(guard);
    } else {
        let filter = EnvFilter::try_from_default_env().unwrap_or_else(|_| EnvFilter::new("info"));

<<<<<<< HEAD
    tracing_subscriber::registry()
        .with(filter)
        .with(ForestLayer::default())
        .init();
}

pub fn u32_to_bytes(input: &[u32]) -> Vec<u8> {
    bytemuck::cast_slice(input).to_vec()
}

pub fn bytes_to_u32(input: &[u8]) -> Vec<u32> {
    if let Ok(words) = bytemuck::try_cast_slice::<u8, u32>(input) {
        words.to_vec()
    } else {
        let mut output = Vec::with_capacity(input.len() / 4);
        for chunk in input.chunks_exact(4) {
            let value = u32::from_le_bytes(
                chunk
                    .try_into()
                    .expect("The chunk contains exactly 4 bytes"),
            );
            output.push(value);
        }
        output
    }
=======
        tracing_subscriber::registry()
            .with(filter)
            .with(ForestLayer::default())
            .init();
    }
    None
>>>>>>> 223b4422
}<|MERGE_RESOLUTION|>--- conflicted
+++ resolved
@@ -17,11 +17,12 @@
     } else {
         let filter = EnvFilter::try_from_default_env().unwrap_or_else(|_| EnvFilter::new("info"));
 
-<<<<<<< HEAD
-    tracing_subscriber::registry()
-        .with(filter)
-        .with(ForestLayer::default())
-        .init();
+        tracing_subscriber::registry()
+            .with(filter)
+            .with(ForestLayer::default())
+            .init();
+    }
+    None
 }
 
 pub fn u32_to_bytes(input: &[u32]) -> Vec<u8> {
@@ -43,12 +44,4 @@
         }
         output
     }
-=======
-        tracing_subscriber::registry()
-            .with(filter)
-            .with(ForestLayer::default())
-            .init();
-    }
-    None
->>>>>>> 223b4422
 }