--- conflicted
+++ resolved
@@ -54,15 +54,9 @@
 - [x] `ADD` - Integer addition
 - [x] `ADDI` - Integer addition with immediate
 - [x] `SUB` - Integer subtraction
-<<<<<<< HEAD
-- [ ] `MUL` - Signed multiplication
-- [ ] `MULI` - Signed multiplication with immediate
-- [x] `MULU` - Unsigned multiplication
-=======
 - [x] `MUL` - Signed multiplication
 - [x] `MULI` - Signed multiplication with immediate
-- [ ] `MULU` - Unsigned multiplication
->>>>>>> 321ce967
+- [x] `MULU` - Unsigned multiplication
 - [ ] `MULSU` - Signed × unsigned multiplication
 
 #### Logic Operations
