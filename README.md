--- conflicted
+++ resolved
@@ -107,14 +107,12 @@
 #### Register Operations
 - [x] `FP` - Dump current FP value
 
-<<<<<<< HEAD
-#### Exceptions
-- [x] `TRAP` - Set a new exception frame and abort.
-=======
 ### Groestl Primitives
 - [x] `GROESTL256_COMPRESS` - [Groestl](https://www.groestl.info/Groestl.pdf) compression function
 - [x] `GROESTL256_OUTPUT` - [Groestl](https://www.groestl.info/Groestl.pdf) output function
->>>>>>> 6fce3e4b
+
+#### Exceptions
+- [x] `TRAP` - Set a new exception frame and abort.
 
 #### Future Random-Access Memory Extensions
 - [ ] `LW`/`SW` - Load/Store word
