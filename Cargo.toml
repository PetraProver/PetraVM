[workspace]
members = ["assembly", "prover", "verifier"]
resolver = "2"

[workspace.package]
version = "0.0.1"
edition = "2021"
authors = ["The PetraVM Developers"]
description = "PetraVM: a zkVM optimized for efficient recursive composition backed by the Binius proving system."
license = "Apache-2.0"
repository = "https://github.com/PetraProver/PetraVM"
homepage = "https://github.com/PetraProver/PetraVM"
documentation = "https://docs.rs/petravm"
readme = "README.md"
keywords = ["zkvm", "zero-knowledge", "binius", "rust", "snark"]
categories = ["cryptography", "compilers", "wasm"]

[workspace.dependencies]
anyhow = "1.0"
<<<<<<< HEAD
binius_core = { git = "https://github.com/IrreducibleOSS/binius.git", rev = "b4705d9" }
binius_field = { git = "https://github.com/IrreducibleOSS/binius.git", rev = "b4705d9" }
binius_hal = { git = "https://github.com/IrreducibleOSS/binius.git", rev = "b4705d9" }
binius_hash = { git = "https://github.com/IrreducibleOSS/binius.git", rev = "b4705d9" }
binius_m3 = { git = "https://github.com/IrreducibleOSS/binius.git", rev = "b4705d9" }
binius_utils = { git = "https://github.com/IrreducibleOSS/binius.git", rev = "b4705d9" }
generic-array = "0.14.7"
=======
binius_core = { git = "https://github.com/IrreducibleOSS/binius.git" }
binius_field = { git = "https://github.com/IrreducibleOSS/binius.git" }
binius_hal = { git = "https://github.com/IrreducibleOSS/binius.git" }
binius_hash = { git = "https://github.com/IrreducibleOSS/binius.git" }
binius_m3 = { git = "https://github.com/IrreducibleOSS/binius.git" }
binius_utils = { git = "https://github.com/IrreducibleOSS/binius.git" }
>>>>>>> a9b67952

[profile.release]
lto = "fat"<|MERGE_RESOLUTION|>--- conflicted
+++ resolved
@@ -17,22 +17,13 @@
 
 [workspace.dependencies]
 anyhow = "1.0"
-<<<<<<< HEAD
-binius_core = { git = "https://github.com/IrreducibleOSS/binius.git", rev = "b4705d9" }
-binius_field = { git = "https://github.com/IrreducibleOSS/binius.git", rev = "b4705d9" }
-binius_hal = { git = "https://github.com/IrreducibleOSS/binius.git", rev = "b4705d9" }
-binius_hash = { git = "https://github.com/IrreducibleOSS/binius.git", rev = "b4705d9" }
-binius_m3 = { git = "https://github.com/IrreducibleOSS/binius.git", rev = "b4705d9" }
-binius_utils = { git = "https://github.com/IrreducibleOSS/binius.git", rev = "b4705d9" }
-generic-array = "0.14.7"
-=======
 binius_core = { git = "https://github.com/IrreducibleOSS/binius.git" }
 binius_field = { git = "https://github.com/IrreducibleOSS/binius.git" }
 binius_hal = { git = "https://github.com/IrreducibleOSS/binius.git" }
 binius_hash = { git = "https://github.com/IrreducibleOSS/binius.git" }
 binius_m3 = { git = "https://github.com/IrreducibleOSS/binius.git" }
 binius_utils = { git = "https://github.com/IrreducibleOSS/binius.git" }
->>>>>>> a9b67952
+generic-array = "0.14.7"
 
 [profile.release]
 lto = "fat"