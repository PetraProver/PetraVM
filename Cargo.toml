--- conflicted
+++ resolved
@@ -18,7 +18,11 @@
 [workspace.dependencies]
 ahash = "0.8.12"
 anyhow = "1.0"
-<<<<<<< HEAD
+tracing = "0.1.41"
+tracing-forest = { version = "0.1.6", features = ["ansi"] }
+tracing-subscriber = { version = "0.3", features = ["env-filter"] }
+
+# Binius dependencies
 binius_core = { git = "https://github.com/IrreducibleOSS/binius.git", branch = "adziadziuk/fix-zero-nvars-zero-padding" }
 binius_field = { git = "https://github.com/IrreducibleOSS/binius.git", branch = "adziadziuk/fix-zero-nvars-zero-padding" }
 binius_hal = { git = "https://github.com/IrreducibleOSS/binius.git", branch = "adziadziuk/fix-zero-nvars-zero-padding" }
@@ -26,19 +30,6 @@
 binius_m3 = { git = "https://github.com/IrreducibleOSS/binius.git", branch = "adziadziuk/fix-zero-nvars-zero-padding" }
 binius_utils = { git = "https://github.com/IrreducibleOSS/binius.git", branch = "adziadziuk/fix-zero-nvars-zero-padding" }
 generic-array = "0.14.7"
-=======
-tracing = "0.1.41"
-tracing-forest = { version = "0.1.6", features = ["ansi"] }
-tracing-subscriber = { version = "0.3", features = ["env-filter"] }
-
-# Binius dependencies
-binius_core = { git = "https://github.com/IrreducibleOSS/binius.git" }
-binius_field = { git = "https://github.com/IrreducibleOSS/binius.git" }
-binius_hal = { git = "https://github.com/IrreducibleOSS/binius.git" }
-binius_hash = { git = "https://github.com/IrreducibleOSS/binius.git" }
-binius_m3 = { git = "https://github.com/IrreducibleOSS/binius.git" }
-binius_utils = { git = "https://github.com/IrreducibleOSS/binius.git" }
->>>>>>> 778253fe
 
 [profile.release]
 lto = "fat"