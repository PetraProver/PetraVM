--- conflicted
+++ resolved
@@ -1,9 +1,5 @@
 [workspace]
-<<<<<<< HEAD
-members = ["crates/*", "assembly"]
-=======
 members = ["assembly"]
->>>>>>> abd04a00
 
 [workspace.package]
 name = "zCrayVM"
